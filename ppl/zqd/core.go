package zqd

import (
	"context"
	"encoding/json"
	"errors"
	"fmt"
	"io"
	"net"
	"net/http"
	"net/http/pprof"
	"sync/atomic"

	"github.com/brimsec/zq/api"
	"github.com/brimsec/zq/pkg/iosrc"
	"github.com/brimsec/zq/ppl/lake/immcache"
	"github.com/brimsec/zq/ppl/zqd/apiserver"
	"github.com/brimsec/zq/ppl/zqd/db"
	"github.com/brimsec/zq/ppl/zqd/pcapanalyzer"
	"github.com/brimsec/zq/ppl/zqd/recruiter"
	"github.com/brimsec/zq/ppl/zqd/temporal"
	"github.com/brimsec/zq/ppl/zqd/worker"
	"github.com/gorilla/mux"
	"github.com/prometheus/client_golang/prometheus"
	"github.com/prometheus/client_golang/prometheus/promhttp"
	"go.temporal.io/sdk/client"
	sdkworker "go.temporal.io/sdk/worker"
	"go.uber.org/zap"
)

const indexPage = `
<!DOCTYPE html>
<html>
  <title>ZQD daemon</title>
  <body style="padding:10px">
    <h2>ZQD</h2>
    <p>A <a href="https://github.com/brimsec/zq/tree/master/cmd/zqd">zqd</a> daemon is listening on this host/port.</p>
    <p>If you're a <a href="https://www.brimsecurity.com/">Brim</a> user, connect to this host/port from the <a href="https://github.com/brimsec/brim">Brim application</a> in the graphical desktop interface in your operating system (not a web browser).</p>
    <p>If your goal is to perform command line operations against this zqd, use the <a href="https://github.com/brimsec/zq/tree/master/cmd/zapi">zapi</a> client.</p>
  </body>
</html>`

type Config struct {
	Auth           AuthConfig
	DB             db.Config
	ImmutableCache immcache.Config
	Logger         *zap.Logger
	Personality    string
	Redis          RedisConfig
	Root           string
	Temporal       temporal.Config
	Version        string
	Worker         worker.WorkerConfig

	Suricata pcapanalyzer.Launcher
	Zeek     pcapanalyzer.Launcher
}

type Core struct {
	auth           *Auth0Authenticator
	conf           Config
	logger         *zap.Logger
	mgr            *apiserver.Manager
	registry       *prometheus.Registry
	root           iosrc.URI
	router         *mux.Router
	taskCount      int64
	temporalClient client.Client
	temporalWorker sdkworker.Worker
	workerPool     *recruiter.WorkerPool     // state for personality=recruiter
	workerReg      *worker.RegistrationState // state for personality=worker
}

func NewCore(ctx context.Context, conf Config) (*Core, error) {
	if conf.Logger == nil {
		conf.Logger = zap.NewNop()
	}
	if conf.Personality == "" {
		conf.Personality = "all"
	}
	if conf.Version == "" {
		conf.Version = "unknown"
	}

	registry := prometheus.NewRegistry()
	registry.MustRegister(prometheus.NewGoCollector())

	var authenticator *Auth0Authenticator
	if conf.Auth.Enabled {
		var err error
		if authenticator, err = NewAuthenticator(ctx, conf.Logger, registry, conf.Auth); err != nil {
			return nil, err
		}
	}

	router := mux.NewRouter()
	router.Use(requestIDMiddleware())
	router.Use(accessLogMiddleware(conf.Logger))
	router.Use(panicCatchMiddleware(conf.Logger))
	router.HandleFunc("/", func(w http.ResponseWriter, r *http.Request) {
		io.WriteString(w, indexPage)
	})
	router.HandleFunc("/debug/pprof/", pprof.Index)
	router.HandleFunc("/debug/pprof/cmdline", pprof.Cmdline)
	router.HandleFunc("/debug/pprof/profile", pprof.Profile)
	router.HandleFunc("/debug/pprof/symbol", pprof.Symbol)
	router.HandleFunc("/debug/pprof/trace", pprof.Trace)
	router.Handle("/metrics", promhttp.HandlerFor(registry, promhttp.HandlerOpts{}))
	router.HandleFunc("/status", func(w http.ResponseWriter, r *http.Request) {
		io.WriteString(w, "ok")
	})
	router.HandleFunc("/version", func(w http.ResponseWriter, r *http.Request) {
		w.Header().Add("Content-Type", "application/json")
		json.NewEncoder(w).Encode(&api.VersionResponse{Version: conf.Version})
	})

	c := &Core{
		auth:     authenticator,
		conf:     conf,
		logger:   conf.Logger.Named("core").With(zap.String("personality", conf.Personality)),
		registry: registry,
		router:   router,
	}

	switch conf.Personality {
	case "all", "apiserver", "root", "temporal":
		if err := c.initManager(ctx); err != nil {
			c.Shutdown()
			return nil, err
		}
	}
	if conf.Temporal.Enabled {
		switch conf.Personality {
		case "all", "temporal":
<<<<<<< HEAD
			if err := c.startTemporalWorker(ctx); err != nil {
				c.Shutdown()
=======
			if err := c.startTemporalWorker(); err != nil {
>>>>>>> 4250493d
				return nil, err
			}
		}
	}
	var startFields []zap.Field
	switch conf.Personality {
	case "all", "apiserver", "root":
		c.addAPIServerRoutes()
		if conf.Personality == "all" || conf.Personality == "root" {
			c.addWorkerRoutes()
		}
		startFields = []zap.Field{
			zap.Bool("suricata_supported", c.HasSuricata()),
			zap.Bool("zeek_supported", c.HasZeek()),
		}
	case "recruiter":
		c.workerPool = recruiter.NewWorkerPool()
		c.addRecruiterRoutes()
	case "worker":
		c.addWorkerRoutes()
	default:
		c.Shutdown()
		return nil, fmt.Errorf("unknown personality %s", conf.Personality)
	}

	c.logger.Info("Started", startFields...)
	return c, nil
}

func (c *Core) addAPIServerRoutes() {
	c.authhandle("/ast", handleASTPost).Methods("POST")
	c.authhandle("/auth/identity", handleAuthIdentityGet).Methods("GET")
	// /auth/method intentionally requires no authentication
	c.router.Handle("/auth/method", c.handler(handleAuthMethodGet)).Methods("GET")
	c.authhandle("/search", handleSearch).Methods("POST")
	c.authhandle("/space", handleSpaceList).Methods("GET")
	c.authhandle("/space", handleSpacePost).Methods("POST")
	c.authhandle("/space/{space}", handleSpaceDelete).Methods("DELETE")
	c.authhandle("/space/{space}", handleSpaceGet).Methods("GET")
	c.authhandle("/space/{space}", handleSpacePut).Methods("PUT")
	c.authhandle("/space/{space}/archivestat", handleArchiveStat).Methods("GET")
	c.authhandle("/space/{space}/index", handleIndexPost).Methods("POST")
	c.authhandle("/space/{space}/indexsearch", handleIndexSearch).Methods("POST")
	c.authhandle("/space/{space}/log", handleLogStream).Methods("POST")
	c.authhandle("/space/{space}/log/paths", handleLogPost).Methods("POST")
	c.authhandle("/space/{space}/pcap", handlePcapPost).Methods("POST")
	c.authhandle("/space/{space}/pcap", handlePcapSearch).Methods("GET")
}

func (c *Core) addRecruiterRoutes() {
	c.router.Handle("/recruiter/listfree", c.handler(handleListFree)).Methods("GET")
	c.router.Handle("/recruiter/recruit", c.handler(handleRecruit)).Methods("POST")
	c.router.Handle("/recruiter/register", c.handler(handleRegister)).Methods("POST")
	c.router.Handle("/recruiter/stats", c.handler(handleRecruiterStats)).Methods("GET")
}

func (c *Core) addWorkerRoutes() {
	c.router.Handle("/worker/chunksearch", c.handler(handleWorkerChunkSearch)).Methods("POST")
	c.router.Handle("/worker/release", c.handler(handleWorkerRelease)).Methods("GET")
	c.router.Handle("/worker/rootsearch", c.handler(handleWorkerRootSearch)).Methods("POST")
}

func (c *Core) initManager(ctx context.Context) (err error) {
	c.root, err = iosrc.ParseURI(c.conf.Root)
	if err != nil {
		return err
	}
	db, err := db.Open(ctx, c.conf.Logger, c.conf.DB, c.root)
	if err != nil {
		return err
	}
	rclient, err := NewRedisClient(ctx, c.conf.Logger, c.conf.Redis)
	if err != nil {
		return err
	}
	icache, err := immcache.New(c.conf.ImmutableCache, rclient, c.registry)
	if err != nil {
		return err
	}
	var notifier apiserver.Notifier
	if c.conf.Temporal.Enabled {
		notifier, err = temporal.NewNotifier(c.conf.Logger, c.conf.Temporal)
		if err != nil {
			return err
		}
	}
	c.mgr, err = apiserver.NewManager(ctx, c.conf.Logger, notifier, c.registry, c.root, db, icache)
	return err
}

func (c *Core) startTemporalWorker() error {
	var err error
	c.temporalClient, err = temporal.NewClient(c.conf.Logger.Named("temporal"), c.conf.Temporal)
	if err != nil {
		return err
	}
	c.temporalWorker = sdkworker.New(c.temporalClient, temporal.TaskQueue, sdkworker.Options{})
	temporal.InitSpaceWorkflow(c.conf.Temporal, c.mgr, c.temporalWorker)
	return c.temporalWorker.Start()
}

func (c *Core) handler(f func(*Core, http.ResponseWriter, *http.Request)) http.Handler {
	return http.HandlerFunc(func(w http.ResponseWriter, r *http.Request) {
		f(c, w, r)
	})
}

func (c *Core) authhandle(path string, f func(*Core, http.ResponseWriter, *http.Request)) *mux.Route {
	var h http.Handler
	if c.auth != nil {
		h = c.auth.Middleware(c.handler(f))
	} else {
		h = c.handler(f)
	}
	return c.router.Handle(path, h)
}

func (c *Core) HTTPHandler() http.Handler {
	return c.router
}

func (c *Core) HasSuricata() bool {
	return c.conf.Suricata != nil
}

func (c *Core) HasZeek() bool {
	return c.conf.Zeek != nil
}

func (c *Core) Registry() *prometheus.Registry {
	return c.registry
}

func (c *Core) Root() iosrc.URI {
	return c.root
}

func (c *Core) Shutdown() {
	if c.temporalWorker != nil {
		c.temporalWorker.Stop()
	}
	if c.temporalClient != nil {
		c.temporalClient.Close()
	}
	if c.mgr != nil {
		c.mgr.Shutdown()
	}
	c.logger.Info("Shutdown")
}

func (c *Core) nextTaskID() int64 {
	return atomic.AddInt64(&c.taskCount, 1)
}

func (c *Core) requestLogger(r *http.Request) *zap.Logger {
	return c.logger.With(zap.String("request_id", api.RequestIDFromContext(r.Context())))
}

func (c *Core) WorkerRegistration(ctx context.Context, srvAddr string, conf worker.WorkerConfig) error {
	if _, _, err := net.SplitHostPort(conf.Recruiter); err != nil {
		return errors.New("flag -worker.recruiter=host:port must be provided for -personality=worker")
	}
	if conf.Node == "" {
		return errors.New("flag -worker.node must be provided for -personality=worker")
	}
	var err error
	c.workerReg, err = worker.NewRegistrationState(ctx, srvAddr, conf, c.logger)
	if err != nil {
		return err
	}
	go c.workerReg.RegisterWithRecruiter()
	return nil
}<|MERGE_RESOLUTION|>--- conflicted
+++ resolved
@@ -132,12 +132,8 @@
 	if conf.Temporal.Enabled {
 		switch conf.Personality {
 		case "all", "temporal":
-<<<<<<< HEAD
-			if err := c.startTemporalWorker(ctx); err != nil {
+			if err := c.startTemporalWorker(); err != nil {
 				c.Shutdown()
-=======
-			if err := c.startTemporalWorker(); err != nil {
->>>>>>> 4250493d
 				return nil, err
 			}
 		}
