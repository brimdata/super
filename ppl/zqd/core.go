package zqd

import (
	"context"
	"encoding/json"
	"errors"
	"fmt"
	"io"
	"net"
	"net/http"
	"net/http/pprof"
	"sync/atomic"

	"github.com/brimsec/zq/api"
	"github.com/brimsec/zq/pkg/iosrc"
	"github.com/brimsec/zq/ppl/zqd/apiserver"
	"github.com/brimsec/zq/ppl/zqd/db"
	"github.com/brimsec/zq/ppl/zqd/pcapanalyzer"
	"github.com/brimsec/zq/ppl/zqd/recruiter"
	"github.com/brimsec/zq/ppl/zqd/worker"
	"github.com/gorilla/mux"
	"github.com/prometheus/client_golang/prometheus"
	"github.com/prometheus/client_golang/prometheus/promhttp"
	"go.uber.org/zap"
)

const indexPage = `
<!DOCTYPE html>
<html>
  <title>ZQD daemon</title>
  <body style="padding:10px">
    <h2>ZQD</h2>
    <p>A <a href="https://github.com/brimsec/zq/tree/master/cmd/zqd">zqd</a> daemon is listening on this host/port.</p>
    <p>If you're a <a href="https://www.brimsecurity.com/">Brim</a> user, connect to this host/port from the <a href="https://github.com/brimsec/brim">Brim application</a> in the graphical desktop interface in your operating system (not a web browser).</p>
    <p>If your goal is to perform command line operations against this zqd, use the <a href="https://github.com/brimsec/zq/tree/master/cmd/zapi">zapi</a> client.</p>
  </body>
</html>`

type Config struct {
	Auth        AuthConfig
	DB          db.Config
	Logger      *zap.Logger
	Personality string
	Root        string
	Version     string
	Worker      worker.WorkerConfig

	Suricata pcapanalyzer.Launcher
	Zeek     pcapanalyzer.Launcher
}

type middleware interface {
	Middleware(next http.Handler) http.Handler
}

type Core struct {
	auth       *Auth0Authenticator
	db         db.DB
	logger     *zap.Logger
	mgr        *apiserver.Manager
	registry   *prometheus.Registry
	root       iosrc.URI
	router     *mux.Router
	taskCount  int64
	workerPool *recruiter.WorkerPool     // state for personality=recruiter
	workerReg  *worker.RegistrationState // state for personality=worker
	worker     worker.WorkerConfig       // config for personality=worker

	suricata pcapanalyzer.Launcher
	zeek     pcapanalyzer.Launcher
}

func NewCore(ctx context.Context, conf Config) (*Core, error) {
	if conf.Logger == nil {
		conf.Logger = zap.NewNop()
	}
	if conf.Version == "" {
		conf.Version = "unknown"
	}

	registry := prometheus.NewRegistry()
	registry.MustRegister(prometheus.NewGoCollector())

	var auth *Auth0Authenticator
	if conf.Auth.Enabled {
		var err error
		if auth, err = newAuthenticator(ctx, conf.Logger, registry, conf.Auth); err != nil {
			return nil, err
		}
	}

	router := mux.NewRouter()
	router.Use(requestIDMiddleware())
	router.Use(accessLogMiddleware(conf.Logger))
	router.Use(panicCatchMiddleware(conf.Logger))
	router.HandleFunc("/", func(w http.ResponseWriter, r *http.Request) {
		io.WriteString(w, indexPage)
	})
	router.HandleFunc("/debug/pprof/", pprof.Index)
	router.HandleFunc("/debug/pprof/cmdline", pprof.Cmdline)
	router.HandleFunc("/debug/pprof/profile", pprof.Profile)
	router.HandleFunc("/debug/pprof/symbol", pprof.Symbol)
	router.HandleFunc("/debug/pprof/trace", pprof.Trace)
	router.Handle("/metrics", promhttp.HandlerFor(registry, promhttp.HandlerOpts{}))
	router.HandleFunc("/status", func(w http.ResponseWriter, r *http.Request) {
		io.WriteString(w, "ok")
	})
	router.HandleFunc("/version", func(w http.ResponseWriter, r *http.Request) {
		w.Header().Add("Content-Type", "application/json")
		json.NewEncoder(w).Encode(&api.VersionResponse{Version: conf.Version})
	})

	personality := conf.Personality
	if personality == "" {
		personality = "all"
	}

	c := &Core{
		auth:     auth,
		logger:   conf.Logger.Named("core").With(zap.String("personality", personality)),
		registry: registry,
		router:   router,
		suricata: conf.Suricata,
		worker:   conf.Worker,
		zeek:     conf.Zeek,
	}

<<<<<<< HEAD
	switch conf.Personality {
	case "", "all", "root":
=======
	var startFields []zap.Field
	switch personality {
	case "all", "apiserver":
>>>>>>> 806aadbd
		if err := c.addAPIServerRoutes(ctx, conf); err != nil {
			return nil, err
		}
		if personality == "all" {
			c.addWorkerRoutes()
		}
		startFields = []zap.Field{
			zap.Bool("suricata_supported", c.HasSuricata()),
			zap.Bool("zeek_supported", c.HasZeek()),
		}
	case "recruiter":
		c.workerPool = recruiter.NewWorkerPool()
		c.addRecruiterRoutes()
	case "worker":
		c.addWorkerRoutes()
	default:
		return nil, fmt.Errorf("unknown personality %s", conf.Personality)
	}

	c.logger.Info("Started", startFields...)
	return c, nil
}

func (c *Core) addAPIServerRoutes(ctx context.Context, conf Config) (err error) {
	c.root, err = iosrc.ParseURI(conf.Root)
	if err != nil {
		return err
	}
	c.db, err = db.Open(ctx, conf.Logger, conf.DB, c.root)
	if err != nil {
		return err
	}
	if c.mgr, err = apiserver.NewManager(ctx, conf.Logger, c.registry, c.root, c.db); err != nil {
		return err
	}
	c.authhandle("/ast", handleASTPost).Methods("POST")
	c.authhandle("/auth/identity", handleAuthIdentityGet).Methods("GET")
	// /auth/method intentionally requires no authentication
	c.router.Handle("/auth/method", c.handler(handleAuthMethodGet)).Methods("GET")
	c.authhandle("/search", handleSearch).Methods("POST")
	c.authhandle("/space", handleSpaceList).Methods("GET")
	c.authhandle("/space", handleSpacePost).Methods("POST")
	c.authhandle("/space/{space}", handleSpaceDelete).Methods("DELETE")
	c.authhandle("/space/{space}", handleSpaceGet).Methods("GET")
	c.authhandle("/space/{space}", handleSpacePut).Methods("PUT")
	c.authhandle("/space/{space}/archivestat", handleArchiveStat).Methods("GET")
	c.authhandle("/space/{space}/index", handleIndexPost).Methods("POST")
	c.authhandle("/space/{space}/indexsearch", handleIndexSearch).Methods("POST")
	c.authhandle("/space/{space}/log", handleLogStream).Methods("POST")
	c.authhandle("/space/{space}/log/paths", handleLogPost).Methods("POST")
	c.authhandle("/space/{space}/pcap", handlePcapPost).Methods("POST")
	c.authhandle("/space/{space}/pcap", handlePcapSearch).Methods("GET")
	c.authhandle("/space/{space}/subspace", handleSubspacePost).Methods("POST")
	return nil
}

func (c *Core) addRecruiterRoutes() {
	c.router.Handle("/recruiter/listfree", c.handler(handleListFree)).Methods("GET")
	c.router.Handle("/recruiter/recruit", c.handler(handleRecruit)).Methods("POST")
	c.router.Handle("/recruiter/register", c.handler(handleRegister)).Methods("POST")
	c.router.Handle("/recruiter/stats", c.handler(handleRecruiterStats)).Methods("GET")
}

func (c *Core) addWorkerRoutes() {
	c.router.Handle("/worker/chunksearch", c.handler(handleWorkerChunkSearch)).Methods("POST")
	c.router.Handle("/worker/release", c.handler(handleWorkerRelease)).Methods("GET")
	c.router.Handle("/worker/rootsearch", c.handler(handleWorkerRootSearch)).Methods("POST")
}

func (c *Core) handler(f func(*Core, http.ResponseWriter, *http.Request)) http.Handler {
	return http.HandlerFunc(func(w http.ResponseWriter, r *http.Request) {
		f(c, w, r)
	})
}

func (c *Core) authhandle(path string, f func(*Core, http.ResponseWriter, *http.Request)) *mux.Route {
	var h http.Handler
	if c.auth != nil {
		h = c.auth.Middleware(c.handler(f))
	} else {
		h = c.handler(f)
	}
	return c.router.Handle(path, h)
}

func (c *Core) HTTPHandler() http.Handler {
	return c.router
}

func (c *Core) HasSuricata() bool {
	return c.suricata != nil
}

func (c *Core) HasZeek() bool {
	return c.zeek != nil
}

func (c *Core) Registry() *prometheus.Registry {
	return c.registry
}

func (c *Core) Root() iosrc.URI {
	return c.root
}

func (c *Core) Shutdown() {
	if c.mgr != nil {
		c.mgr.Shutdown()
	}
	c.logger.Info("Shutdown")
}

func (c *Core) nextTaskID() int64 {
	return atomic.AddInt64(&c.taskCount, 1)
}

func (c *Core) requestLogger(r *http.Request) *zap.Logger {
	return c.logger.With(zap.String("request_id", getRequestID(r.Context())))
}

func (c *Core) WorkerRegistration(ctx context.Context, srvAddr string, conf worker.WorkerConfig) error {
	if _, _, err := net.SplitHostPort(conf.Recruiter); err != nil {
		return errors.New("flag -worker.recruiter=host:port must be provided for -personality=worker")
	}
	if conf.Node == "" {
		return errors.New("flag -worker.node must be provided for -personality=worker")
	}
	var err error
	c.workerReg, err = worker.NewRegistrationState(ctx, srvAddr, conf, c.logger)
	if err != nil {
		return err
	}
	go c.workerReg.RegisterWithRecruiter()
	return nil
}<|MERGE_RESOLUTION|>--- conflicted
+++ resolved
@@ -125,18 +125,13 @@
 		zeek:     conf.Zeek,
 	}
 
-<<<<<<< HEAD
-	switch conf.Personality {
-	case "", "all", "root":
-=======
 	var startFields []zap.Field
 	switch personality {
-	case "all", "apiserver":
->>>>>>> 806aadbd
+	case "all", "apiserver", "root":
 		if err := c.addAPIServerRoutes(ctx, conf); err != nil {
 			return nil, err
 		}
-		if personality == "all" {
+		if personality == "all" || personality == "root" {
 			c.addWorkerRoutes()
 		}
 		startFields = []zap.Field{
