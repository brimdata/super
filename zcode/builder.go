package zcode

import (
	"encoding/binary"
)

// Builder provides an efficient API for constructing nested ZNG values.
type Builder struct {
	bytes      Bytes
	containers []int // Stack of open containers (as body offsets within bytes).
}

// NewBuilder returns a new Builder.
func NewBuilder() *Builder {
	return &Builder{}
}

// Reset resets the Builder to be empty.
func (b *Builder) Reset() {
	b.bytes = nil
	b.containers = b.containers[:0]
}

// BeginContainer opens a new container.
func (b *Builder) BeginContainer() {
	// Allocate one byte for the container tag.  When EndContainer writes
	// the tag, it will arrange for additional space if required.
	b.bytes = append(b.bytes, 0)
	// Push the offset of the container body onto the stack.
	b.containers = append(b.containers, len(b.bytes))
}

// EndContainer closes the most recently opened container.  It panics if the
// receiver has no open container.
func (b *Builder) EndContainer() {
	// Pop the container body offset off the stack.
	bodyOff := b.containers[len(b.containers)-1]
	b.containers = b.containers[:len(b.containers)-1]
	tag := containerTag(len(b.bytes) - bodyOff)
	tagSize := sizeOfUvarint(tag)
	// BeginContainer allocated one byte for the container tag.
	tagOff := bodyOff - 1
	if tagSize > 1 {
		// Need additional space for the tag, so move body over.
		b.bytes = append(b.bytes[:tagOff+tagSize], b.bytes[bodyOff:]...)
	}
	if binary.PutUvarint(b.bytes[tagOff:], tag) != tagSize {
		panic("bad container tag size")
	}
}

// AppendContainer appends val as a container value.
func (b *Builder) AppendContainer(val []byte) {
	b.bytes = AppendContainer(b.bytes, val)
}

<<<<<<< HEAD
// AppendSimple appends val as a simple value.
func (b *Builder) AppendSimple(val []byte) {
	b.bytes = AppendSimple(b.bytes, val)
=======
// AppendPrimitive appends val as a primitive value.
func (b *Builder) AppendPrimitive(val []byte) {
	b.bytes = AppendPrimitive(b.bytes, val)
>>>>>>> 20606b0b
}

// Bytes returns the constructed value.  It panics if the receiver has an open
// container.
func (b *Builder) Bytes() Bytes {
	if len(b.containers) > 0 {
		panic("open container")
	}
	return b.bytes
}<|MERGE_RESOLUTION|>--- conflicted
+++ resolved
@@ -54,15 +54,9 @@
 	b.bytes = AppendContainer(b.bytes, val)
 }
 
-<<<<<<< HEAD
-// AppendSimple appends val as a simple value.
-func (b *Builder) AppendSimple(val []byte) {
-	b.bytes = AppendSimple(b.bytes, val)
-=======
 // AppendPrimitive appends val as a primitive value.
 func (b *Builder) AppendPrimitive(val []byte) {
 	b.bytes = AppendPrimitive(b.bytes, val)
->>>>>>> 20606b0b
 }
 
 // Bytes returns the constructed value.  It panics if the receiver has an open
