package unpack

import (
	"encoding/json"
	"fmt"
	"reflect"

	"github.com/mitchellh/mapstructure"
)

var zero reflect.Value

type Reflector map[string]map[string]reflect.Type

func New(templates ...interface{}) Reflector {
	r := make(Reflector)
	for _, t := range templates {
		r.Add(t)
	}
	return r
}

func (r Reflector) mixIn(other Reflector) Reflector {
	for k, v := range other {
		r[k] = v
	}
	return r
}

func (r Reflector) Add(template interface{}) Reflector {
<<<<<<< HEAD
	return r.AddAs(template, "")
}

// Override the unpack value tag with the as argument.
func (r Reflector) AddAs(template interface{}, as string) Reflector {
=======
	if another, ok := template.(Reflector); ok {
		return r.mixIn(another)
	}
>>>>>>> 969f37de
	typ := reflect.TypeOf(template)
	unpackKey, unpackVal, skip, err := structToUnpackRule(typ)
	if err != nil {
		panic(err)
	}
	if as != "" {
		unpackVal = as
	}
	if unpackKey == "" {
		panic(fmt.Sprintf("unpack tag not found for Go type %q", typ.String()))
	}
	types := r.get(unpackKey, true)
	if _, ok := types[unpackVal]; ok {
		panic(fmt.Sprintf("unpack binding for JSON field %q and Go type %q already exists", unpackKey, unpackVal))
	}
	if skip {
		types[unpackVal] = nil
	} else {
		types[unpackVal] = typ
	}
	return r
}

func (r Reflector) get(unpackKey string, create bool) map[string]reflect.Type {
	types, ok := r[unpackKey]
	if !ok && create {
		types = make(map[string]reflect.Type)
		r[unpackKey] = types
	}
	return types
}

func (r Reflector) Unpack(s string) (interface{}, error) {
	return r.UnpackBytes([]byte(s))
}

func (r Reflector) UnpackBytes(b []byte) (interface{}, error) {
	var jsonMap interface{}
	if err := json.Unmarshal(b, &jsonMap); err != nil {
		return nil, fmt.Errorf("unpacker error parsing JSON: %w", err)
	}
	return r.UnpackMap(jsonMap)
}

func (r Reflector) UnpackMap(m interface{}) (interface{}, error) {
	object, ok := m.(map[string]interface{})
	if !ok {
		return nil, fmt.Errorf("cannot unpack non-object JSON value")
	}
	skeleton, err := r.unpack(object)
	if err != nil {
		return nil, err
	}
	if rv, ok := skeleton.(reflect.Value); ok {
		skeleton = rv.Interface()
	}
	v := skeleton
	if _, ok := v.(map[string]interface{}); ok {
		// If the root record wasn't decoded to a struct ptr,
		// we pass a pointer to mapstructure as it requires
		// a pointer val.
		v = &skeleton
	}
	c := &mapstructure.DecoderConfig{
		TagName: "json",
		Result:  v,
	}
	dec, err := mapstructure.NewDecoder(c)
	if err != nil {
		return nil, fmt.Errorf("unpack (mapstructure): %w", err)
	}
	return skeleton, dec.Decode(m)
}

func (r Reflector) lookup(object map[string]interface{}) (reflect.Value, error) {
	var hits int
	for key, val := range object {
		types := r.get(key, false)
		if types == nil {
			continue
		}
		unpackVal, ok := val.(string)
		if !ok {
			return zero, fmt.Errorf("unpack key in JSON field %q is not a string: '%T'", key, val)
		}
		hits++
		if template, ok := types[unpackVal]; ok {
			if template == nil {
				// skip
				return zero, nil
			}
			return reflect.New(template), nil
		}
	}
	// If we hit a key but it didn't have any matching rule (even to skip),
	// then we raise an error.
	if hits > 0 {
		b, err := json.Marshal(object)
		objtext := string(b)
		if err != nil {
			objtext = err.Error()
		}
		return zero, fmt.Errorf("unpack: JSON object found with candidate key(s) having no template match\n%s", objtext)
	}
	return zero, nil
}

func (r Reflector) unpack(p interface{}) (interface{}, error) {
	switch p := p.(type) {
	case map[string]interface{}:
		converted, err := r.unpackObject(p)
		if err != nil {
			return nil, err
		}
		template, err := r.lookup(p)
		if err != nil {
			return nil, err
		}
		// Nil template means skip as you might have a key field
		// but no interfaces.  In this case, we drop through to below.
		if template != zero {
			if err := convertStruct(template, converted); err != nil {
				return nil, err
			}
			// Return the reflect.Value struct pointer as interface{}
			// so that the callee can pull out the reflect.Value and
			// either install it as a field of another reflect.Value
			// or at the root of the descent, convert it back to an
			// empty inteface pointing a conrete instance of the
			// converted struct to be fully decoded by mapstructure.
			return template, nil
		}
		return converted, nil
	case []interface{}:
		return r.unpackArray(p)
	}
	return nil, nil
}

func (r Reflector) unpackObject(in map[string]interface{}) (map[string]interface{}, error) {
	out := make(map[string]interface{})
	for k, v := range in {
		child, err := r.unpack(v)
		if err != nil {
			return nil, err
		}
		out[k] = child
	}
	return out, nil
}

func (r Reflector) unpackArray(in []interface{}) ([]interface{}, error) {
	out := make([]interface{}, 0, len(in))
	for _, p := range in {
		converted, err := r.unpack(p)
		if err != nil {
			return nil, err
		}
		out = append(out, converted)
	}
	return out, nil
}

func convertStruct(structPtr reflect.Value, in map[string]interface{}) error {
	// Create a struct of the desired concrete type then for each field of
	// the interface type, copy the object from the map input argment.
	// The final pass of the JSON deocoder will fill in everything else since
	// all we can about is getting the interfaces right.
	val := structPtr.Elem()
	structType := val.Type()
	for i := 0; i < structType.NumField(); i++ {
		fieldName, ok := jsonFieldName(structType.Field(i))
		if !ok {
			// No JSON tag on this field.
			continue
		}
		o, ok := in[fieldName]
		if !ok {
			// Skip over values in the conrete struct
			// that do not have keys in the json leaving that
			// field as a zero value, just as the Golang JSON
			// decoder does.
			continue
		}
		emptyFieldVal := val.Field(i)
		switch emptyFieldVal.Kind() {
		case reflect.Interface:
			if o == nil {
				// null interface pointer
				continue
			}
			// For every interface type converted, we store the value in
			// the output map here as a reflect.Value so that the caller
			// can set its interface pointer accordingly. If it's not a
			// reflect.Value, it means there wasn't a template for the
			// interface value so we return an error.
			rval, ok := o.(reflect.Value)
			if !ok {
				return fmt.Errorf("JSON field %q: value for interface %q unknown inside of struct type %q", fieldName, goName(emptyFieldVal), goName(val))
			}
			emptyFieldVal.Set(rval)
		case reflect.Ptr:
			derefType := emptyFieldVal.Type().Elem()
			if derefType.Kind() == reflect.Struct {
				if subVal, ok := o.(reflect.Value); ok {
					if subVal.Type().AssignableTo(emptyFieldVal.Type()) {
						emptyFieldVal.Set(subVal)
						continue
					}
					return fmt.Errorf("JSON field %q: cannot assign value of type %q inside of struct type %q", fieldName, goName(subVal), goName(val))
				}
				subObject, ok := o.(map[string]interface{})
				if !ok {
					// mapstructure can take to from here...
					continue
				}
				structPtr := reflect.New(derefType)
				if err := assignStruct(structPtr.Elem(), subObject); err != nil {
					return err
				}
				emptyFieldVal.Set(structPtr)
			}
		case reflect.Struct:
			// This could be a struct embeded inside of a concrete outer
			// type that was created from some outer template.
			// We either leave it empty to be filled in by mapstructure,
			// or it has interface values and was previously converted
			// in the recusrive descent.  We know if it was converted
			// if there is a reflect.Value.  Otherwise, no conversion
			// has taken place and we can leave it empty.
			subObject, ok := o.(map[string]interface{})
			if !ok {
				// mapstructure can take to from here...
				continue
			}
			if err := assignStruct(emptyFieldVal, subObject); err != nil {
				return err
			}
		case reflect.Slice:
			if o == nil {
				// null slice
				continue
			}
			elems, ok := o.([]interface{})
			if !ok {
				return fmt.Errorf("JSON field %q: attempting to decode non-array JSON into a Go slice", fieldName)
			}
			if len(elems) == 0 {
				// (I think) this empty slice will raise an error by
				// mapstructure because we can't know why kind of
				// concrete empty slice to create.  This could be
				// turned into null here but maybe it's better
				// to say this isn't allowed and casuses an error.
				continue
			}
			sliceType := emptyFieldVal.Type()
			sliceElemType := sliceType.Elem()
			sampleElem, ok := elems[0].(reflect.Value)
			if !ok {
				// The slice elements aren't converted values
				// but they could be objects that have nested
				// converted values.  Now that we know the type
				// of the slice here, we create it and descend
				// into each element to try to convert the
				// fields of the sub-object.
				_, ok := elems[0].(map[string]interface{})
				if !ok {
					// mapstructure can take to from here...
					continue
				}
				var err error
				elems, err = convertObjects(sliceElemType, elems)
				if err != nil {
					return err
				}
				if len(elems) == 0 {
					// There were no embedded, converted values.
					// mapstructure can take to from here...
					continue
				}
				sampleElem, ok = elems[0].(reflect.Value)
				if !ok {
					continue
				}
				// Fall through and build a slice of the newly
				// converted elements.
			}
			// Make sure the previously converted elements are assignable
			// to the slice elements.  In the case of a slice of
			// interfaces, this means the interface type implements the
			// concrete value that was built below in the descent.
			// In the case of a struct with embedded interfaces, then
			// structs would need to be the same.  This here handles
			// both cases.
			if !sampleElem.Type().AssignableTo(sliceElemType) {
				var err error
				elems, err = squashPtrs(elems, sliceElemType, fieldName)
				if err != nil {
					return err
				}
			}
			s := reflect.MakeSlice(sliceType, 0, len(elems))
			s, err := convertSlice(s, elems)
			if err != nil {
				return fmt.Errorf("JSON field %q: %w", fieldName, err)
			}
			emptyFieldVal.Set(s)
		}
	}
	return nil
}

func assignStruct(structVal reflect.Value, object map[string]interface{}) error {
	structType := structVal.Type()
	for i := 0; i < structType.NumField(); i++ {
		fieldName, ok := jsonFieldName(structType.Field(i))
		if !ok {
			continue
		}
		o, ok := object[fieldName]
		if !ok {
			continue
		}
		rval, ok := o.(reflect.Value)
		if !ok {
			continue
		}
		structField := structVal.Field(i)
		if !rval.Type().AssignableTo(structField.Type()) {
			return fmt.Errorf("JSON field %q: converted field not type-compatible with Go struct", fieldName)
		}
		structField.Set(rval)
	}
	return nil
}

func convertObjects(sliceElemType reflect.Type, elems []interface{}) ([]interface{}, error) {
	out := make([]interface{}, 0, len(elems))
	for _, elem := range elems {
		// This needs to be an array of objects that represent structs
		// (no pointers) so null isn't even allowed.
		object, ok := elem.(map[string]interface{})
		if !ok {
			return nil, fmt.Errorf("array has mixed types that cannot be decoded into Go slice")
		}
		structPtr := reflect.New(sliceElemType)
		if err := convertStruct(structPtr, object); err != nil {
			return nil, err
		}
		out = append(out, structPtr.Elem())
	}
	return out, nil
}

func convertSlice(s reflect.Value, elems []interface{}) (reflect.Value, error) {
	elemType := s.Type().Elem()
	for _, elem := range elems {
		elemVal, ok := elem.(reflect.Value)
		if !ok || !elemVal.Type().AssignableTo(elemType) {
			return zero, fmt.Errorf("array has mixed types that cannot be decoded into Go slice")
		}
		s = reflect.Append(s, elemVal)
	}
	return s, nil
}

func squashPtrs(elems []interface{}, elemType reflect.Type, fieldName string) ([]interface{}, error) {
	// The elements aren't assignment to the skeleton slice, which could be
	// because they are pointers to structs that implement the required interface or
	// they are flat arrays in the skeleton slice but the descent uses struct pointers
	// for any object that it unpacks.  In either case, it is correct to deref
	// the pointers if the result is type compatible.  On entry, we don't know
	// if the decoded values are pointers...
	out := make([]interface{}, 0, len(elems))
	sampleElemPtr := elems[0].(reflect.Value)
	for k := range elems {
		rval, ok := elems[k].(reflect.Value)
		if !ok {
			return nil, fmt.Errorf("JSON field %q: converted array elements of type %q not type-compatible with Go slice elements of type %q", fieldName, goName(sampleElemPtr), elemType.Name())
		}
		if rval.Type().Kind() != reflect.Ptr || rval.IsZero() {
			return nil, fmt.Errorf("JSON field %q: converted array elements of type %q not type-compatible with Go slice elements of type %q", fieldName, goName(rval), elemType.Name())
		}
		deref := rval.Elem()
		if !deref.Type().AssignableTo(elemType) {
			return nil, fmt.Errorf("JSON field %q: converted array elements of type %q not type-compatible with Go slice elements of type %q", fieldName, goName(rval), elemType.Name())
		}
		out = append(out, deref)
	}
	return out, nil
}

func goName(val reflect.Value) string {
	return val.Type().Name()
}<|MERGE_RESOLUTION|>--- conflicted
+++ resolved
@@ -28,17 +28,14 @@
 }
 
 func (r Reflector) Add(template interface{}) Reflector {
-<<<<<<< HEAD
 	return r.AddAs(template, "")
 }
 
 // Override the unpack value tag with the as argument.
 func (r Reflector) AddAs(template interface{}, as string) Reflector {
-=======
 	if another, ok := template.(Reflector); ok {
 		return r.mixIn(another)
 	}
->>>>>>> 969f37de
 	typ := reflect.TypeOf(template)
 	unpackKey, unpackVal, skip, err := structToUnpackRule(typ)
 	if err != nil {
