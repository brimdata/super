package zed

import (
	"fmt"
	"strings"

	"github.com/brimdata/zed/zcode"
)

type TypeRecord struct {
	id      int
	Columns []Column
	LUT     map[string]int
}

func NewTypeRecord(id int, columns []Column) *TypeRecord {
	if columns == nil {
		columns = []Column{}
	}
	r := &TypeRecord{
		id:      id,
		Columns: columns,
	}
	r.createLUT()
	return r
}

func (t *TypeRecord) ID() int {
	return t.id
}

//XXX we shouldn't need this... tests are using it
func (t *TypeRecord) Decode(zv zcode.Bytes) ([]Value, error) {
	if zv == nil {
		return nil, nil
	}
	var vals []Value
	for i, it := 0, zv.Iter(); !it.Done(); i++ {
		val, _ := it.Next()
		if i >= len(t.Columns) {
			return nil, fmt.Errorf("too many values for record element %s", val)
		}
		v := Value{t.Columns[i].Type, val}
		vals = append(vals, v)
	}
	return vals, nil
}

func (t *TypeRecord) Marshal(zv zcode.Bytes) (interface{}, error) {
	m := make(map[string]*Value)
	it := zv.Iter()
	for _, col := range t.Columns {
<<<<<<< HEAD
		zv, _, err := it.Next()
		if err != nil {
			return nil, err
		}
		m[col.Name] = &Value{col.Type, zv}
=======
		zv, _ := it.Next()
		m[col.Name] = Value{col.Type, zv}
>>>>>>> 9501d218
	}
	return m, nil
}

func (t *TypeRecord) ColumnOfField(field string) (int, bool) {
	v, ok := t.LUT[field]
	return v, ok
}

func (t *TypeRecord) TypeOfField(field string) (Type, bool) {
	n, ok := t.LUT[field]
	if !ok {
		return nil, false
	}
	return t.Columns[n].Type, true
}

func (t *TypeRecord) HasField(field string) bool {
	_, ok := t.LUT[field]
	return ok
}

func (t *TypeRecord) createLUT() {
	t.LUT = make(map[string]int)
	for k, col := range t.Columns {
		t.LUT[string(col.Name)] = k
	}
}

func (t *TypeRecord) String() string {
	var b strings.Builder
	b.WriteString("{")
	sep := ""
	for _, c := range t.Columns {
		b.WriteString(sep)
		b.WriteString(QuotedName(c.Name))
		b.WriteByte(':')
		b.WriteString(c.Type.String())
		sep = ","
	}
	b.WriteString("}")
	return b.String()
}

func (t *TypeRecord) Format(zv zcode.Bytes) string {
	var b strings.Builder
	b.WriteString("{")
	sep := ""
	it := zv.Iter()
	for _, c := range t.Columns {
		b.WriteString(sep)
		b.WriteString(QuotedName(c.Name))
		b.WriteByte(':')
		if val, _ := it.Next(); val == nil {
			b.WriteString("null")
		} else {
			b.WriteString(c.Type.Format(val))
		}
		sep = ","
	}
	b.WriteString("}")
	return b.String()
}<|MERGE_RESOLUTION|>--- conflicted
+++ resolved
@@ -50,16 +50,8 @@
 	m := make(map[string]*Value)
 	it := zv.Iter()
 	for _, col := range t.Columns {
-<<<<<<< HEAD
-		zv, _, err := it.Next()
-		if err != nil {
-			return nil, err
-		}
+		zv, _ := it.Next()
 		m[col.Name] = &Value{col.Type, zv}
-=======
-		zv, _ := it.Next()
-		m[col.Name] = Value{col.Type, zv}
->>>>>>> 9501d218
 	}
 	return m, nil
 }
