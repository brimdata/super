--- conflicted
+++ resolved
@@ -35,6 +35,7 @@
 		t.Parallel()
 		data, err := loadZTestInputsAndOutputs(dirs)
 		require.NoError(t, err)
+		runAllBoomerangs(t, "arrows", data)
 		runAllBoomerangs(t, "parquet", data)
 		runAllBoomerangs(t, "zson", data)
 	})
@@ -46,18 +47,6 @@
 			ztest.Run(t, d)
 		})
 	}
-<<<<<<< HEAD
-	t.Run("ArrowStreamBoomerang", func(t *testing.T) {
-		runArrowStreamBoomerangs(t, dirs)
-	})
-	t.Run("ParquetBoomerang", func(t *testing.T) {
-		runParquetBoomerangs(t, dirs)
-	})
-	t.Run("ZSONBoomerang", func(t *testing.T) {
-		runZSONBoomerangs(t, dirs)
-	})
-=======
->>>>>>> bf6496b4
 }
 
 func findZTests() (map[string]struct{}, error) {
@@ -123,83 +112,6 @@
 	}
 }
 
-<<<<<<< HEAD
-func runArrowStreamBoomerangs(t *testing.T, dirs map[string]struct{}) {
-	if testing.Short() {
-		return
-	}
-	const script = `
-exec 2>&1
-zq -f arrows -o baseline.arrows fuse - &&
-zq -i arrows -f arrows -o boomerang.arrows baseline.arrows &&
-diff baseline.arrows boomerang.arrows
-`
-	bundles, err := findInputs(t, dirs, script, isValidForParquet)
-	if err != nil {
-		t.Fatal(err)
-	}
-	shellPath := ztest.ShellPath()
-	for _, b := range bundles {
-		b := b
-		t.Run(b.TestName, func(t *testing.T) {
-			t.Parallel()
-			err := b.RunScript(shellPath, t.TempDir())
-			if err != nil {
-				if s := err.Error(); strings.Contains(s, arrowio.ErrMultipleTypes.Error()) ||
-					strings.Contains(s, arrowio.ErrNotRecord.Error()) ||
-					strings.Contains(s, arrowio.ErrUnsupportedType.Error()) ||
-					strings.Contains(s, "cannot yet use maps in shaping functions") {
-					t.Skip("skipping because the Arrow writer cannot handle an input type")
-				}
-				err = &BoomerangError{
-					*b.Test.Inputs[0].Data,
-					b.FileName,
-					err,
-				}
-			}
-			require.NoError(t, err)
-		})
-	}
-}
-
-func runParquetBoomerangs(t *testing.T, dirs map[string]struct{}) {
-	if testing.Short() {
-		return
-	}
-	const script = `
-exec 2>&1
-zq -f parquet -o baseline.parquet fuse - &&
-zq -i parquet -f parquet -o boomerang.parquet baseline.parquet &&
-diff baseline.parquet boomerang.parquet
-`
-	bundles, err := findInputs(t, dirs, script, isValidForParquet)
-	if err != nil {
-		t.Fatal(err)
-	}
-	shellPath := ztest.ShellPath()
-	for _, b := range bundles {
-		b := b
-		t.Run(b.TestName, func(t *testing.T) {
-			t.Parallel()
-			err := b.RunScript(shellPath, t.TempDir())
-			if err != nil {
-				if s := err.Error(); strings.Contains(s, parquetio.ErrEmptyRecordType.Error()) ||
-					strings.Contains(s, parquetio.ErrNullType.Error()) ||
-					strings.Contains(s, parquetio.ErrUnionType.Error()) ||
-					strings.Contains(s, "column has no name") ||
-					strings.Contains(s, "cannot yet use maps in shaping functions") {
-					t.Skip("skipping because the Parquet writer cannot handle an input type")
-				}
-				err = &BoomerangError{
-					*b.Test.Inputs[0].Data,
-					b.FileName,
-					err,
-				}
-			}
-			require.NoError(t, err)
-		})
-	}
-=======
 func runAllBoomerangs(t *testing.T, format string, data map[string]string) {
 	t.Run(format, func(t *testing.T) {
 		t.Parallel()
@@ -211,7 +123,6 @@
 			})
 		}
 	})
->>>>>>> bf6496b4
 }
 
 func runOneBoomerang(t *testing.T, format, data string) {
@@ -242,7 +153,10 @@
 		require.NoError(t, baselineWriter.Close())
 	}
 	if err != nil {
-		if errors.Is(err, parquetio.ErrEmptyRecordType) ||
+		if errors.Is(err, arrowio.ErrMultipleTypes) ||
+			errors.Is(err, arrowio.ErrNotRecord) ||
+			errors.Is(err, arrowio.ErrUnsupportedType) ||
+			errors.Is(err, parquetio.ErrEmptyRecordType) ||
 			errors.Is(err, parquetio.ErrNullType) ||
 			errors.Is(err, parquetio.ErrUnionType) ||
 			strings.Contains(err.Error(), "Parquet output encountered non-record value") ||
