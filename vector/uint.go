--- conflicted
+++ resolved
@@ -46,9 +46,6 @@
 	}
 }
 
-<<<<<<< HEAD
-func (u *Uint) Promote(typ super.Type) Promotable {
-=======
 func (u *Uint) AppendKey(b []byte, slot uint32) []byte {
 	if u.Nulls.Value(slot) {
 		b = append(b, 0)
@@ -64,8 +61,7 @@
 	return append(b, byte(val>>(8*0)))
 }
 
-func (u *Uint) Promote(typ zed.Type) Promotable {
->>>>>>> e5907fc4
+func (u *Uint) Promote(typ super.Type) Promotable {
 	return &Uint{typ, u.Values, u.Nulls}
 }
 
