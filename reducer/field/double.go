package field

import (
	"github.com/mccanne/zq/streamfn"
	"github.com/mccanne/zq/zbuf"
	"github.com/mccanne/zq/zng"
	"github.com/mccanne/zq/zx"
)

type Double struct {
	fn *streamfn.Float64
}

func NewDoubleStreamfn(op string) Streamfn {
	return &Double{
		fn: streamfn.NewFloat64(op),
	}
}

func (d *Double) Result() zng.Value {
	return zng.NewDouble(d.fn.State)
}

<<<<<<< HEAD
func (d *Double) Consume(v zng.Value) error {
	//XXX change this to use *zng.Double
	var zd zng.Double
	if !zng.CoerceToDouble(v, &zd) {
=======
func (i *Double) Consume(v zng.Value) error {
	d, ok := zx.CoerceToDouble(v)
	if !ok {
>>>>>>> 20606b0b
		return zbuf.ErrTypeMismatch
	}
	d.fn.Update(float64(zd))
	return nil
}<|MERGE_RESOLUTION|>--- conflicted
+++ resolved
@@ -21,18 +21,11 @@
 	return zng.NewDouble(d.fn.State)
 }
 
-<<<<<<< HEAD
 func (d *Double) Consume(v zng.Value) error {
-	//XXX change this to use *zng.Double
-	var zd zng.Double
-	if !zng.CoerceToDouble(v, &zd) {
-=======
-func (i *Double) Consume(v zng.Value) error {
-	d, ok := zx.CoerceToDouble(v)
+	dd, ok := zx.CoerceToDouble(v)
 	if !ok {
->>>>>>> 20606b0b
 		return zbuf.ErrTypeMismatch
 	}
-	d.fn.Update(float64(zd))
+	d.fn.Update(dd)
 	return nil
 }