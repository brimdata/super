--- conflicted
+++ resolved
@@ -29,27 +29,10 @@
 	return "zdx-field-" + fieldname
 }
 
-<<<<<<< HEAD
-func IndexDirTree(ark *Archive, rules []Rule, progress chan<- string) error {
-	return Walk(ark, func(zardir string) error {
-		return run(zardir, rules, progress)
-=======
 func IndexDirTree(ark *Archive, rules []Rule, path string, progress chan<- string) error {
-	nerr := 0
 	return Walk(ark, func(zardir string) error {
 		logPath := Localize(zardir, path)
-		if err := run(zardir, rules, logPath, progress); err != nil {
-			if progress != nil {
-				progress <- fmt.Sprintf("%s: %s\n", zardir, err)
-			}
-			nerr++
-			if nerr > 10 {
-				//XXX
-				return errors.New("stopping after too many errors...")
-			}
-		}
-		return nil
->>>>>>> 51553cf2
+		return run(zardir, rules, logPath, progress)
 	})
 }
 
