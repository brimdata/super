--- conflicted
+++ resolved
@@ -79,13 +79,8 @@
 
 func NewReader(typ zed.Type, in zed.Value, r io.ReaderAt) (Reader, error) {
 	switch typ := typ.(type) {
-<<<<<<< HEAD
 	case *zed.TypeNamed:
-		return Unmarshal(typ.Type, in, r)
-=======
-	case *zed.TypeAlias:
 		return NewReader(typ.Type, in, r)
->>>>>>> d2749d7f
 	case *zed.TypeRecord:
 		return NewRecordReader(typ, in, r)
 	case *zed.TypeArray:
