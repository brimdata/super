package ztest

import (
	"os"
	"path/filepath"
	"runtime"
	"testing"

	"github.com/stretchr/testify/assert"
	"github.com/stretchr/testify/require"
)

func TestShouldSkip(t *testing.T) {
	if runtime.GOOS == "windows" {
		assert.Equal(t, "script test on Windows", (&ZTest{Script: "x"}).ShouldSkip(""))
	} else {
		assert.Equal(t, "script test on in-process run", (&ZTest{Script: "x"}).ShouldSkip(""))
	}
	assert.Equal(t, "reason", (&ZTest{Skip: "reason"}).ShouldSkip(""))
	assert.Equal(t, `tag "x" does not match ZTEST_TAG=""`, (&ZTest{Tag: "x"}).ShouldSkip(""))
}

<<<<<<< HEAD
func TestRunShell(t *testing.T) {
	if runtime.GOOS == "windows" {
		t.Skip("skipping test on Windows because RunScript uses cmd.exe instead of bash")
	}
	t.Run("outputs", func(t *testing.T) {
		testDir := t.TempDir()
		require.NoError(t, os.WriteFile(filepath.Join(testDir, "testdirfile"), []byte("testdirfile\n"), 0644))
		strptr := func(s string) *string { return &s }
		err := (&ZTest{
			Script: `
				echo stdout
				echo stderr >&2
				touch empty
				echo notempty > notempty
				echo regexp > regexp
				echo testdirfile > testdirfile
				echo testdirfile > testdirfile2
				`,
			Outputs: []File{
				{Name: "stdout", Data: strptr("stdout\n")},
				{Name: "stderr", Data: strptr("stderr\n")},
				{Name: "empty", Data: strptr("")},
				{Name: "notempty", Data: strptr("notempty\n")},
				{Name: "regexp", Re: "^re"},
				{Name: "testdirfile"},
				{Name: "testdirfile2", Source: "testdirfile"},
			},
		}).RunScript("", testDir, t.TempDir())
		assert.NoError(t, err)
	})
=======
func TestRunScript(t *testing.T) {
	if runtime.GOOS == "windows" {
		t.Skip("skipping test on Windows because RunScript uses cmd.exe instead of bash")
	}
	t.Run("success", func(t *testing.T) {
		stdout := "1\n"
		stderr := "2\n"
		err := (&ZTest{
			Script: "echo 1; echo 2 >&2",
			Outputs: []File{
				{Name: "stdout", Data: &stdout},
				{Name: "stderr", Data: &stderr},
			},
		}).RunScript("", "", "")
		assert.NoError(t, err)
	})
	t.Run("error", func(t *testing.T) {
		err := (&ZTest{
			Script:  "echo 1; echo 2 >&2; exit 3",
			Outputs: []File{},
		}).RunScript("", "", "")
		assert.EqualError(t, err, "script failed: exit status 3\n=== stdout ===\n1\n=== stderr ===\n2\n")
	})
>>>>>>> 3c800149
}<|MERGE_RESOLUTION|>--- conflicted
+++ resolved
@@ -20,8 +20,7 @@
 	assert.Equal(t, `tag "x" does not match ZTEST_TAG=""`, (&ZTest{Tag: "x"}).ShouldSkip(""))
 }
 
-<<<<<<< HEAD
-func TestRunShell(t *testing.T) {
+func TestRunScript(t *testing.T) {
 	if runtime.GOOS == "windows" {
 		t.Skip("skipping test on Windows because RunScript uses cmd.exe instead of bash")
 	}
@@ -51,23 +50,6 @@
 		}).RunScript("", testDir, t.TempDir())
 		assert.NoError(t, err)
 	})
-=======
-func TestRunScript(t *testing.T) {
-	if runtime.GOOS == "windows" {
-		t.Skip("skipping test on Windows because RunScript uses cmd.exe instead of bash")
-	}
-	t.Run("success", func(t *testing.T) {
-		stdout := "1\n"
-		stderr := "2\n"
-		err := (&ZTest{
-			Script: "echo 1; echo 2 >&2",
-			Outputs: []File{
-				{Name: "stdout", Data: &stdout},
-				{Name: "stderr", Data: &stderr},
-			},
-		}).RunScript("", "", "")
-		assert.NoError(t, err)
-	})
 	t.Run("error", func(t *testing.T) {
 		err := (&ZTest{
 			Script:  "echo 1; echo 2 >&2; exit 3",
@@ -75,5 +57,4 @@
 		}).RunScript("", "", "")
 		assert.EqualError(t, err, "script failed: exit status 3\n=== stdout ===\n1\n=== stderr ===\n2\n")
 	})
->>>>>>> 3c800149
 }