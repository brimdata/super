package zed

import (
	"fmt"
	"strings"

	"github.com/brimdata/zed/zcode"
)

type TypeArray struct {
	id   int
	Type Type
}

func NewTypeArray(id int, typ Type) *TypeArray {
	return &TypeArray{id, typ}
}

func (t *TypeArray) ID() int {
	return t.id
}

func (t *TypeArray) String() string {
	return fmt.Sprintf("[%s]", t.Type)
}

func (t *TypeArray) Marshal(zv zcode.Bytes) (interface{}, error) {
	// start out with zero-length container so we get "[]" instead of nil
	vals := []*Value{}
	it := zv.Iter()
	for !it.Done() {
<<<<<<< HEAD
		val, _, err := it.Next()
		if err != nil {
			return nil, err
		}
		vals = append(vals, &Value{t.Type, val})
=======
		val, _ := it.Next()
		vals = append(vals, Value{t.Type, val})
>>>>>>> 9501d218
	}
	return vals, nil
}

func (t *TypeArray) Format(zv zcode.Bytes) string {
	var b strings.Builder
	sep := ""
	b.WriteByte('[')
	it := zv.Iter()
	for !it.Done() {
		b.WriteString(sep)
		if val, _ := it.Next(); val == nil {
			b.WriteString("null")
		} else {
			b.WriteString(t.Type.Format(val))
		}
		sep = ","
	}
	b.WriteByte(']')
	return b.String()
}<|MERGE_RESOLUTION|>--- conflicted
+++ resolved
@@ -29,16 +29,8 @@
 	vals := []*Value{}
 	it := zv.Iter()
 	for !it.Done() {
-<<<<<<< HEAD
-		val, _, err := it.Next()
-		if err != nil {
-			return nil, err
-		}
+		val, _ := it.Next()
 		vals = append(vals, &Value{t.Type, val})
-=======
-		val, _ := it.Next()
-		vals = append(vals, Value{t.Type, val})
->>>>>>> 9501d218
 	}
 	return vals, nil
 }
