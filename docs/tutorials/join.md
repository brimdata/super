--- conflicted
+++ resolved
@@ -5,13 +5,7 @@
 
 # Join Overview
 
-<<<<<<< HEAD
----
-
 This is a brief primer on Zed's experimental [`join` operator](../language/operators/join.md).
-=======
-This is a brief primer on Zed's experimental [join operator](../language/operators/join.md).
->>>>>>> 50e09c4b
 
 Currently, `join` is limited in the following ways:
 * the joined inputs both come from the parent so the query must be split before join,
