--- conflicted
+++ resolved
@@ -234,11 +234,7 @@
 
 #### Delete Data
 
-<<<<<<< HEAD
 Take a list of commit IDs or object IDs in a branch and create a deletion 
-=======
-Takes a list of commit IDs or object IDs in a branch and creates a deletion
->>>>>>> d8dd83f2
 commit of all referenced objects.
 
 ```
@@ -484,16 +480,8 @@
 
 | Format | MIME Type |
 | ------ | --------- |
-<<<<<<< HEAD
 | JSON | application/json |
 | NDJSON | application/x-ndjson |
 | ZJSON | application/x-zjson |
 | ZSON | application/x-zson |
-| ZNG | application/x-zng |
-=======
-| json | application/json |
-| ndjson | application/ndjson |
-| zjson | application/x-zjson |
-| zson | application/x-zson |
-| zng | application/x-zng |
->>>>>>> d8dd83f2
+| ZNG | application/x-zng |