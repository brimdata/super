--- conflicted
+++ resolved
@@ -282,11 +282,7 @@
 
 Each of the sections hyperlinked above describes these elements of the language
 in more detail. To make effective use of the materials, it is recommended to
-<<<<<<< HEAD
-first review the [documentation conventions](conventions/README.md). You will
-=======
-first review the [Documentation Conventions](conventions.md). You will
->>>>>>> f3329f71
+first review the [documentation conventions](conventions.md). You will
 likely also want to download a copy of the
 [educational sample data](https://github.com/brimdata/zed-sample-data/tree/edu-data/edu)
 so you can reproduce the examples shown.