---
sidebar_position: 1
sidebar_label: Overview
---

# Zed Language Overview

---

The Zed language is a query language for search, analytics,
and transformation inspired by the
[pipeline pattern](https://en.wikipedia.org/wiki/Tacit_programming)
of the traditional Unix shell.
Like a Unix pipeline, a query is expressed as a data source followed
by a number of commands:
```
command | command | command | ...
```
However, in Zed, the entities that transform data are called
"operators" instead of "commands" and unlike Unix pipelines,
the streams of data in a Zed query
are typed data sequences that adhere to the
[Zed data model](../formats/zed.md).
Moreover, Zed sequences can be forked and joined:
```
operator
| operator
| fork (
  => operator | ...
  => operator | ...
)
| join | ...
```
Here, Zed programs can include multiple data sources and splitting operations
where multiple paths run in parallel and paths can be combined (in an
undefined order), merged (in a defined order) by one or more sort keys,
or joined using relational-style join logic.

Generally speaking, a [flow graph](https://en.wikipedia.org/wiki/Directed_acyclic_graph)
defines a directed acyclic graph (DAG) composed
of data sources and operator nodes.  The Zed syntax leverages "fat arrows",
i.e., `=>`, to indicate the start of a parallel leg of the data flow.

That said, the Zed language is
[declarative](https://en.wikipedia.org/wiki/Declarative_programming)
and the Zed compiler optimizes the data flow computation
&mdash; e.g., often implementing a Zed program differently than
the flow implied by the pipeline yet reaching the same result &mdash;
much as a modern SQL engine optimizes a declarative SQL query.

Zed is also intended to provide a seamless transition from a simple search experience
(e.g., typed into a search bar or as the query argument of the [`zq`](../commands/zq.md) command-line
tool) to more a complex analytics experience composed of complex joins and aggregations
where the Zed language source text would typically be authored in a editor and
managed under source-code control.

Like an email or Web search, a simple keyword search is just the word itself,
e.g.,
```
example.com
```
is a search for the string "example.com" and
```
example.com urgent
```
is a search for values with both the strings "example.com" and "urgent" present.

Unlike typical log search systems, the Zed language operators are uniform:
you can specify an operator including keyword search terms, Boolean predicates,
<<<<<<< HEAD
etc. using the same syntax at any point in the pipeline as
[described below](#9-search-expressions).
=======
etc. using the same [search expression](search-expressions.md) syntax at any point
in the pipeline.
>>>>>>> a51671ae

For example,
the predicate `message_length > 100` can simply be tacked onto the keyword search
from above, e.g.,
```
example.com urgent message_length > 100
```
finds all values containing the string "example.com" and "urgent" somewhere in them
provided further that the field `message_length` is a numeric value greater than 100.
A related query that performs an aggregation could be more formally
written as follows:
```
search "example.com" AND "urgent"
| where message_length > 100
| summarize kinds:=union(type) by net:=network_of(srcip)
```
which computes an aggregation table of different message types (e.g.,
from a hypothetical field called `type`) into a new, aggregated field
called `kinds` and grouped by the network of all the source IP addresses
in the input
(e.g., from a hypothetical field called `srcip`) as a derived field called `net`.

The short-hand query from above might be typed into a search box while the
latter query might be composed in a query editor or in Zed source files
maintained in GitHub.  Both forms are valid Zed queries.

To further ease the maintenance and readability of source files, comments
beginning with `//` may appear in Zed.

```
// This includes a search with boolean logic, an expression, and an aggregation.

search "example.com" AND "urgent"
| where message_length > 100       // We only care about long messages
| summarize kinds:=union(type) by net:=network_of(srcip)
```

<<<<<<< HEAD
## 2. The Dataflow Model

In Zed, each operator takes its input from the output of its upstream operator beginning
either with a data source or with an implied source.

All available operators are listed on the [reference page](operators/README.md).

### 2.1 Dataflow Sources

In addition to the data sources specified as files on the `zq` command line,
a source may also be specified with the [`from` operator](operators/from.md).

When running on the command-line, `from` may refer to a file, an HTTP
endpoint, or an [S3](../integrations/amazon-s3.md) URI.  When running in a [Zed lake](../commands/zed.md), `from` typically
refers to a collection of data called a "data pool" and is referenced using
the pool's name much as SQL references database tables by their name.

For more detail, see the reference page of the [`from` operator](operators/from.md),
but as an example, you might use the `get` form of `from` to fetch data from an
HTTP endpoint and process it with Zed, in this case, to extract the description
and license of a GitHub repository:
```
zq -f text "get https://api.github.com/repos/brimdata/zed | yield description,license.name"
```
When a Zed query is run on the command-line with `zq`, the `from` source is
typically omitted and implied instead by the command-line file arguments.
The input may be stdin via `-` as in
```
echo '"hello, world"' | zq  -
```
The examples throughout the language documentation use this "echo pattern"
to standard input of `zq -` to illustrate language semantics.
Note that in these examples, the input values are expressed as Zed values serialized
in the [ZSON text format](../formats/zson.md)
and the `zq` query text expressed as the first argument of the `zq` command
is expressed in the syntax of the Zed language described here.

### 2.2 Dataflow Operators

Each operator is identified by name and performs a specific operation
on a stream of records.

Some operators, like
[`summarize`](operators/summarize.md) or [`sort`](operators/sort.md),
read all of their input before producing output, though
`summarize` can produce incremental results when the group-by key is
aligned with the order of the input.

For large queries that process all of their input, time may pass before
seeing any output.

On the other hand, most operators produce incremental output by operating
on values as they are produced.  For example, a long running query that
produces incremental output will stream results as they are produced, i.e.,
running `zq` to standard output will display results incrementally.

The [`search`](operators/search.md) and [`where`](operators/where.md)
operators "find" values in their input and drop
the ones that do not match what is being looked for.

The [`yield` operator](operators/yield.md) emits one or more output values
for each input value based on arbitrary [expressions](#8-expressions),
providing a convenient means to derive arbitrary output values as a function
of each input value, much like the map concept in the MapReduce framework.

The [`fork` operator](operators/fork.md) copies its input to parallel
legs of a query.  The output of these parallel paths can be combined
in a number of ways:
* merged in sorted order using the [`merge` operator](operators/merge.md),
* joined using the [`join` operator](operators/join.md), or
* combined in an undefined order using the implied [`combine` operator](operators/combine.md).

A path can also be split to multiple query legs using the
[`switch` operator](operators/switch.md), in which data is routed to only one
corresponding leg (or dropped) based on the switch clauses.

Switch operators typically
involve multiline Zed programs, which are easiest to edit in a file.  For example,
suppose this text is in a file called `switch.zed`:
```mdtest-input switch.zed
switch this (
  case 1 => yield {val:this,message:"one"}
  case 2 => yield {val:this,message:"two"}
  default => yield {val:this,message:"many"}
) | merge val
```
Then, running `zq` with `-I switch.zed` like so:
```mdtest-command
echo '1 2 3 4' | zq -z -I switch.zed -
```
produces
```mdtest-output
{val:1,message:"one"}
{val:2,message:"two"}
{val:3,message:"many"}
{val:4,message:"many"}
```
Note that the output order of the switch legs is undefined (indeed they run
in parallel on multiple threads).  To establish a consistent sequence order,
a [`merge` operator](operators/merge.md)
may be applied at the output of the switch specifying a sort key upon which
to order the upstream data.  Often such order does not matter (e.g., when the output
of the switch hits an [aggregator](aggregates/README.md)), in which case it is typically more performant
to omit the merge (though the Zed system will often delete such unnecessary
operations automatically as part optimizing queries when they are compiled).

If no `merge` or `join` is indicated downstream of a `fork` or `switch`,
then the implied `combine` operator is presumed.  In this case, values are
forwarded from the switch to the downstream operator in an undefined order.

### 2.3 The Special Value `this`

In Zed, there are no looping constructs and variables are limited to binding
values between [lateral scopes](#101-lateral-scope) as described below.
Instead, the input sequence
to an operator is produced continuously and any output values are derived
from input values.

In contrast to SQL, where a query may refer to input tables by name,
there are no explicit tables and a Zed operator instead refers
to its input values using the special identifier `this`.

For example, sorting the following input
```mdtest-command
echo '"foo" "bar" "BAZ"' | zq -z sort -
```
produces this case-sensitive output:
```mdtest-output
"BAZ"
"bar"
"foo"
```
But we can make the sort case-insensitive by applying a [function](functions/README.md) to the
input values with the expression `lower(this)`, which converts
each value to lower-case for use in in the sort without actually modifying
the input value, e.g.,
```
echo '"foo" "bar" "BAZ"' | zq -z 'sort lower(this)' -
```
produces
```
"bar"
"BAZ"
"foo"
```

### 2.4 Implied Field References

A common use case for Zed is to process sequences of record-oriented data
(e.g., arising from formats like JSON or Avro) in the form of events
or structured logs.  In this case, the input values to the operators
are Zed [records](../formats/zed.md#21-record) and the fields of a record are referenced with the dot operator.

For example, if the input above were a sequence of records instead of strings
and perhaps contained a second field, e.g.,
```
{s:"foo",x:1}
{s:"bar",x:2}
{s:"BAZ",x:3}
```
Then we could refer to the field `s` using `this.s` and sort the records
as above with `sort this.s`, which would give
```
{s:"BAZ",x:3}
{s:"bar",x:2}
{s:"foo",x:1}
```
This pattern is so common that field references to `this` may be shortened
by simply referring to the field by name wherever a Zed expression is expected,
e.g.,
```
sort s
```
is shorthand for `sort this.s`

### 2.5 Field Assignments

A typical operation in records involves
adding or changing the fields of a record using the [`put` operator](operators/put.md)
or extracting a subset of fields using the [`cut` operator](operators/cut.md).
Also, when aggregating data using group-by keys, the group-by assignments
create new named record fields.

In all of these cases, the Zed language uses the token `:=` to denote
field assignment.  For example,
```
put x:=y+1
```
or
```
summarize salary:=sum(income) by address:=lower(address)
```
This style of "assignment" to a record value is distinguished from the `=`
token which binds a locally scoped name to a value that can be referenced
in later expressions.

### 2.6 Implied Operators

When Zed is run in an application like [Zui](https://github.com/brimdata/zui),
queries are often composed interactively in a "search bar" experience.
The language design here attempts to support both this "lean forward" pattern of usage
along with a "coding style" of query writing where the queries might be large
and complex, e.g., to perform transformations in a data pipeline, where
the Zed queries are stored under source-code control perhaps in GitHub or
in Zui's query library.

To facilitate both a programming-like model as well as an ad hoc search
experience, Zed has a canonical, long form that can be abbreviated
using syntax that supports an agile, interactive query workflow.
To this end, Zed allows certain operator names to be optionally omitted when
they can be inferred from context.  For example, the expression following
the [`summarize` operator](operators/summarize.md)
```
summarize count() by id
```
is unambiguously an aggregation and can be shortened to
```
count() by id
```
Likewise, a very common lean-forward use pattern is "searching" so by default,
expressions are interpreted as keyword searches, e.g.,
```
search foo bar or x > 100
```
is abbreviated
```
foo bar or x > 100
```
Furthermore, if an operator-free expression is not valid syntax for
a search expression but is a valid [Zed expression](#8-expressions),
then the abbreviation is treated as having an implied `yield` operator, e.g.,
```
{s:lower(s)}
```
is shorthand for
```
yield {s:lower(s)}
```
When operator names are omitted, `search` has precedence over `yield`, so
```
foo
```
is interpreted as a search for the string "foo" rather than a yield of
the implied record field named `foo`.

Another common query pattern involves adding or mutating fields of records
where the input is presumed to be a sequence of records.
The [`put` operator](operators/put.md) provides this mechanism and the `put`
keyword is implied by the [field assignment](#25-field-assignments) syntax `:=`.

For example, the operation
```
put y:=2*x+1
```
can be expressed simply as
```
y:=2*x+1
```
When composing long-form queries that are shared via Zui or managed in GitHub,
it is best practice to include all operator names in the Zed source text.

In summary, if no operator name is given, the implied operator is determined
from the operator-less source text, in the order given, as follows:
* If the text can be interpreted as a search expression, then the operator is `search`.
* If the text can be interpreted as a boolean expression, then the operator is `where`.
* If the text can be interpreted as one or more field assignments, then the operator is `put`.
* If the text can be interpreted as an aggregation, then the operator is `summarize`.
* If the text can be interpreted as an expression, then the operator is `yield`.
* Otherwise, the text causes a compile-time error.

When in doubt, you can always check what the compiler is doing under the hood
by running `zq` with the `-C` flag to print the parsed query in "canonical form", e.g.,
```mdtest-command
zq -C foo
zq -C 'is(<foo>)'
zq -C 'count()'
zq -C '{a:x+1,b:y-1}'
zq -C 'a:=x+1,b:=y-1'
```
produces
```mdtest-output
search foo
where is(<foo>)
summarize
    count()
yield {a:x+1,b:y-1}
put a:=x+1,b:=y-1
```

## 3. Const Statements

Constants may be defined and assigned to a symbolic name with the syntax
```
const <id> = <expr>
```
where `<id>` is an identifier and `<expr>` is a constant [expression](#8-expressions)
that must evaluate to a constant at compile time and not reference any
runtime state such as `this`, e.g.,
```mdtest-command
echo '{r:5}{r:10}' | zq -z "const PI=3.14159 2*PI*r" -
```
produces
```mdtest-output
31.4159
62.8318
```

One or more `const` statements may appear only at the beginning of a scope
(i.e., the main scope at the start of a Zed program or a [lateral scope](#101-lateral-scope)
defined by an [`over` operator](operators/over.md))
and binds the identifier to the value in the scope in which it appears in addition
to any contained scopes.

A `const` statement cannot redefine an identifier that was previously defined in the same
scope but can override identifiers defined in ancestor scopes.

`const` statements may appear intermixed with `func` and `type` statements.

## 4. Func Statements

User-defined functions may be created with the syntax
```
func <id> ( [<param> [, <param> ...]] ) : ( <expr> )
```
where `<id>` and `<param>` are identifiers and `<expr>` is an
[expression](#8-expressions) that may refer to parameters but not to runtime
state such as `this`.

For example,
```mdtest-command
echo 1 2 3 4 | zq -z 'func add1(n): (n+1) add1(this)' -
```
produces
```mdtest-output
2
3
4
5
```

One or more `func` statements may appear at the beginning of a scope
(i.e., the main scope at the start of a Zed program or a [lateral scope](#101-lateral-scope)
defined by an [`over` operator](operators/over.md))
and binds the identifier to the expression in the scope in which it appears in addition
to any contained scopes.

A `func` statement cannot redefine an identifier that was previously defined in the same
scope but can override identifiers defined in ancestor scopes.

`func` statements may appear intermixed with `const` and `type` statements.

## 5. Operator Statements

User-defined operators may be created with the syntax

```
op <id> ( [<param> [, <param> ...]] ) : ( 
  <sequence>
)
```
where `<id>` is the operator identifier, `<param>` are the parameters for the
operator, and `<sequence>` is the chain of operators (e.g., `operator | ...`)
where the operator does its work.

A user-defined operator can then be called with using the familiar call syntax
```
<id> ( [<expr> [, <expr> ...]] )
```
where `<id>` is the identifier of the user-defined operator and `<expr>` is a list
of [expressions](#8-expressions) matching the number of `<param>`s defined in
the operator's signature.

### 5.1 Sequence `this` Value

The `this` value of a user-defined operator's sequence is a record value
comprised of the paramters provided in the operator's signature.

For instance the `this` value of operator
```
op myop(foo, bar, baz): (
  ...
)
myop("foo", "bar", "baz")
```
would be `{foo:"foo",bar:"bar",baz:"baz"}`.

### 5.2 Spread Parameters

In addition to the standard named parameter syntax, user-defined operators may
use the spread operator `...` to indicate that the operator expects a record
value whose key/values will be expanded as entries in the operator's `this`
record value.

The most common use of spread parameters will be to carry the `this` value of
the calling context into the operator's sequence.

For instance the program in `spread.zed`
```mdtest-input spread.zed
op stamp(...): (
  put ts := 2021-01-01T00:00:00Z
)
stamp(this)
```
run via
```mdtest-command
echo '{foo:"foo",bar:"bar"}' | zq -z -I spread.zed -
```
produces
```mdtest-output
{foo:"foo",bar:"bar",ts:2021-01-01T00:00:00Z}
```

### 5.3 Nested Calls

User-defined operators can make calls to other user-defined operators that
are declared within the same scope or in a parent's scope. To illustrate, a program in `nested.zed`
```mdtest-input nested.zed
op add2(x): (
  x := x + 2
)

op add4(x): (
  add2(x) | add2(x)
)

add4(x)
```
run via
```mdtest-command
echo '{x:1}' | zq -z -I nested.zed -
```
produces
```mdtest-output
{x:5}
```

One caveat with nested calls is that calls to other user-defined operators must
not produce a cycle, i.e., recursive and mutually recursive operators are not
allowed and will produce an error.

## 6. Type Statements

Named types may be created with the syntax
```
type <id> = <type>
```
where `<id>` is an identifier and `<type>` is a [Zed type](#71-first-class-types).
This creates a new type with the given name in the Zed type system, e.g.,
```mdtest-command
echo 80 | zq -z 'type port=uint16 cast(this, <port>)' -
```
produces
```mdtest-output
80(port=uint16)
```

One or more `type` statements may appear at the beginning of a scope
(i.e., the main scope at the start of a Zed program or a [lateral scope](#101-lateral-scope)
defined by an [`over` operator](operators/over.md))
and binds the identifier to the type in the scope in which it appears in addition
to any contained scopes.

A `type` statement cannot redefine an identifier that was previously defined in the same
scope but can override identifiers defined in ancestor scopes.

`type` statements may appear intermixed with `const` and `func` statements.

## 7. Data Types

The Zed language includes most data types of a typical programming language
as defined in the [Zed data model](../formats/zed.md).

The syntax of individual literal values generally follows
the [ZSON syntax](../formats/zson.md) with the exception that
[type decorators](../formats/zson.md#22-type-decorators)
are not included in the language.  Instead, a
[type cast](#812-casts) may be used in any expression for explicit
type conversion.

In particular, the syntax of primitive types follows the
[primitive-value definitions](../formats/zson.md#23-primitive-values) in ZSON
as well as the various [complex value definitions](../formats/zson.md#24-complex-values)
like records, arrays, sets, and so forth.  However, complex values are not limited to
constant values like ZSON and can be composed from literal expressions as
[defined below](#811-literals).

### 7.1 First-class Types

Like the Zed data model, the Zed language has first-class types:
any Zed type may be used as a value.

The primitive types are listed in the
[data model specification](../formats/zed.md#1-primitive-types)
and have the same syntax in the Zed language.  Complex types also follow
the ZSON syntax.  Note that the type of a type value is simply `type`.

As in ZSON, _when types are used as values_, e.g., in a Zed expression,
they must be referenced within angle brackets.  That is, the integer type
`int64` is expressed as a type value using the syntax `<int64>`.

Complex types in the Zed language follow the ZSON syntax as well.  Here are
a few examples:
* a simple record type - `{x:int64,y:int64}`
* an array of integers - `[int64]`
* a set of strings - `|[string]|`
* a map of strings keys to integer values - `{[string,int64]}`
* a union of string and integer  - `(string,int64)`

Complex types may be composed, as in `[({s:string},{x:int64})]` which is
an array of type `union` of two types of records.

The [`typeof` function](functions/typeof.md) returns a value's type as
a value, e.g., `typeof(1)` is `<int64>` and `typeof(<int64>)` is `<type>`.

First-class types are quite powerful because types can
serve as group-by keys or be used in ["data shaping"](#11-shaping) logic.
A common workflow for data introspection is to first perform a search of
exploratory data and then count the shapes of each type of data as follows:
```
search ... | count() by typeof(this)
```
For example,
```mdtest-command
echo '1 2 "foo" 10.0.0.1 <string>' | zq -z 'count() by typeof(this) | sort this' -
```
produces
```mdtest-output
{typeof:<int64>,count:2(uint64)}
{typeof:<string>,count:1(uint64)}
{typeof:<ip>,count:1(uint64)}
{typeof:<type>,count:1(uint64)}
```
When running such a query over complex, semi-structured data, the results can
be quite illuminating and can inform the design of "data shaping" Zed queries
to transform raw, messy data into clean data for downstream tooling.

Note the somewhat subtle difference between a record value with a field `t` of
type `type` whose value is type `string`
```
{t:<string>}
```
and a record type used as a value
```
<{t:string}>
```

### 7.2 Named Types

As in any modern programming language, types can be named and the type names
persist into the data model and thus into the serialized input and output.

Named types may be defined in three ways:
* with a [`type` statement as described above](#6-type-statements),
* with a definition inside of another type, or
* by the input data itself.

Type names that are embedded in another type have the form
```
name=type
```
and create a binding between the indicated string `name` and the specified type.
For example,
```
type socket = {addr:ip,port:port=uint16}
```
defines a named type `socket` that is a record with field `addr` of type `ip`
and field `port` of type "port", where type "port" is a named type for type `uint16` .

Named types may also be defined by the input data itself, as Zed data is
comprehensively self describing.
When named types are defined in the input data, there is no need to declare their
type in a query.
In this case, a Zed expression may refer to the type by the name that simply
appears to the runtime as a side effect of operating upon the data.  If the type
name referred to in this way does not exist, then the type value reference
results in `error("missing")`.  For example,
```mdtest-command
echo '1(=foo) 2(=bar) 3(=foo)' | zq -z 'typeof(this)==<foo>' -
```
results in
```mdtest-output
1(=foo)
3(=foo)
```
and
```mdtest-command
echo '1(=foo)' | zq -z 'yield <foo>' -
```
results in
```mdtest-output
<foo=int64>
```
but
```mdtest-command
zq -z 'yield <foo>'
```
gives
```mdtest-output
error("missing")
```
Each instance of a named type definition overrides any earlier definition.
In this way, types are local in scope.

Each value that references a named type retains its local definition of the
named type retaining the proper type binding while accommodating changes in a
particular named type.  For example,
```mdtest-command
echo '1(=foo) 2(=bar) "hello"(=foo) 3(=foo)' | zq -z 'count() by typeof(this) | sort this' -
```
results in
```mdtest-output
{typeof:<bar=int64>,count:1(uint64)}
{typeof:<foo=int64>,count:2(uint64)}
{typeof:<foo=string>,count:1(uint64)}
```
Here, the two versions of type "foo" are retained in the group-by results.

In general, it is bad practice to define multiple versions of a single named type,
though the Zed system and Zed data model accommodate such dynamic bindings.
Managing and enforcing the relationship between type names and their type definitions
on a global basis (e.g., across many different data pools in a Zed lake) is outside
the scope of the Zed data model and language.  That said, Zed provides flexible
building blocks so systems can define their own schema versioning and schema
management policies on top of these Zed primitives.

Zed's [super-structured data model](../formats/README.md#2-zed-a-super-structured-pattern)
is a superset of relational tables and
the Zed language's type system can easily make this connection.
As an example, consider this type definition for "employee":
```
type employee = {id:int64,first:string,last:string,job:string,salary:float64}
```
In SQL, you might find the top five salaries by last name with
```
SELECT last,salary
FROM employee
ORDER BY salary
LIMIT 5
```
In Zed, you would say
```
from anywhere | typeof(this)==<employee> | cut last,salary | sort salary | head 5
```
and since type comparisons are so useful and common, the [`is` function](functions/is.md)
can be used to perform the type match:
```
from anywhere | is(<employee>) | cut last,salary | sort salary | head 5
```
The power of Zed is that you can interpret data on the fly as belonging to
a certain schema, in this case "employee", and those records can be intermixed
with other relevant data.  There is no need to create a table called "employee"
and put the data into the table before that data can be queried as an "employee".
And if the schema or type name for "employee" changes, queries still continue
to work.

### 7.3 First-class Errors

As with types, errors in Zed are first-class: any value can be transformed
into an error by wrapping it in the Zed [`error` type](../formats/zed.md#27-error).

In general, expressions and functions that result in errors simply return
a value of type `error` as a result.  This encourages a powerful flow-style
of error handling where errors simply propagate from one operation to the
next and land in the output alongside non-error values to provide a very helpful
context and rich information for tracking down the source of errors.  There is
no need to check for error conditions everywhere or look through auxiliary
logs to find out what happened.

For example,
input values can be transformed to errors as follows:
```mdtest-command
echo '0 "foo" 10.0.0.1' | zq -z 'error(this)' -
```
produces
```mdtest-output
error(0)
error("foo")
error(10.0.0.1)
```
More practically, errors from the runtime show up as error values.
For example,
```mdtest-command
echo 0 | zq -z '1/this' -
```
produces
```mdtest-output
error("divide by zero")
```
And since errors are first-class and just values, they have a type.
In particular, they are a complex type where the error value's type is the
complex type `error` containing the type of the value.  For example,
```mdtest-command
echo 0 | zq -z 'typeof(1/this)' -
```
produces
```mdtest-output
<error(string)>
```
First-class errors are particularly useful for creating structured errors.
When a Zed query encounters a problematic condition,
instead of silently dropping the problematic error
and logging an error obscurely into some hard-to-find system log as so many
ETL pipelines do, the Zed logic can
preferably wrap the offending value as an error and propagate it to its output.

For example, suppose a bad value shows up:
```
{kind:"bad", stuff:{foo:1,bar:2}}
```
A Zed [shaper](#11-shaping) could catch the bad value (e.g., as a default
case in a [`switch`](operators/switch.md) topology) and propagate it as
an error using the Zed expression:
```
yield error({message:"unrecognized input",input:this})
```
then such errors could be detected and searched for downstream with the
[`is_error` function](functions/is_error.md).
For example,
```
is_error(this)
```
on the wrapped error from above produces
```
error({message:"unrecognized input",input:{kind:"bad", stuff:{foo:1,bar:2}}})
```
There is no need to create special tables in a complex warehouse-style ETL
to land such errors as they can simply land next to the output values themselves.

And when transformations cascade one into the next as different stages of
an ETL pipeline, errors can be wrapped one by one forming a "stack trace"
or lineage of where the error started and what stages it traversed before
landing at the final output stage.

Errors will unfortunately and inevitably occur even in production,
but having a first-class data type to manage them all while allowing them to
peacefully coexist with valid production data is a novel and
useful approach that Zed enables.

#### 7.3.1 Missing and Quiet

Zed's heterogeneous data model allows for queries
that operate over different types of data whose structure and type
may not be known ahead of time, e.g., different
types of records with different field names and varying structure.
Thus, a reference to a field, e.g., `this.x` may be valid for some values
that include a field called `x` but not valid for those that do not.

What is the value of `x` when the field `x` does not exist?

A similar question faced SQL when it was adapted in various different forms
to operate on semi-structured data like JSON or XML.  SQL already had the `NULL` value
so perhaps a reference to a missing value could simply be `NULL`.

But JSON also has `null`, so a reference to `x` in the JSON value
```
{"x":null}
```
and a reference to `x` in the JSON value
```
{}
```
would have the same value of `NULL`.  Furthermore, an expression like `x==NULL`
could not differentiate between these two cases.

To solve this problem, the `MISSING` value was proposed to represent the value that
results from accessing a field that is not present.  Thus, `x==NULL` and
`x==MISSING` could disambiguate the two cases above.

Zed, instead, recognizes that the SQL value `MISSING` is a paradox:
I'm here but I'm not.  

In reality, a `MISSING` value is not a value.  It's an error condition
that resulted from trying to reference something that didn't exist.

So why should we pretend that this is a bona fide value?  SQL adopted this
approach because it lacks first-class errors.

But Zed has first-class errors so
a reference to something that does not exist is an error of type
`error<string>` whose value is `error("missing")`.  For example,
```mdtest-command
echo "{x:1} {y:2}" | zq -z 'yield x' -
```
produces
```mdtest-output
1
error("missing")
```
Sometimes you want missing errors to show up and sometimes you don't.
The [`quiet` function](functions/quiet.md) transforms missing errors into
"quiet errors".  A quiet error is the value `error("quiet")` and is ignored
by most operators, in particular `yield`.  For example,
```mdtest-command
echo "{x:1} {y:2}" | zq -z "yield quiet(x)" -
```
produces
```mdtest-output
1
```

And what if you want a default value instead of a missing error?  The
[`coalesce` function](functions/coalesce.md) returns the first value that is not
null, `error("missing")`, or `error("quiet")`.  For example,
```mdtest-command
echo "{x:1} {y:2}" | zq -z "yield coalesce(x, 0)" -
```
produces
```mdtest-output
1
0
```

## 8. Expressions

Zed expressions follow the typical patterns in programming languages.
Expressions are typically used within data flow operators
to perform computations on input values and are typically evaluated once per each
input value [`this`](#23-the-special-value-this).

For example, `yield`, `where`, `cut`, `put`, `sort` and so forth all take
various expressions as part of their operation.

### 8.1 Arithmetic

Arithmetic operations (`*`, `/`, `%`, `+`, `-`) follow customary syntax
and semantics and are left-associative with multiplication and division having
precedence over addition and subtraction.  `%` is the modulo operator.

For example,
```mdtest-command
zq -z 'yield 2*3+1, 11%5, 1/0, "foo"+"bar"'
```
produces
```mdtest-output
7
1
error("divide by zero")
"foobar"
```

### 8.2 Comparisons

Comparison operations (`<`, `<=`, `==`, `!=`, `>`, `>=`) follow customary syntax
and semantics and result in a truth value of type `bool` or an error.
A comparison expression is any valid Zed expression compared to any other
valid Zed expression using a comparison operator.

When the operands are coercible to like types, the result is the truth value
of the comparison.  Otherwise, the result is `false`.

If either operand to a comparison
is `error("missing")`, then the result is `error("missing")`.

For example,
```mdtest-command
zq -z 'yield 1 > 2, 1 < 2, "b" > "a", 1 > "a", 1 > x'

```
produces
```mdtest-output
false
true
true
false
error("missing")
```

### 8.3 Containment

The `in` operator has the form
```
<item-expr> in <container-expr>
```
and is true if the `<item-expr>` expression results in a value that
appears somewhere in the `<container-expr>` as an exact match of the item.
The right-hand side value can be any Zed value and complex values are
recursively traversed to determine if the item is present anywhere within them.

For example,
```mdtest-command
echo '{a:[1,2]}{b:{c:3}}{d:{e:1}}' | zq -z '1 in this' -
```
produces
```mdtest-output
{a:[1,2]}
{d:{e:1}}
```
You can also use this operator with a static array:
```mdtest-command
echo '{accounts:[{id:1},{id:2},{id:3}]}' | zq -z 'over accounts | where id in [1,2]' -
```
produces
```mdtest-output
{id:1}
{id:2}
```

### 8.4 Logic

The keywords `and`, `or`, and `not` perform logic on operands of type `bool`.
The binary operators `and` and `or` operate on Boolean values and result in
an error value if either operand is not a Boolean.  Likewise, `not` operates
on its unary operand and results in an error if its operand is not type `bool`.
Unlike many other languages, non-Boolean values are not automatically converted to
Boolean type using "truthiness" heuristics.

### 8.5 Field Dereference

Record fields are dereferenced with the dot operator `.` as is customary
in other languages and have the form
```
<value> . <id>
```
where `<id>` is an identifier representing the field name referenced.
If a field name is not representable as an identifier, then [indexing](#86-indexing)
may be used with a quoted string to represent any valid field name.
Such field names can be accessed using
[`this`](#23-the-special-value-this) and an array-style reference, e.g.,
`this["field with spaces"]`.

If the dot operator is applied to a value that is not a record
or if the record does not have the given field, then the result is
`error("missing")`.

### 8.6 Indexing

The index operation can be applied to various data types and has the form:
```
<value> [ <index> ]
```
If the `<value>` expression is a record, then the `<index>` operand
must be coercible to a string and the result is the record's field
of that name.

If the `<value>` expression is an array, then the `<index>` operand
must be coercible to an integer and the result is the
value in the array of that index.

If the `<value>` expression is a set, then the `<index>` operand
must be coercible to an integer and the result is the
value in the set of that index ordered by total order of Zed values.

If the `<value>` expression is a map, then the `<index>` operand
is presumed to be a key and the corresponding value for that key is
the result of the operation.  If no such key exists in the map, then
the result is `error("missing")`.

If the `<value>` expression is a string, then the `<index>` operand
must be coercible to an integer and the result is an integer representing
the unicode code point at that offset in the string.

If the `<value>` expression is type `bytes`, then the `<index>` operand
must be coercible to an integer and the result is an unsigned 8-bit integer
representing the byte value at that offset in the bytes sequence.

### 8.7 Slices
=======
## What's Next?

The following sections continue describing the Zed language.
>>>>>>> a51671ae

* [The Dataflow Model](dataflow-model.md)
* [Data Types](data-types.md)
* [Const, Func, and Type Statements](statements.md)
* [Expressions](expressions.md)
* [Search Expressions](search-expressions.md)
* [Lateral Subqueries](lateral-subqueries.md)
* [Shaping and Type Fusion](shaping.md)

<<<<<<< HEAD
If the `<value>` expression is a string, then the result is a substring
consisting of unicode code points comprising the given range.

If the `<value>` expression is type `bytes`, then the result is a bytes sequence
consisting of bytes comprising the given range.

### 8.8 Conditional

A conditional expression has the form
```
<boolean> ? <expr> : <expr>
```
The `<boolean>` expression is evaluated and must have a result of type `bool`.
If not, an error results.

If the result is true, then the first `<expr>` expression is evaluated and becomes
the result.  Otherwise, the second `<expr>` expression is evaluated and
becomes the result.

For example,
```mdtest-command
echo '{s:"foo",v:1}{s:"bar",v:2}' | zq -z 'yield (s=="foo") ? v : -v' -
```
produces
```mdtest-output
1
-2
```

Note that if the expression has side effects,
as with [aggregate function calls](#810-aggregate-function-calls), only the selected expression
will be evaluated.

For example,
```mdtest-command
echo '"foo" "bar" "foo"' | zq -z 'yield this=="foo" ? {foocount:count()} : {barcount:count()}' -
```
produces
```mdtest-output
{foocount:1(uint64)}
{barcount:1(uint64)}
{foocount:2(uint64)}
```

### 8.9 Function Calls

Functions perform stateless transformations of their input value to their return
value and utilize call-by value semantics with positional and unnamed arguments.

For example,
```mdtest-command
zq -z 'yield pow(2,3), lower("ABC")+upper("def"), typeof(1)'
```
produces
```mdtest-output
8.
"abcDEF"
<int64>
```

Zed includes many [built-in functions](functions/README.md), some of which take
a variable number of arguments.  

Zed also allows you to create [user-defined functions](#4-func-statements).

### 8.10 Aggregate Function Calls

[Aggregate functions](aggregates/README.md) may be called within an expression.
Unlike the aggregation context provided by a [summarizing group-by](operators/summarize.md), such calls
in expression context yield an output value for each input value.

Note that because aggregate functions carry state which is typically
dependent on the order of input values, their use can prevent the runtime
optimizer from parallelizing a query.

That said, aggregate function calls can be quite useful in a number of contexts.
For example, a unique ID can be assigned to the input quite easily:
```mdtest-command
echo '"foo" "bar" "baz"' | zq -z 'yield {id:count(),value:this}' -
```
produces
```mdtest-output
{id:1(uint64),value:"foo"}
{id:2(uint64),value:"bar"}
{id:3(uint64),value:"baz"}
```
In contrast, calling aggregate functions within the [`summarize` operator](operators/summarize.md)
```mdtest-command
echo '"foo" "bar" "baz"' | zq -z 'summarize count(),union(this)' -
```
produces just one output value
```mdtest-output
{count:3(uint64),union:|["bar","baz","foo"]|}
```

### 8.11 Literals

Any of the [data types listed above](#7-data-types) may be used in expressions
as long as it is compatible with the semantics of the expression.

String literals are enclosed in either single quotes or double quotes and
must conform to UTF-8 encoding and follow the JavaScript escaping
conventions and unicode escape syntax.  Also, if the sequence `${` appears
in a string the `$` character must be escaped, i.e., `\$`.

#### 8.11.1 String Interpolation

Strings may include interpolation expressions, which has the form
```
${ <expr> }
```
In this case, the characters starting with `$` and ending at `}` are substituted
with the result of evaluating the expression `<expr>`.  If this result is not
a string, it is implicitly cast to a string.

For example,
```mdtest-command
echo '{numerator:22.0, denominator:7.0}' | zq -z 'yield "pi is approximately ${numerator / denominator}"' -
```
produces
```mdtest-output
"pi is approximately 3.142857142857143"
```

If any template expression results in an error, then the value of the template
literal is the first error encountered in left-to-right order.

> TBD: we could improve an error result here by creating a structured error
> containing the string template text along with a list of values/errors of
> the expressions.

String interpolation may be nested, where `<expr>` contains additional strings
with interpolated expressions.

For example,
```mdtest-command
echo '{foo:"hello", bar:"world", HELLOWORLD:"hi!"}' | zq -z 'yield "oh ${this[upper("${foo + bar}")]}"' -
```
produces
```mdtest-output
"oh hi!"
```

#### 8.11.2 Record Expressions

Record literals have the form
```
{ <spec>, <spec>, ... }
```
where a `<spec>` has one of three forms:
```
<field> : <expr>
<ref>
...<expr>
```
The first form is a customary colon-separated field and value similar to JavaScript,
where `<field>` may be an identifier or quoted string.
The second form is an [implied field reference](#24-implied-field-references)
`<ref>`, which is shorthand for `<ref>:<ref>`.  The third form is the `...`
spread operator which expects a record value as the result of `<expr>` and
inserts all of the fields from the resulting record.
If a spread expression results in a non-record type (e.g., errors), then that
part of the record is simply elided.

The fields of a record expression are evaluated left to right and when
field names collide the rightmost instance of the name determines that
field's value.

For example,
```mdtest-command
echo '{x:1,y:2,r:{a:1,b:2}}' | zq -z 'yield {a:0},{x}, {...r}, {a:0,...r,b:3}' -
```
produces
```mdtest-output
{a:0}
{x:1}
{a:1,b:2}
{a:1,b:3}
```

#### 8.11.3 Array Expressions

Array literals have the form
```
[ <spec>, <spec>, ... ]
```
where a `<spec>` has one of two forms:
```
<expr>
...<expr>
```

The first form is simply an element in the array, the result of `<expr>`.  The
second form is the `...` spread operator which expects an array or set value as
the result of `<expr>` and inserts all of the values from the result.  If a spread
expression results in neither an array nor set, then the value is elided.

When the expressions result in values of non-uniform type, then the implied
type of the array is an array of type `union` of the types that appear.

For example,
```mdtest-command
zq -z 'yield [1,2,3],["hello","world"]'
```
produces
```mdtest-output
[1,2,3]
["hello","world"]
```

Arrays can be concatenated using the spread operator,
```mdtest-command
echo '{a:[1,2],b:[3,4]}' | zq -z 'yield [...a,...b,5]' -
```
produces
```mdtest-output
[1,2,3,4,5]
```

#### 8.11.4 Set Expressions

Set literals have the form
```
|[ <spec>, <spec>, ... ]|
```
where a `<spec>` has one of two forms:
```
<expr>
...<expr>
```

The first form is simply an element in the set, the result of `<expr>`.  The
second form is the `...` spread operator which expects an array or set value as
the result of `<expr>` and inserts all of the values from the result.  If a spread
expression results in neither an array nor set, then the value is elided.

When the expressions result in values of non-uniform type, then the implied
type of the set is a set of type `union` of the types that appear.

Set values are always organized in their "natural order" independent of the order
they appear in the set literal.

For example,
```mdtest-command
zq -z 'yield |[3,1,2]|,|["hello","world","hello"]|'
```
produces
```mdtest-output
|[1,2,3]|
|["hello","world"]|
```

Arrays and sets can be concatenated using the spread operator,
```mdtest-command
echo '{a:[1,2],b:|[2,3]|}' | zq -z 'yield |[...a,...b,4]|' -
```
produces
```mdtest-output
|[1,2,3,4]|
```

#### 8.11.5 Map Expressions

Map literals have the form
```
|{ <expr>:<expr>, <expr>:<expr>, ... }|
```
where the first expression of each colon-separated entry is the key value
and the second expression is the value.
When the key and/or value expressions result in values of non-uniform type,
then the implied type of the map has a key type and/or value type that is
a union of the types that appear in each respective category.

For example,
```mdtest-command
zq -z 'yield |{"foo":1,"bar"+"baz":2+3}|'
```
produces
```mdtest-output
|{"foo":1,"barbaz":5}|
```

#### 8.11.6 Union Values

A union value can be created with a [cast](#812-casts).  For example, a union of types `int64`
and `string` is expressed as `(int64,string)` and any value that has a type
that appears in the union type may be cast to that union type.
Since 1 is an `int64` and "foo" is a `string`, they both can be
values of type `(int64,string)`, e.g.,
```mdtest-command
echo '1 "foo"' | zq -z 'yield cast(this,<(int64,string)>)' -
```
produces
```mdtest-output
1((int64,string))
"foo"((int64,string))
```
The value underlying a union-tagged value is accessed with the
[`under` function](functions/under.md):
```mdtest-command
echo '1((int64,string))' | zq -z 'yield under(this)' -
```
produces
```mdtest-output
1
```
Union values are powerful because they provide a mechanism to precisely
describe the type of any nested, semi-structured value composed of elements
of different types.  For example, the type of the value `[1,"foo"]` in JavaScript
is simply a generic JavaScript "object".  But in Zed, the type of this
value is an array of union of string and integer, e.g.,
```mdtest-command
echo '[1,"foo"]' | zq -z 'typeof(this)' -
```
produces
```mdtest-output
<[(int64,string)]>
```

### 8.12 Casts

Type conversion is performed with casts and the built-in [`cast` function](functions/cast.md).

Casts for primitive types have a function-style syntax of the form
```
<type> ( <expr> )
```
where `<type>` is a [Zed type](#71-first-class-types) and `<expr>` is any Zed expression.
In the case of primitive types, the type-value angle brackets
may be omitted, e.g., `<string>(1)` is equivalent to `string(1)`.
If the result of `<expr>` cannot be converted
to the indicated type, then the cast's result is an error value.

For example,
```mdtest-command
echo '1 200 "123" "200"' | zq -z 'yield int8(this)' -
```
produces
```mdtest-output
1(int8)
error({message:"cannot cast to int8",on:200})
123(int8)
error({message:"cannot cast to int8",on:"200"})
```

Casting attempts to be fairly liberal in conversions.  For example, values
of type `time` can be created from a diverse set of date/time input strings
based on the [Go Date Parser library](https://github.com/araddon/dateparse).

```mdtest-command
echo '"May 8, 2009 5:57:51 PM" "oct 7, 1970"' | zq -z 'yield time(this)' -
```
produces
```mdtest-output
2009-05-08T17:57:51Z
1970-10-07T00:00:00Z
```

Casts of complex or [named types](#72-named-types) may be performed using type values
either in functional form or with `cast`:
```
<type-value> ( <expr> )
cast(<expr>, <type-value>)
```
For example
```mdtest-command
echo '80 8080' | zq -z 'type port = uint16 yield <port>(this)' -
```
produces
```mdtest-output
80(port=uint16)
8080(port=uint16)
```

Casts may be used with complex types as well.  As long as the target type can
accommodate the value, the case will be recursively applied to the components
of a nested value.  For example,
```mdtest-command
echo '["10.0.0.1","10.0.0.2"]' | zq -z 'cast(this,<[ip]>)' -
```
produces
```mdtest-output
[10.0.0.1,10.0.0.2]
```
and
```mdtest-command
echo '{ts:"1/1/2022",r:{x:"1",y:"2"}} {ts:"1/2/2022",r:{x:3,y:4}}' | zq -z 'cast(this,<{ts:time,r:{x:float64,y:float64}}>)' -
```
produces
```mdtest-output
{ts:2022-01-01T00:00:00Z,r:{x:1.,y:2.}}
{ts:2022-01-02T00:00:00Z,r:{x:3.,y:4.}}
```

## 9. Search Expressions

Search expressions provide a hybrid syntax between keyword search
and boolean expressions.  In this way, a search is a shorthand for
a "lean forward" style activity where one is interactively exploring
data with ad hoc searches.  All shorthand searches have a corresponding
long form built from the expression syntax above in combination with the
[search term syntax](#921-search-terms) described below.

### 9.1 Search Patterns

Several styles of string search can be performed with a search expression
(as well as the [`grep` function](functions/grep.md)) using "patterns",
where a pattern is a regular expression, glob, or simple string.

#### 9.1.1 Regular Expressions

A regular expression is specified in the familiar slash syntax where the
expression begins with a `/` character and ends with a terminating `/` character.
The string between the slashes (exclusive of those characters) is the
regular expression.

The format of Zed regular expressions follows the syntax of the
[RE2 regular expression library](https://github.com/google/re2)
and is documented in the
[RE2 Wiki](https://github.com/google/re2/wiki/Syntax).

Regular expressions may be used freely in search expressions, e.g.,
```mdtest-command
echo '"foo" {s:"bar"} {s:"baz"} {foo:1}' | zq -z '/(foo|bar)/' -
```
produces
```mdtest-output
"foo"
{s:"bar"}
{foo:1}
```
Regular expressions may also appear in the [`grep`](functions/grep.md),
[`regexp`](functions/regexp.md), and [`regexp_replace`](functions/regexp_replace.md) functions:
```mdtest-command
echo '"foo" {s:"bar"} {s:"baz"} {foo:1}' | zq -z 'yield {ba_start:grep(/^ba.*/, s),last_s_char:regexp(/(.)$/,s)[1]}' -
```
produces
```mdtest-output
{ba_start:false,last_s_char:error("missing")}
{ba_start:true,last_s_char:"r"}
{ba_start:true,last_s_char:"z"}
{ba_start:false,last_s_char:error("missing")}
```

#### 9.1.2 Globs

Globs provide a convenient short-hand for regular expressions and follow
the familiar pattern of "file globbing" supported by Unix shells.
Zed globs are a simple, special case that utilize only the `*` wildcard.

Valid glob characters include `a` through `z`, `A` through `Z`,
any valid string escape sequence
(along with escapes for `*`, `=`, `+`, `-`), and the unescaped characters:
```
_ . : / % # @ ~
```
A glob must begin with one of these characters or `*` then may be
followed by any of these characters, `*`, or digits `0` through `9`.

> Note that these rules do not allow for a leading digit.

For example, a prefix match is easily accomplished via `prefix*`, e.g.,
```mdtest-command
echo '"foo" {s:"bar"} {s:"baz"} {foo:1}' | zq -z 'b*' -
```
produces
```mdtest-output
{s:"bar"}
{s:"baz"}
```
Likewise, a suffix match may be performed as follows:
```mdtest-command
echo '"foo" {s:"bar"} {s:"baz"} {foo:1}' | zq -z '*z' -
```
produces
```mdtest-output
{s:"baz"}
```
and
```mdtest-command
echo '"foo" {s:"bar"} {s:"baz"} {a:1}' | zq -z '*a*' -
```
produces
```mdtest-output
{s:"bar"}
{s:"baz"}
{a:1}
```

Globs may also appear in the `grep` function:
```mdtest-command
echo '"foo" {s:"bar"} {s:"baz"} {foo:1}' | zq -z 'yield grep(ba*, s)' -
```
produces
```mdtest-output
false
true
true
false
```

Note that a glob may look like multiplication but context disambiguates
these conditions, e.g.,
```
a*b
```
is a glob match for any matching string value in the input, but
```
a*b==c
```
is a Boolean comparison between the product `a*b` and `c`.

### 9.2 Search Logic

The search patterns described above can be combined with other "search terms"
using Boolean logic to form search expressions.

> Note that when processing [ZNG](../formats/zng.md) data, the Zed runtime performs a multi-threaded
> Boyer-Moore scan over decompressed data buffers before parsing any data.
> This allows large buffers of data to be efficiently discarded and skipped when
> searching for rarely occurring values.  For a [Zed lake](../lake/format.md), search indexes
> may also be configured to further accelerate searches.
> In a forthcoming release, Zed will also offer an approach for locating
> delimited words within string fields, which will allow accelerated
> search using a full-text search index.  Currently, search indexes may be built
> for exact value match as text segmentation is in the works.

#### 9.2.1 Search Terms

A "search term" is one of the following;
* a regular expression as described above,
* a glob as described above,
* a keyword,
* any literal of a primitive type, or
* expression predicates.

##### 9.2.1.1 Regular Expression Search Term

A regular expression `/re/` is equivalent to
```
grep(/re/, this)
```
but shorter and easier to type in a search expression.

For example,
```
/(foo|bar.*baz.*\.com)/
```
Searches for any string that begins with `foo` or `bar` has the string
`baz` in it and ends with `.com`.

##### 9.2.1.2 Glob Search Term

A glob search term `<glob>` is equivalent to
```
grep(<glob>, this)
```
but shorter and easier to type in a search expression.

For example,
```
foo*baz*.com
```
Searches for any string that begins with `foo` has the string
`baz` in it and ends with `.com`.

##### 9.2.1.3 Keyword Search Term

Keywords and string literals are equivalent search terms so it is often
easier to quote a string search term instead of using escapes in a keyword.
Keywords are useful in interactive workflows where searches can be issued
and modified quickly without having to type matching quotes.

Keyword search has the look and feel of Web search or email search.

Valid keyword characters include `a` through `z`, `A` through `Z`,
any valid string escape sequence
(along with escapes for `*`, `=`, `+`, `-`), and the unescaped characters:
```
_ . : / % # @ ~
```
A keyword must begin with one of these characters then may be
followed by any of these characters or digits `0` through `9`.

A keyword search is equivalent to
```
grep(<keyword>, this)
```
where `<keyword>` is the quoted string-literal of the unquoted string.
For example,
```
search foo
```
is equivalent to
```
where grep("foo", this)
```

Note that the "search" keyword may be omitted.
For example, the simplest Zed program is perhaps a single keyword search, e.g.,
```
foo
```
As above, this program searches the implied input for values that
contain the string "foo".

##### 9.2.1.4 String Literal Search Term

A string literal as a search term is simply a search for that string and is
equivalent to
```
grep(<string>, this)
```
For example,
```
search "foo"
```
is equivalent to
```
where grep("foo", this)
```

> Note that this equivalency between keyword search terms and grep semantics
> will change in the near future when we add support for full-text search.
> In this case, grep will still support substring match but keyword search
> will match segmented words from string fields so that they can be efficiently
> queried in search indexes.

##### 9.2.1.5 Non-String Literal Search Term

Search terms representing non-string Zed values search for both an exact
match for the given value as well as a string search for the term exactly
as it appears as typed.  Such values include:
* integers,
* floating point numbers,
* time values,
* durations,
* IP addresses,
* networks,
* bytes values, and
* type values.

A search for a Zed value `<value>` represented as the string `<string>` is
equivalent to
```
<value> in this or grep(<string>, this)
```
For example,
```
search 123 and 10.0.0.1
```
which can be abbreviated
```
123 10.0.0.1
```
is equivalent to
```
where (123 in this or grep("123", this)) and (10.0.0.1 in this or grep("10.0.0.1", this))
```

Complex values are not supported as search terms but may be queried with
the "in" operator, e.g.,
```
{s:"foo"} in this
```

##### 9.2.1.6 Predicate Search Term

Any Boolean-valued [function](functions/README.md) like `is`, `has`,
`grep`, etc. and any [comparison expression](#82-comparisons)
may be used as a search term and mixed into a search expression.

For example,
```
is(<foo>) has(bar) baz x==y+z timestamp > 2018-03-24T17:17:55Z
```
is a valid search expression but
```
/foo.*/ x+1
```
is not.

#### 9.3 Boolean Logic

Search terms may be combined into boolean expressions using logical operators
`and`, `or` and `not`.  `and` may be elided; i.e., concatenation of search terms
is a logical `and`.  `not` has highest precedence and `and` has precedence over
`or`.  Parentheses may be used to override natural precedence.

Note that the concatenation form of `and` is not valid in standard expressions and
is available only in search expressions.
Concatenation is convenient in interactive sessions but it is best practice to
explicitly include the `and` operator when editing Zed source files.

For example,
```
not foo bar or baz
```
means
```
((not grep("foo")) and grep("bar)) or grep("baz")
```
while
```
foo (bar or baz)
```
means
```
grep("foo") and (grep("bar)) or grep("baz"))
```

## 10. Lateral Subqueries

Lateral subqueries provide a powerful means to apply a Zed query
to each subsequence of values generated from an outer sequence of values.
The inner query may be _any Zed query_ and may refer to values from
the outer sequence.

Lateral subqueries are created using the scoped form of the
[`over` operator](operators/over.md) and may be nested to arbitrary depth.

For example,
```mdtest-command
echo '{s:"foo",a:[1,2]} {s:"bar",a:[3]}' | zq -z 'over a with name=s => (yield {name,elem:this})' -
```
produces
```mdtest-output
{name:"foo",elem:1}
{name:"foo",elem:2}
{name:"bar",elem:3}
```
Here the lateral scope, described below, creates a subquery
```
yield {name,elem:this}
```
for each subsequence of values derived from each outer input value.
In the example above, there are two input values:
```
{s:"foo",a:[1,2]}
{s:"bar",a:[3]}
```
which imply two subqueries derived from the `over` operator traversing `a`.
The first subquery thus operates on the input values `1, 2` with the variable
`name` set to "foo" assigning `1` and then `2` to `this`, thereby emitting
```
{name:"foo",elem:1}
{name:"foo",elem:2}
```
and the second subquery operators on the input value `3` with the variable
`name` set to "bar", emitting
```
{name:"bar",elem:3}
```

You can also import a parent-scope field reference into the inner scope by
simply referring to its name without assignment, e.g.,
```mdtest-command
echo '{s:"foo",a:[1,2]} {s:"bar",a:[3]}' | zq -z 'over a with s => (yield {s,elem:this})' -
```
produces
```mdtest-output
{s:"foo",elem:1}
{s:"foo",elem:2}
{s:"bar",elem:3}
```

### 10.1 Lateral Scope

A lateral scope has the form `=> ( <query> )` and currently appears
only the context of an [`over` operator](operators/over.md),
as illustrated above, and has the form:
```
over ... with <elem> [, <elem> ...] => ( <query> )
```
where `<elem>` has either an assignment form
```
<var>=<expr>
```
or a field reference form
```
<field>
```
For each input value to the outer scope, the assignment form creates a binding
between each `<expr>` evaluated in the outer scope and each `<var>`, which
represents a new symbol in the inner scope of the `<query>`.
In the field reference form, a single identifier `<field>` refers to a field
in the parent scope and makes that field's value available in the lateral scope
with the same name.

The `<query>`, which may be any Zed query, is evaluated once per outer value
on the sequence generated by the `over` expression.  In the lateral scope,
the value `this` refers to the inner sequence generated from the `over` expressions.
This query runs to completion for each inner sequence and emits
each subquery result as each inner sequence traversal completes.

This structure is powerful because _any_ Zed query can appear in the body of
the lateral scope.  In contrast to the `yield` example, a sort could be
applied to each subsequence in the subquery, where sort
reads all values of the subsequence, sorts them, emits them, then
repeats the process for the next subsequence.  For example,
```mdtest-command
echo '[3,2,1] [4,1,7] [1,2,3]' | zq -z 'over this => (sort this | collect(this))' -
```
produces
```mdtest-output
[1,2,3]
[1,4,7]
[1,2,3]
```

### 10.2 Lateral Expressions

Lateral subqueries can also appear in expression context using the
parenthesized form:
```
( over <expr> [, <expr>...] [with <var>=<expr> [, ... <var>[=<expr>]] | <lateral> )
```
> Note that the parentheses disambiguate a lateral expression from a lateral
> dataflow operator.

This form must always include a lateral scope as indicated by `<lateral>`,
which can be any dataflow operator sequence excluding [`from` operators](operators/from.md).
As with the `over` operator, values from the outer scope can be brought into
the lateral scope using the `with` clause.

The lateral expression is evaluated by evaluating each `<expr>` and feeding
the results as inputs to the `<lateral>` dataflow operators.  Each time the
lateral expression is evaluated, the lateral operators are run to completion,
e.g.,
```mdtest-command
echo '[3,2,1] [4,1,7] [1,2,3]' | zq -z 'yield (over this | sum(this))' -
```
produces
```mdtest-output
6
12
6
```
This structure generalizes to any more complicated expression context,
e.g., we can embed multiple lateral expressions inside of a record literal
and use the spread operator to tighten up the output:
```mdtest-command
echo '[3,2,1] [4,1,7] [1,2,3]' | zq -z '{...(over this | sort this | sorted:=collect(this)),...(over this | sum:=sum(this))}' -
```
produces
```mdtest-output
{sorted:[1,2,3],sum:6}
{sorted:[1,4,7],sum:12}
{sorted:[1,2,3],sum:6}
```

## 11. Shaping

Data that originates from heterogeneous sources typically has
inconsistent structure and is thus difficult to reason about or query.
To unify disparate data sources, data is often cleaned up to fit into
a well-defined set of schemas, which combines the data into a unified
store like a data warehouse.

In Zed, this cleansing process is called "shaping" the data, and Zed leverages
its rich, [super-structured](../formats/README.md#2-zed-a-super-structured-pattern)
type system to perform core aspects of data transformation.
In a data model with nesting and multiple scalar types (such as Zed or JSON),
shaping includes converting the type of leaf fields, adding or removing fields
to "fit" a given shape, and reordering fields.

While shaping remains an active area of development, the core functions in Zed
that currently perform shaping are:

* [`cast`](functions/cast.md) - coerce a value to a different type
* [`crop`](functions/crop.md) - remove fields from a value that are missing in a specified type
* [`fill`](functions/fill.md) - add null values for missing fields
* [`order`](functions/order.md) - reorder record fields
* [`shape`](functions/shape.md) - apply `cast`, `fill`, and `order`

They all have the same signature, taking two parameters: the value to be
transformed and a type value for the target type.

> Another type of transformation that's needed for shaping is renaming fields,
> which is supported by the [`rename` operator](operators/rename.md).
> Also, the [`yield` operator](operators/yield.md)
> is handy for simply emitting new, arbitrary record literals based on
> input values and mixing in these shaping functions in an embedded record literal.
> The [`fuse` aggregate function](aggregates/fuse.md) is also useful for fusing
> values into a common schema, though a type is returned rather than values.

In the examples below, we will use the following named type `connection`
that is stored in a file `connection.zed`
and is included in the example Zed queries with the `-I` option of `zq`:
```mdtest-input connection.zed
type socket = { addr:ip, port:port=uint16 }
type connection = {
    kind: string,
    client: socket,
    server: socket,
    vlan: uint16
}
```
We also use this sample JSON input in a file called `sample.json`:
```mdtest-input sample.json
{
  "kind": "dns",
  "server": {
    "addr": "10.0.0.100",
    "port": 53
  },
  "client": {
    "addr": "10.47.1.100",
    "port": 41772
  },
  "uid": "C2zK5f13SbCtKcyiW5"
}
```

### 11.1 Cast

The `cast` function applies a cast operation to each leaf value that matches the
field path in the specified type, e.g.,
```mdtest-command
zq -Z -I connection.zed "cast(this, <connection>)" sample.json
```
casts the address fields to type `ip`, the port fields to type `port`
(which is a [named type](#72-named-types) for type `uint16`) and the address port pairs to
type `socket` without modifying the `uid` field or changing the
order of the `server` and `client` fields:
```mdtest-output
{
    kind: "dns",
    server: {
        addr: 10.0.0.100,
        port: 53 (port=uint16)
    } (=socket),
    client: {
        addr: 10.47.1.100,
        port: 41772
    } (socket),
    uid: "C2zK5f13SbCtKcyiW5"
}
```

### 11.2 Crop

Cropping is useful when you want records to "fit" a schema tightly, e.g.,
```mdtest-command
zq -Z -I connection.zed "crop(this, <connection>)" sample.json
```
removes the `uid` field since it is not in the `connection` type:
```mdtest-output
{
    kind: "dns",
    server: {
        addr: "10.0.0.100",
        port: 53
    },
    client: {
        addr: "10.47.1.100",
        port: 41772
    }
}
```

### 11.3 Fill

Use `fill` when you want to fill out missing fields with nulls, e.g.,
```mdtest-command
zq -Z -I connection.zed "fill(this, <connection>)" sample.json
```
adds a null-valued `vlan` field since the input value is missing it and
the `connection` type has it:
```mdtest-output
{
    kind: "dns",
    server: {
        addr: "10.0.0.100",
        port: 53
    },
    client: {
        addr: "10.47.1.100",
        port: 41772
    },
    uid: "C2zK5f13SbCtKcyiW5",
    vlan: null (uint16)
}
```

### 11.4 Order

The `order` function changes the order of fields in its input to match the
order in the specified type, as field order is significant in Zed records, e.g.,
```mdtest-command
zq -Z -I connection.zed "order(this, <connection>)" sample.json
```
reorders the `client` and `server` fields to match the input but does nothing
about the `uid` field as it is not in the `connection` type:
```mdtest-output
{
    kind: "dns",
    client: {
        addr: "10.47.1.100",
        port: 41772
    },
    server: {
        addr: "10.0.0.100",
        port: 53
    },
    uid: "C2zK5f13SbCtKcyiW5"
}
```

### 11.5 Shape

The `shape` function brings everything together by applying `cast`,
`fill`, and `order` all in one step, e.g.,
```mdtest-command
zq -Z -I connection.zed "shape(this, <connection>)" sample.json
```
reorders the `client` and `server` fields to match the input but does nothing
about the `uid` field as it is not in the `connection` type:
```mdtest-output
{
    kind: "dns",
    client: {
        addr: 10.47.1.100,
        port: 41772 (port=uint16)
    } (=socket),
    server: {
        addr: 10.0.0.100,
        port: 53
    } (socket),
    vlan: null (uint16),
    uid: "C2zK5f13SbCtKcyiW5"
}
```
To get a tight shape of the target type,
apply `crop` to the output of `shape`, e.g.,
```mdtest-command
zq -Z -I connection.zed "shape(this, <connection>) | crop(this, <connection>)" sample.json
```
drops the `uid` field after shaping:
```mdtest-output
{
    kind: "dns",
    client: {
        addr: 10.47.1.100,
        port: 41772 (port=uint16)
    } (=socket),
    server: {
        addr: 10.0.0.100,
        port: 53
    } (socket),
    vlan: null (uint16)
}
```
## 12. Type Fusion

Type fusion is another important building block of data shaping.
Here, types are operated upon by fusing them together, where the
result is a single fused type.
Some systems call a related process "schema inference" where a set
of values, typically JSON, is analyzed to determine a relational schema
that all the data will fit into.  However, this is just a special case of
type fusion as fusion is fine-grained and based on Zed's type system rather
than having the narrower goal of computing a schema for representations
like relational tables, Parquet, Avro, etc.

Type fusion utilizes two key techniques.

The first technique is to simply combine types with a type union.
For example, an `int64` and a `string` can be merged into a common
type of union `(int64,string)`, e.g., the value sequence `1 "foo"`
can be fused into the single-type sequence:
```
1((int64,string))
"foo"((int64,string))
```
The second technique is to merge fields of records, analogous to a spread
expression.  Here, the value sequence `{a:1}{b:"foo"}` may be
fused into the single-type sequence:
```
{a:1,b:null(string)}
{a:null(int64),b:"foo"}
```

Of course, these two techniques can be powerfully combined,
e.g., where the value sequence `{a:1}{a:"foo",b:2}` may be
fused into the single-type sequence:
```
{a:1((int64,string)),b:null(int64)}
{a:"foo"((int64,string)),b:2}
```

To perform fusion, Zed currently includes two key mechanisms
(though this is an active area of development):
* the [`fuse` operator](operators/fuse.md), and
* the [`fuse` aggregate function](aggregates/fuse.md).

### 12.1 Fuse Operator

The `fuse` operator reads all of its input, computes a fused type using
the techniques above, and outputs the result, e.g.,
```mdtest-command
echo '{x:1} {y:"foo"} {x:2,y:"bar"}' | zq -z fuse -
```
produces
```mdtest-output
{x:1,y:null(string)}
{x:null(int64),y:"foo"}
{x:2,y:"bar"}
```
whereas
```mdtest-command
echo '{x:1} {x:"foo",y:"foo"}{x:2,y:"bar"}' | zq -z fuse -
```
requires a type union for field `x` and produces:
```mdtest-output
{x:1((int64,string)),y:null(string)}
{x:"foo"((int64,string)),y:"foo"}
{x:2((int64,string)),y:"bar"}
```

### 12.2 Fuse Aggregate Function

The `fuse` aggregate function is most often useful during data exploration and discovery
where you might interactively run queries to determine the shapes of some new
or unknown input data and how those various shapes relate to one another.

For example, in the example sequence above, we can use the `fuse` aggregate function to determine
the fused type rather than transforming the values, e.g.,
```mdtest-command
echo '{x:1} {x:"foo",y:"foo"} {x:2,y:"bar"}' | zq -z 'fuse(this)' -
```
results in
```mdtest-output
<{x:(int64,string),y:string}>
```
Since the `fuse` here is an aggregate function, it can also be used with
group-by keys.  Supposing we want to divide records into categories and fuse
the records in each category, we can use a group-by.  In this simple example, we
will fuse records based on their number of fields using the
[`len` function:](functions/len.md)
```mdtest-command
echo '{x:1} {x:"foo",y:"foo"} {x:2,y:"bar"}' | zq -z 'fuse(this) by len(this) | sort len' -
```
which produces
```mdtest-output
{len:1,fuse:<{x:int64}>}
{len:2,fuse:<{x:(int64,string),y:string}>}
```
Now, we can turn around and write a "shaper" for data that has the patterns
we "discovered" above, e.g., if this Zed source text is in `shape.zed`
```mdtest-input shape.zed
switch len(this) (
    case 1 => pass
    case 2 => yield shape(this, <{x:(int64,string),y:string}>)
    default => yield error({kind:"unrecognized shape",value:this})
)
```
when we run
```mdtest-command
echo '{x:1} {x:"foo",y:"foo"} {x:2,y:"bar"} {a:1,b:2,c:3}' | zq -z -I shape.zed '| sort -r this' -
```
we get
```mdtest-output
{x:1}
{x:"foo"((int64,string)),y:"foo"}
{x:2((int64,string)),y:"bar"}
error({kind:"unrecognized shape",value:{a:1,b:2,c:3}})
```
=======
You may also be interested in the detailed reference materials on [operators](operators/README.md), [functions](functions/README.md), and [aggregate functions](aggregates/README.md), as well as the [conventions](conventions.md) for how they're described.
>>>>>>> a51671ae
<|MERGE_RESOLUTION|>--- conflicted
+++ resolved
@@ -67,13 +67,8 @@
 
 Unlike typical log search systems, the Zed language operators are uniform:
 you can specify an operator including keyword search terms, Boolean predicates,
-<<<<<<< HEAD
-etc. using the same syntax at any point in the pipeline as
-[described below](#9-search-expressions).
-=======
 etc. using the same [search expression](search-expressions.md) syntax at any point
 in the pipeline.
->>>>>>> a51671ae
 
 For example,
 the predicate `message_length > 100` can simply be tacked onto the keyword search
@@ -111,2146 +106,16 @@
 | summarize kinds:=union(type) by net:=network_of(srcip)
 ```
 
-<<<<<<< HEAD
-## 2. The Dataflow Model
-
-In Zed, each operator takes its input from the output of its upstream operator beginning
-either with a data source or with an implied source.
-
-All available operators are listed on the [reference page](operators/README.md).
-
-### 2.1 Dataflow Sources
-
-In addition to the data sources specified as files on the `zq` command line,
-a source may also be specified with the [`from` operator](operators/from.md).
-
-When running on the command-line, `from` may refer to a file, an HTTP
-endpoint, or an [S3](../integrations/amazon-s3.md) URI.  When running in a [Zed lake](../commands/zed.md), `from` typically
-refers to a collection of data called a "data pool" and is referenced using
-the pool's name much as SQL references database tables by their name.
-
-For more detail, see the reference page of the [`from` operator](operators/from.md),
-but as an example, you might use the `get` form of `from` to fetch data from an
-HTTP endpoint and process it with Zed, in this case, to extract the description
-and license of a GitHub repository:
-```
-zq -f text "get https://api.github.com/repos/brimdata/zed | yield description,license.name"
-```
-When a Zed query is run on the command-line with `zq`, the `from` source is
-typically omitted and implied instead by the command-line file arguments.
-The input may be stdin via `-` as in
-```
-echo '"hello, world"' | zq  -
-```
-The examples throughout the language documentation use this "echo pattern"
-to standard input of `zq -` to illustrate language semantics.
-Note that in these examples, the input values are expressed as Zed values serialized
-in the [ZSON text format](../formats/zson.md)
-and the `zq` query text expressed as the first argument of the `zq` command
-is expressed in the syntax of the Zed language described here.
-
-### 2.2 Dataflow Operators
-
-Each operator is identified by name and performs a specific operation
-on a stream of records.
-
-Some operators, like
-[`summarize`](operators/summarize.md) or [`sort`](operators/sort.md),
-read all of their input before producing output, though
-`summarize` can produce incremental results when the group-by key is
-aligned with the order of the input.
-
-For large queries that process all of their input, time may pass before
-seeing any output.
-
-On the other hand, most operators produce incremental output by operating
-on values as they are produced.  For example, a long running query that
-produces incremental output will stream results as they are produced, i.e.,
-running `zq` to standard output will display results incrementally.
-
-The [`search`](operators/search.md) and [`where`](operators/where.md)
-operators "find" values in their input and drop
-the ones that do not match what is being looked for.
-
-The [`yield` operator](operators/yield.md) emits one or more output values
-for each input value based on arbitrary [expressions](#8-expressions),
-providing a convenient means to derive arbitrary output values as a function
-of each input value, much like the map concept in the MapReduce framework.
-
-The [`fork` operator](operators/fork.md) copies its input to parallel
-legs of a query.  The output of these parallel paths can be combined
-in a number of ways:
-* merged in sorted order using the [`merge` operator](operators/merge.md),
-* joined using the [`join` operator](operators/join.md), or
-* combined in an undefined order using the implied [`combine` operator](operators/combine.md).
-
-A path can also be split to multiple query legs using the
-[`switch` operator](operators/switch.md), in which data is routed to only one
-corresponding leg (or dropped) based on the switch clauses.
-
-Switch operators typically
-involve multiline Zed programs, which are easiest to edit in a file.  For example,
-suppose this text is in a file called `switch.zed`:
-```mdtest-input switch.zed
-switch this (
-  case 1 => yield {val:this,message:"one"}
-  case 2 => yield {val:this,message:"two"}
-  default => yield {val:this,message:"many"}
-) | merge val
-```
-Then, running `zq` with `-I switch.zed` like so:
-```mdtest-command
-echo '1 2 3 4' | zq -z -I switch.zed -
-```
-produces
-```mdtest-output
-{val:1,message:"one"}
-{val:2,message:"two"}
-{val:3,message:"many"}
-{val:4,message:"many"}
-```
-Note that the output order of the switch legs is undefined (indeed they run
-in parallel on multiple threads).  To establish a consistent sequence order,
-a [`merge` operator](operators/merge.md)
-may be applied at the output of the switch specifying a sort key upon which
-to order the upstream data.  Often such order does not matter (e.g., when the output
-of the switch hits an [aggregator](aggregates/README.md)), in which case it is typically more performant
-to omit the merge (though the Zed system will often delete such unnecessary
-operations automatically as part optimizing queries when they are compiled).
-
-If no `merge` or `join` is indicated downstream of a `fork` or `switch`,
-then the implied `combine` operator is presumed.  In this case, values are
-forwarded from the switch to the downstream operator in an undefined order.
-
-### 2.3 The Special Value `this`
-
-In Zed, there are no looping constructs and variables are limited to binding
-values between [lateral scopes](#101-lateral-scope) as described below.
-Instead, the input sequence
-to an operator is produced continuously and any output values are derived
-from input values.
-
-In contrast to SQL, where a query may refer to input tables by name,
-there are no explicit tables and a Zed operator instead refers
-to its input values using the special identifier `this`.
-
-For example, sorting the following input
-```mdtest-command
-echo '"foo" "bar" "BAZ"' | zq -z sort -
-```
-produces this case-sensitive output:
-```mdtest-output
-"BAZ"
-"bar"
-"foo"
-```
-But we can make the sort case-insensitive by applying a [function](functions/README.md) to the
-input values with the expression `lower(this)`, which converts
-each value to lower-case for use in in the sort without actually modifying
-the input value, e.g.,
-```
-echo '"foo" "bar" "BAZ"' | zq -z 'sort lower(this)' -
-```
-produces
-```
-"bar"
-"BAZ"
-"foo"
-```
-
-### 2.4 Implied Field References
-
-A common use case for Zed is to process sequences of record-oriented data
-(e.g., arising from formats like JSON or Avro) in the form of events
-or structured logs.  In this case, the input values to the operators
-are Zed [records](../formats/zed.md#21-record) and the fields of a record are referenced with the dot operator.
-
-For example, if the input above were a sequence of records instead of strings
-and perhaps contained a second field, e.g.,
-```
-{s:"foo",x:1}
-{s:"bar",x:2}
-{s:"BAZ",x:3}
-```
-Then we could refer to the field `s` using `this.s` and sort the records
-as above with `sort this.s`, which would give
-```
-{s:"BAZ",x:3}
-{s:"bar",x:2}
-{s:"foo",x:1}
-```
-This pattern is so common that field references to `this` may be shortened
-by simply referring to the field by name wherever a Zed expression is expected,
-e.g.,
-```
-sort s
-```
-is shorthand for `sort this.s`
-
-### 2.5 Field Assignments
-
-A typical operation in records involves
-adding or changing the fields of a record using the [`put` operator](operators/put.md)
-or extracting a subset of fields using the [`cut` operator](operators/cut.md).
-Also, when aggregating data using group-by keys, the group-by assignments
-create new named record fields.
-
-In all of these cases, the Zed language uses the token `:=` to denote
-field assignment.  For example,
-```
-put x:=y+1
-```
-or
-```
-summarize salary:=sum(income) by address:=lower(address)
-```
-This style of "assignment" to a record value is distinguished from the `=`
-token which binds a locally scoped name to a value that can be referenced
-in later expressions.
-
-### 2.6 Implied Operators
-
-When Zed is run in an application like [Zui](https://github.com/brimdata/zui),
-queries are often composed interactively in a "search bar" experience.
-The language design here attempts to support both this "lean forward" pattern of usage
-along with a "coding style" of query writing where the queries might be large
-and complex, e.g., to perform transformations in a data pipeline, where
-the Zed queries are stored under source-code control perhaps in GitHub or
-in Zui's query library.
-
-To facilitate both a programming-like model as well as an ad hoc search
-experience, Zed has a canonical, long form that can be abbreviated
-using syntax that supports an agile, interactive query workflow.
-To this end, Zed allows certain operator names to be optionally omitted when
-they can be inferred from context.  For example, the expression following
-the [`summarize` operator](operators/summarize.md)
-```
-summarize count() by id
-```
-is unambiguously an aggregation and can be shortened to
-```
-count() by id
-```
-Likewise, a very common lean-forward use pattern is "searching" so by default,
-expressions are interpreted as keyword searches, e.g.,
-```
-search foo bar or x > 100
-```
-is abbreviated
-```
-foo bar or x > 100
-```
-Furthermore, if an operator-free expression is not valid syntax for
-a search expression but is a valid [Zed expression](#8-expressions),
-then the abbreviation is treated as having an implied `yield` operator, e.g.,
-```
-{s:lower(s)}
-```
-is shorthand for
-```
-yield {s:lower(s)}
-```
-When operator names are omitted, `search` has precedence over `yield`, so
-```
-foo
-```
-is interpreted as a search for the string "foo" rather than a yield of
-the implied record field named `foo`.
-
-Another common query pattern involves adding or mutating fields of records
-where the input is presumed to be a sequence of records.
-The [`put` operator](operators/put.md) provides this mechanism and the `put`
-keyword is implied by the [field assignment](#25-field-assignments) syntax `:=`.
-
-For example, the operation
-```
-put y:=2*x+1
-```
-can be expressed simply as
-```
-y:=2*x+1
-```
-When composing long-form queries that are shared via Zui or managed in GitHub,
-it is best practice to include all operator names in the Zed source text.
-
-In summary, if no operator name is given, the implied operator is determined
-from the operator-less source text, in the order given, as follows:
-* If the text can be interpreted as a search expression, then the operator is `search`.
-* If the text can be interpreted as a boolean expression, then the operator is `where`.
-* If the text can be interpreted as one or more field assignments, then the operator is `put`.
-* If the text can be interpreted as an aggregation, then the operator is `summarize`.
-* If the text can be interpreted as an expression, then the operator is `yield`.
-* Otherwise, the text causes a compile-time error.
-
-When in doubt, you can always check what the compiler is doing under the hood
-by running `zq` with the `-C` flag to print the parsed query in "canonical form", e.g.,
-```mdtest-command
-zq -C foo
-zq -C 'is(<foo>)'
-zq -C 'count()'
-zq -C '{a:x+1,b:y-1}'
-zq -C 'a:=x+1,b:=y-1'
-```
-produces
-```mdtest-output
-search foo
-where is(<foo>)
-summarize
-    count()
-yield {a:x+1,b:y-1}
-put a:=x+1,b:=y-1
-```
-
-## 3. Const Statements
-
-Constants may be defined and assigned to a symbolic name with the syntax
-```
-const <id> = <expr>
-```
-where `<id>` is an identifier and `<expr>` is a constant [expression](#8-expressions)
-that must evaluate to a constant at compile time and not reference any
-runtime state such as `this`, e.g.,
-```mdtest-command
-echo '{r:5}{r:10}' | zq -z "const PI=3.14159 2*PI*r" -
-```
-produces
-```mdtest-output
-31.4159
-62.8318
-```
-
-One or more `const` statements may appear only at the beginning of a scope
-(i.e., the main scope at the start of a Zed program or a [lateral scope](#101-lateral-scope)
-defined by an [`over` operator](operators/over.md))
-and binds the identifier to the value in the scope in which it appears in addition
-to any contained scopes.
-
-A `const` statement cannot redefine an identifier that was previously defined in the same
-scope but can override identifiers defined in ancestor scopes.
-
-`const` statements may appear intermixed with `func` and `type` statements.
-
-## 4. Func Statements
-
-User-defined functions may be created with the syntax
-```
-func <id> ( [<param> [, <param> ...]] ) : ( <expr> )
-```
-where `<id>` and `<param>` are identifiers and `<expr>` is an
-[expression](#8-expressions) that may refer to parameters but not to runtime
-state such as `this`.
-
-For example,
-```mdtest-command
-echo 1 2 3 4 | zq -z 'func add1(n): (n+1) add1(this)' -
-```
-produces
-```mdtest-output
-2
-3
-4
-5
-```
-
-One or more `func` statements may appear at the beginning of a scope
-(i.e., the main scope at the start of a Zed program or a [lateral scope](#101-lateral-scope)
-defined by an [`over` operator](operators/over.md))
-and binds the identifier to the expression in the scope in which it appears in addition
-to any contained scopes.
-
-A `func` statement cannot redefine an identifier that was previously defined in the same
-scope but can override identifiers defined in ancestor scopes.
-
-`func` statements may appear intermixed with `const` and `type` statements.
-
-## 5. Operator Statements
-
-User-defined operators may be created with the syntax
-
-```
-op <id> ( [<param> [, <param> ...]] ) : ( 
-  <sequence>
-)
-```
-where `<id>` is the operator identifier, `<param>` are the parameters for the
-operator, and `<sequence>` is the chain of operators (e.g., `operator | ...`)
-where the operator does its work.
-
-A user-defined operator can then be called with using the familiar call syntax
-```
-<id> ( [<expr> [, <expr> ...]] )
-```
-where `<id>` is the identifier of the user-defined operator and `<expr>` is a list
-of [expressions](#8-expressions) matching the number of `<param>`s defined in
-the operator's signature.
-
-### 5.1 Sequence `this` Value
-
-The `this` value of a user-defined operator's sequence is a record value
-comprised of the paramters provided in the operator's signature.
-
-For instance the `this` value of operator
-```
-op myop(foo, bar, baz): (
-  ...
-)
-myop("foo", "bar", "baz")
-```
-would be `{foo:"foo",bar:"bar",baz:"baz"}`.
-
-### 5.2 Spread Parameters
-
-In addition to the standard named parameter syntax, user-defined operators may
-use the spread operator `...` to indicate that the operator expects a record
-value whose key/values will be expanded as entries in the operator's `this`
-record value.
-
-The most common use of spread parameters will be to carry the `this` value of
-the calling context into the operator's sequence.
-
-For instance the program in `spread.zed`
-```mdtest-input spread.zed
-op stamp(...): (
-  put ts := 2021-01-01T00:00:00Z
-)
-stamp(this)
-```
-run via
-```mdtest-command
-echo '{foo:"foo",bar:"bar"}' | zq -z -I spread.zed -
-```
-produces
-```mdtest-output
-{foo:"foo",bar:"bar",ts:2021-01-01T00:00:00Z}
-```
-
-### 5.3 Nested Calls
-
-User-defined operators can make calls to other user-defined operators that
-are declared within the same scope or in a parent's scope. To illustrate, a program in `nested.zed`
-```mdtest-input nested.zed
-op add2(x): (
-  x := x + 2
-)
-
-op add4(x): (
-  add2(x) | add2(x)
-)
-
-add4(x)
-```
-run via
-```mdtest-command
-echo '{x:1}' | zq -z -I nested.zed -
-```
-produces
-```mdtest-output
-{x:5}
-```
-
-One caveat with nested calls is that calls to other user-defined operators must
-not produce a cycle, i.e., recursive and mutually recursive operators are not
-allowed and will produce an error.
-
-## 6. Type Statements
-
-Named types may be created with the syntax
-```
-type <id> = <type>
-```
-where `<id>` is an identifier and `<type>` is a [Zed type](#71-first-class-types).
-This creates a new type with the given name in the Zed type system, e.g.,
-```mdtest-command
-echo 80 | zq -z 'type port=uint16 cast(this, <port>)' -
-```
-produces
-```mdtest-output
-80(port=uint16)
-```
-
-One or more `type` statements may appear at the beginning of a scope
-(i.e., the main scope at the start of a Zed program or a [lateral scope](#101-lateral-scope)
-defined by an [`over` operator](operators/over.md))
-and binds the identifier to the type in the scope in which it appears in addition
-to any contained scopes.
-
-A `type` statement cannot redefine an identifier that was previously defined in the same
-scope but can override identifiers defined in ancestor scopes.
-
-`type` statements may appear intermixed with `const` and `func` statements.
-
-## 7. Data Types
-
-The Zed language includes most data types of a typical programming language
-as defined in the [Zed data model](../formats/zed.md).
-
-The syntax of individual literal values generally follows
-the [ZSON syntax](../formats/zson.md) with the exception that
-[type decorators](../formats/zson.md#22-type-decorators)
-are not included in the language.  Instead, a
-[type cast](#812-casts) may be used in any expression for explicit
-type conversion.
-
-In particular, the syntax of primitive types follows the
-[primitive-value definitions](../formats/zson.md#23-primitive-values) in ZSON
-as well as the various [complex value definitions](../formats/zson.md#24-complex-values)
-like records, arrays, sets, and so forth.  However, complex values are not limited to
-constant values like ZSON and can be composed from literal expressions as
-[defined below](#811-literals).
-
-### 7.1 First-class Types
-
-Like the Zed data model, the Zed language has first-class types:
-any Zed type may be used as a value.
-
-The primitive types are listed in the
-[data model specification](../formats/zed.md#1-primitive-types)
-and have the same syntax in the Zed language.  Complex types also follow
-the ZSON syntax.  Note that the type of a type value is simply `type`.
-
-As in ZSON, _when types are used as values_, e.g., in a Zed expression,
-they must be referenced within angle brackets.  That is, the integer type
-`int64` is expressed as a type value using the syntax `<int64>`.
-
-Complex types in the Zed language follow the ZSON syntax as well.  Here are
-a few examples:
-* a simple record type - `{x:int64,y:int64}`
-* an array of integers - `[int64]`
-* a set of strings - `|[string]|`
-* a map of strings keys to integer values - `{[string,int64]}`
-* a union of string and integer  - `(string,int64)`
-
-Complex types may be composed, as in `[({s:string},{x:int64})]` which is
-an array of type `union` of two types of records.
-
-The [`typeof` function](functions/typeof.md) returns a value's type as
-a value, e.g., `typeof(1)` is `<int64>` and `typeof(<int64>)` is `<type>`.
-
-First-class types are quite powerful because types can
-serve as group-by keys or be used in ["data shaping"](#11-shaping) logic.
-A common workflow for data introspection is to first perform a search of
-exploratory data and then count the shapes of each type of data as follows:
-```
-search ... | count() by typeof(this)
-```
-For example,
-```mdtest-command
-echo '1 2 "foo" 10.0.0.1 <string>' | zq -z 'count() by typeof(this) | sort this' -
-```
-produces
-```mdtest-output
-{typeof:<int64>,count:2(uint64)}
-{typeof:<string>,count:1(uint64)}
-{typeof:<ip>,count:1(uint64)}
-{typeof:<type>,count:1(uint64)}
-```
-When running such a query over complex, semi-structured data, the results can
-be quite illuminating and can inform the design of "data shaping" Zed queries
-to transform raw, messy data into clean data for downstream tooling.
-
-Note the somewhat subtle difference between a record value with a field `t` of
-type `type` whose value is type `string`
-```
-{t:<string>}
-```
-and a record type used as a value
-```
-<{t:string}>
-```
-
-### 7.2 Named Types
-
-As in any modern programming language, types can be named and the type names
-persist into the data model and thus into the serialized input and output.
-
-Named types may be defined in three ways:
-* with a [`type` statement as described above](#6-type-statements),
-* with a definition inside of another type, or
-* by the input data itself.
-
-Type names that are embedded in another type have the form
-```
-name=type
-```
-and create a binding between the indicated string `name` and the specified type.
-For example,
-```
-type socket = {addr:ip,port:port=uint16}
-```
-defines a named type `socket` that is a record with field `addr` of type `ip`
-and field `port` of type "port", where type "port" is a named type for type `uint16` .
-
-Named types may also be defined by the input data itself, as Zed data is
-comprehensively self describing.
-When named types are defined in the input data, there is no need to declare their
-type in a query.
-In this case, a Zed expression may refer to the type by the name that simply
-appears to the runtime as a side effect of operating upon the data.  If the type
-name referred to in this way does not exist, then the type value reference
-results in `error("missing")`.  For example,
-```mdtest-command
-echo '1(=foo) 2(=bar) 3(=foo)' | zq -z 'typeof(this)==<foo>' -
-```
-results in
-```mdtest-output
-1(=foo)
-3(=foo)
-```
-and
-```mdtest-command
-echo '1(=foo)' | zq -z 'yield <foo>' -
-```
-results in
-```mdtest-output
-<foo=int64>
-```
-but
-```mdtest-command
-zq -z 'yield <foo>'
-```
-gives
-```mdtest-output
-error("missing")
-```
-Each instance of a named type definition overrides any earlier definition.
-In this way, types are local in scope.
-
-Each value that references a named type retains its local definition of the
-named type retaining the proper type binding while accommodating changes in a
-particular named type.  For example,
-```mdtest-command
-echo '1(=foo) 2(=bar) "hello"(=foo) 3(=foo)' | zq -z 'count() by typeof(this) | sort this' -
-```
-results in
-```mdtest-output
-{typeof:<bar=int64>,count:1(uint64)}
-{typeof:<foo=int64>,count:2(uint64)}
-{typeof:<foo=string>,count:1(uint64)}
-```
-Here, the two versions of type "foo" are retained in the group-by results.
-
-In general, it is bad practice to define multiple versions of a single named type,
-though the Zed system and Zed data model accommodate such dynamic bindings.
-Managing and enforcing the relationship between type names and their type definitions
-on a global basis (e.g., across many different data pools in a Zed lake) is outside
-the scope of the Zed data model and language.  That said, Zed provides flexible
-building blocks so systems can define their own schema versioning and schema
-management policies on top of these Zed primitives.
-
-Zed's [super-structured data model](../formats/README.md#2-zed-a-super-structured-pattern)
-is a superset of relational tables and
-the Zed language's type system can easily make this connection.
-As an example, consider this type definition for "employee":
-```
-type employee = {id:int64,first:string,last:string,job:string,salary:float64}
-```
-In SQL, you might find the top five salaries by last name with
-```
-SELECT last,salary
-FROM employee
-ORDER BY salary
-LIMIT 5
-```
-In Zed, you would say
-```
-from anywhere | typeof(this)==<employee> | cut last,salary | sort salary | head 5
-```
-and since type comparisons are so useful and common, the [`is` function](functions/is.md)
-can be used to perform the type match:
-```
-from anywhere | is(<employee>) | cut last,salary | sort salary | head 5
-```
-The power of Zed is that you can interpret data on the fly as belonging to
-a certain schema, in this case "employee", and those records can be intermixed
-with other relevant data.  There is no need to create a table called "employee"
-and put the data into the table before that data can be queried as an "employee".
-And if the schema or type name for "employee" changes, queries still continue
-to work.
-
-### 7.3 First-class Errors
-
-As with types, errors in Zed are first-class: any value can be transformed
-into an error by wrapping it in the Zed [`error` type](../formats/zed.md#27-error).
-
-In general, expressions and functions that result in errors simply return
-a value of type `error` as a result.  This encourages a powerful flow-style
-of error handling where errors simply propagate from one operation to the
-next and land in the output alongside non-error values to provide a very helpful
-context and rich information for tracking down the source of errors.  There is
-no need to check for error conditions everywhere or look through auxiliary
-logs to find out what happened.
-
-For example,
-input values can be transformed to errors as follows:
-```mdtest-command
-echo '0 "foo" 10.0.0.1' | zq -z 'error(this)' -
-```
-produces
-```mdtest-output
-error(0)
-error("foo")
-error(10.0.0.1)
-```
-More practically, errors from the runtime show up as error values.
-For example,
-```mdtest-command
-echo 0 | zq -z '1/this' -
-```
-produces
-```mdtest-output
-error("divide by zero")
-```
-And since errors are first-class and just values, they have a type.
-In particular, they are a complex type where the error value's type is the
-complex type `error` containing the type of the value.  For example,
-```mdtest-command
-echo 0 | zq -z 'typeof(1/this)' -
-```
-produces
-```mdtest-output
-<error(string)>
-```
-First-class errors are particularly useful for creating structured errors.
-When a Zed query encounters a problematic condition,
-instead of silently dropping the problematic error
-and logging an error obscurely into some hard-to-find system log as so many
-ETL pipelines do, the Zed logic can
-preferably wrap the offending value as an error and propagate it to its output.
-
-For example, suppose a bad value shows up:
-```
-{kind:"bad", stuff:{foo:1,bar:2}}
-```
-A Zed [shaper](#11-shaping) could catch the bad value (e.g., as a default
-case in a [`switch`](operators/switch.md) topology) and propagate it as
-an error using the Zed expression:
-```
-yield error({message:"unrecognized input",input:this})
-```
-then such errors could be detected and searched for downstream with the
-[`is_error` function](functions/is_error.md).
-For example,
-```
-is_error(this)
-```
-on the wrapped error from above produces
-```
-error({message:"unrecognized input",input:{kind:"bad", stuff:{foo:1,bar:2}}})
-```
-There is no need to create special tables in a complex warehouse-style ETL
-to land such errors as they can simply land next to the output values themselves.
-
-And when transformations cascade one into the next as different stages of
-an ETL pipeline, errors can be wrapped one by one forming a "stack trace"
-or lineage of where the error started and what stages it traversed before
-landing at the final output stage.
-
-Errors will unfortunately and inevitably occur even in production,
-but having a first-class data type to manage them all while allowing them to
-peacefully coexist with valid production data is a novel and
-useful approach that Zed enables.
-
-#### 7.3.1 Missing and Quiet
-
-Zed's heterogeneous data model allows for queries
-that operate over different types of data whose structure and type
-may not be known ahead of time, e.g., different
-types of records with different field names and varying structure.
-Thus, a reference to a field, e.g., `this.x` may be valid for some values
-that include a field called `x` but not valid for those that do not.
-
-What is the value of `x` when the field `x` does not exist?
-
-A similar question faced SQL when it was adapted in various different forms
-to operate on semi-structured data like JSON or XML.  SQL already had the `NULL` value
-so perhaps a reference to a missing value could simply be `NULL`.
-
-But JSON also has `null`, so a reference to `x` in the JSON value
-```
-{"x":null}
-```
-and a reference to `x` in the JSON value
-```
-{}
-```
-would have the same value of `NULL`.  Furthermore, an expression like `x==NULL`
-could not differentiate between these two cases.
-
-To solve this problem, the `MISSING` value was proposed to represent the value that
-results from accessing a field that is not present.  Thus, `x==NULL` and
-`x==MISSING` could disambiguate the two cases above.
-
-Zed, instead, recognizes that the SQL value `MISSING` is a paradox:
-I'm here but I'm not.  
-
-In reality, a `MISSING` value is not a value.  It's an error condition
-that resulted from trying to reference something that didn't exist.
-
-So why should we pretend that this is a bona fide value?  SQL adopted this
-approach because it lacks first-class errors.
-
-But Zed has first-class errors so
-a reference to something that does not exist is an error of type
-`error<string>` whose value is `error("missing")`.  For example,
-```mdtest-command
-echo "{x:1} {y:2}" | zq -z 'yield x' -
-```
-produces
-```mdtest-output
-1
-error("missing")
-```
-Sometimes you want missing errors to show up and sometimes you don't.
-The [`quiet` function](functions/quiet.md) transforms missing errors into
-"quiet errors".  A quiet error is the value `error("quiet")` and is ignored
-by most operators, in particular `yield`.  For example,
-```mdtest-command
-echo "{x:1} {y:2}" | zq -z "yield quiet(x)" -
-```
-produces
-```mdtest-output
-1
-```
-
-And what if you want a default value instead of a missing error?  The
-[`coalesce` function](functions/coalesce.md) returns the first value that is not
-null, `error("missing")`, or `error("quiet")`.  For example,
-```mdtest-command
-echo "{x:1} {y:2}" | zq -z "yield coalesce(x, 0)" -
-```
-produces
-```mdtest-output
-1
-0
-```
-
-## 8. Expressions
-
-Zed expressions follow the typical patterns in programming languages.
-Expressions are typically used within data flow operators
-to perform computations on input values and are typically evaluated once per each
-input value [`this`](#23-the-special-value-this).
-
-For example, `yield`, `where`, `cut`, `put`, `sort` and so forth all take
-various expressions as part of their operation.
-
-### 8.1 Arithmetic
-
-Arithmetic operations (`*`, `/`, `%`, `+`, `-`) follow customary syntax
-and semantics and are left-associative with multiplication and division having
-precedence over addition and subtraction.  `%` is the modulo operator.
-
-For example,
-```mdtest-command
-zq -z 'yield 2*3+1, 11%5, 1/0, "foo"+"bar"'
-```
-produces
-```mdtest-output
-7
-1
-error("divide by zero")
-"foobar"
-```
-
-### 8.2 Comparisons
-
-Comparison operations (`<`, `<=`, `==`, `!=`, `>`, `>=`) follow customary syntax
-and semantics and result in a truth value of type `bool` or an error.
-A comparison expression is any valid Zed expression compared to any other
-valid Zed expression using a comparison operator.
-
-When the operands are coercible to like types, the result is the truth value
-of the comparison.  Otherwise, the result is `false`.
-
-If either operand to a comparison
-is `error("missing")`, then the result is `error("missing")`.
-
-For example,
-```mdtest-command
-zq -z 'yield 1 > 2, 1 < 2, "b" > "a", 1 > "a", 1 > x'
-
-```
-produces
-```mdtest-output
-false
-true
-true
-false
-error("missing")
-```
-
-### 8.3 Containment
-
-The `in` operator has the form
-```
-<item-expr> in <container-expr>
-```
-and is true if the `<item-expr>` expression results in a value that
-appears somewhere in the `<container-expr>` as an exact match of the item.
-The right-hand side value can be any Zed value and complex values are
-recursively traversed to determine if the item is present anywhere within them.
-
-For example,
-```mdtest-command
-echo '{a:[1,2]}{b:{c:3}}{d:{e:1}}' | zq -z '1 in this' -
-```
-produces
-```mdtest-output
-{a:[1,2]}
-{d:{e:1}}
-```
-You can also use this operator with a static array:
-```mdtest-command
-echo '{accounts:[{id:1},{id:2},{id:3}]}' | zq -z 'over accounts | where id in [1,2]' -
-```
-produces
-```mdtest-output
-{id:1}
-{id:2}
-```
-
-### 8.4 Logic
-
-The keywords `and`, `or`, and `not` perform logic on operands of type `bool`.
-The binary operators `and` and `or` operate on Boolean values and result in
-an error value if either operand is not a Boolean.  Likewise, `not` operates
-on its unary operand and results in an error if its operand is not type `bool`.
-Unlike many other languages, non-Boolean values are not automatically converted to
-Boolean type using "truthiness" heuristics.
-
-### 8.5 Field Dereference
-
-Record fields are dereferenced with the dot operator `.` as is customary
-in other languages and have the form
-```
-<value> . <id>
-```
-where `<id>` is an identifier representing the field name referenced.
-If a field name is not representable as an identifier, then [indexing](#86-indexing)
-may be used with a quoted string to represent any valid field name.
-Such field names can be accessed using
-[`this`](#23-the-special-value-this) and an array-style reference, e.g.,
-`this["field with spaces"]`.
-
-If the dot operator is applied to a value that is not a record
-or if the record does not have the given field, then the result is
-`error("missing")`.
-
-### 8.6 Indexing
-
-The index operation can be applied to various data types and has the form:
-```
-<value> [ <index> ]
-```
-If the `<value>` expression is a record, then the `<index>` operand
-must be coercible to a string and the result is the record's field
-of that name.
-
-If the `<value>` expression is an array, then the `<index>` operand
-must be coercible to an integer and the result is the
-value in the array of that index.
-
-If the `<value>` expression is a set, then the `<index>` operand
-must be coercible to an integer and the result is the
-value in the set of that index ordered by total order of Zed values.
-
-If the `<value>` expression is a map, then the `<index>` operand
-is presumed to be a key and the corresponding value for that key is
-the result of the operation.  If no such key exists in the map, then
-the result is `error("missing")`.
-
-If the `<value>` expression is a string, then the `<index>` operand
-must be coercible to an integer and the result is an integer representing
-the unicode code point at that offset in the string.
-
-If the `<value>` expression is type `bytes`, then the `<index>` operand
-must be coercible to an integer and the result is an unsigned 8-bit integer
-representing the byte value at that offset in the bytes sequence.
-
-### 8.7 Slices
-=======
 ## What's Next?
 
 The following sections continue describing the Zed language.
->>>>>>> a51671ae
 
 * [The Dataflow Model](dataflow-model.md)
 * [Data Types](data-types.md)
-* [Const, Func, and Type Statements](statements.md)
+* [Const, Func, Operator, and Type Statements](statements.md)
 * [Expressions](expressions.md)
 * [Search Expressions](search-expressions.md)
 * [Lateral Subqueries](lateral-subqueries.md)
 * [Shaping and Type Fusion](shaping.md)
 
-<<<<<<< HEAD
-If the `<value>` expression is a string, then the result is a substring
-consisting of unicode code points comprising the given range.
-
-If the `<value>` expression is type `bytes`, then the result is a bytes sequence
-consisting of bytes comprising the given range.
-
-### 8.8 Conditional
-
-A conditional expression has the form
-```
-<boolean> ? <expr> : <expr>
-```
-The `<boolean>` expression is evaluated and must have a result of type `bool`.
-If not, an error results.
-
-If the result is true, then the first `<expr>` expression is evaluated and becomes
-the result.  Otherwise, the second `<expr>` expression is evaluated and
-becomes the result.
-
-For example,
-```mdtest-command
-echo '{s:"foo",v:1}{s:"bar",v:2}' | zq -z 'yield (s=="foo") ? v : -v' -
-```
-produces
-```mdtest-output
-1
--2
-```
-
-Note that if the expression has side effects,
-as with [aggregate function calls](#810-aggregate-function-calls), only the selected expression
-will be evaluated.
-
-For example,
-```mdtest-command
-echo '"foo" "bar" "foo"' | zq -z 'yield this=="foo" ? {foocount:count()} : {barcount:count()}' -
-```
-produces
-```mdtest-output
-{foocount:1(uint64)}
-{barcount:1(uint64)}
-{foocount:2(uint64)}
-```
-
-### 8.9 Function Calls
-
-Functions perform stateless transformations of their input value to their return
-value and utilize call-by value semantics with positional and unnamed arguments.
-
-For example,
-```mdtest-command
-zq -z 'yield pow(2,3), lower("ABC")+upper("def"), typeof(1)'
-```
-produces
-```mdtest-output
-8.
-"abcDEF"
-<int64>
-```
-
-Zed includes many [built-in functions](functions/README.md), some of which take
-a variable number of arguments.  
-
-Zed also allows you to create [user-defined functions](#4-func-statements).
-
-### 8.10 Aggregate Function Calls
-
-[Aggregate functions](aggregates/README.md) may be called within an expression.
-Unlike the aggregation context provided by a [summarizing group-by](operators/summarize.md), such calls
-in expression context yield an output value for each input value.
-
-Note that because aggregate functions carry state which is typically
-dependent on the order of input values, their use can prevent the runtime
-optimizer from parallelizing a query.
-
-That said, aggregate function calls can be quite useful in a number of contexts.
-For example, a unique ID can be assigned to the input quite easily:
-```mdtest-command
-echo '"foo" "bar" "baz"' | zq -z 'yield {id:count(),value:this}' -
-```
-produces
-```mdtest-output
-{id:1(uint64),value:"foo"}
-{id:2(uint64),value:"bar"}
-{id:3(uint64),value:"baz"}
-```
-In contrast, calling aggregate functions within the [`summarize` operator](operators/summarize.md)
-```mdtest-command
-echo '"foo" "bar" "baz"' | zq -z 'summarize count(),union(this)' -
-```
-produces just one output value
-```mdtest-output
-{count:3(uint64),union:|["bar","baz","foo"]|}
-```
-
-### 8.11 Literals
-
-Any of the [data types listed above](#7-data-types) may be used in expressions
-as long as it is compatible with the semantics of the expression.
-
-String literals are enclosed in either single quotes or double quotes and
-must conform to UTF-8 encoding and follow the JavaScript escaping
-conventions and unicode escape syntax.  Also, if the sequence `${` appears
-in a string the `$` character must be escaped, i.e., `\$`.
-
-#### 8.11.1 String Interpolation
-
-Strings may include interpolation expressions, which has the form
-```
-${ <expr> }
-```
-In this case, the characters starting with `$` and ending at `}` are substituted
-with the result of evaluating the expression `<expr>`.  If this result is not
-a string, it is implicitly cast to a string.
-
-For example,
-```mdtest-command
-echo '{numerator:22.0, denominator:7.0}' | zq -z 'yield "pi is approximately ${numerator / denominator}"' -
-```
-produces
-```mdtest-output
-"pi is approximately 3.142857142857143"
-```
-
-If any template expression results in an error, then the value of the template
-literal is the first error encountered in left-to-right order.
-
-> TBD: we could improve an error result here by creating a structured error
-> containing the string template text along with a list of values/errors of
-> the expressions.
-
-String interpolation may be nested, where `<expr>` contains additional strings
-with interpolated expressions.
-
-For example,
-```mdtest-command
-echo '{foo:"hello", bar:"world", HELLOWORLD:"hi!"}' | zq -z 'yield "oh ${this[upper("${foo + bar}")]}"' -
-```
-produces
-```mdtest-output
-"oh hi!"
-```
-
-#### 8.11.2 Record Expressions
-
-Record literals have the form
-```
-{ <spec>, <spec>, ... }
-```
-where a `<spec>` has one of three forms:
-```
-<field> : <expr>
-<ref>
-...<expr>
-```
-The first form is a customary colon-separated field and value similar to JavaScript,
-where `<field>` may be an identifier or quoted string.
-The second form is an [implied field reference](#24-implied-field-references)
-`<ref>`, which is shorthand for `<ref>:<ref>`.  The third form is the `...`
-spread operator which expects a record value as the result of `<expr>` and
-inserts all of the fields from the resulting record.
-If a spread expression results in a non-record type (e.g., errors), then that
-part of the record is simply elided.
-
-The fields of a record expression are evaluated left to right and when
-field names collide the rightmost instance of the name determines that
-field's value.
-
-For example,
-```mdtest-command
-echo '{x:1,y:2,r:{a:1,b:2}}' | zq -z 'yield {a:0},{x}, {...r}, {a:0,...r,b:3}' -
-```
-produces
-```mdtest-output
-{a:0}
-{x:1}
-{a:1,b:2}
-{a:1,b:3}
-```
-
-#### 8.11.3 Array Expressions
-
-Array literals have the form
-```
-[ <spec>, <spec>, ... ]
-```
-where a `<spec>` has one of two forms:
-```
-<expr>
-...<expr>
-```
-
-The first form is simply an element in the array, the result of `<expr>`.  The
-second form is the `...` spread operator which expects an array or set value as
-the result of `<expr>` and inserts all of the values from the result.  If a spread
-expression results in neither an array nor set, then the value is elided.
-
-When the expressions result in values of non-uniform type, then the implied
-type of the array is an array of type `union` of the types that appear.
-
-For example,
-```mdtest-command
-zq -z 'yield [1,2,3],["hello","world"]'
-```
-produces
-```mdtest-output
-[1,2,3]
-["hello","world"]
-```
-
-Arrays can be concatenated using the spread operator,
-```mdtest-command
-echo '{a:[1,2],b:[3,4]}' | zq -z 'yield [...a,...b,5]' -
-```
-produces
-```mdtest-output
-[1,2,3,4,5]
-```
-
-#### 8.11.4 Set Expressions
-
-Set literals have the form
-```
-|[ <spec>, <spec>, ... ]|
-```
-where a `<spec>` has one of two forms:
-```
-<expr>
-...<expr>
-```
-
-The first form is simply an element in the set, the result of `<expr>`.  The
-second form is the `...` spread operator which expects an array or set value as
-the result of `<expr>` and inserts all of the values from the result.  If a spread
-expression results in neither an array nor set, then the value is elided.
-
-When the expressions result in values of non-uniform type, then the implied
-type of the set is a set of type `union` of the types that appear.
-
-Set values are always organized in their "natural order" independent of the order
-they appear in the set literal.
-
-For example,
-```mdtest-command
-zq -z 'yield |[3,1,2]|,|["hello","world","hello"]|'
-```
-produces
-```mdtest-output
-|[1,2,3]|
-|["hello","world"]|
-```
-
-Arrays and sets can be concatenated using the spread operator,
-```mdtest-command
-echo '{a:[1,2],b:|[2,3]|}' | zq -z 'yield |[...a,...b,4]|' -
-```
-produces
-```mdtest-output
-|[1,2,3,4]|
-```
-
-#### 8.11.5 Map Expressions
-
-Map literals have the form
-```
-|{ <expr>:<expr>, <expr>:<expr>, ... }|
-```
-where the first expression of each colon-separated entry is the key value
-and the second expression is the value.
-When the key and/or value expressions result in values of non-uniform type,
-then the implied type of the map has a key type and/or value type that is
-a union of the types that appear in each respective category.
-
-For example,
-```mdtest-command
-zq -z 'yield |{"foo":1,"bar"+"baz":2+3}|'
-```
-produces
-```mdtest-output
-|{"foo":1,"barbaz":5}|
-```
-
-#### 8.11.6 Union Values
-
-A union value can be created with a [cast](#812-casts).  For example, a union of types `int64`
-and `string` is expressed as `(int64,string)` and any value that has a type
-that appears in the union type may be cast to that union type.
-Since 1 is an `int64` and "foo" is a `string`, they both can be
-values of type `(int64,string)`, e.g.,
-```mdtest-command
-echo '1 "foo"' | zq -z 'yield cast(this,<(int64,string)>)' -
-```
-produces
-```mdtest-output
-1((int64,string))
-"foo"((int64,string))
-```
-The value underlying a union-tagged value is accessed with the
-[`under` function](functions/under.md):
-```mdtest-command
-echo '1((int64,string))' | zq -z 'yield under(this)' -
-```
-produces
-```mdtest-output
-1
-```
-Union values are powerful because they provide a mechanism to precisely
-describe the type of any nested, semi-structured value composed of elements
-of different types.  For example, the type of the value `[1,"foo"]` in JavaScript
-is simply a generic JavaScript "object".  But in Zed, the type of this
-value is an array of union of string and integer, e.g.,
-```mdtest-command
-echo '[1,"foo"]' | zq -z 'typeof(this)' -
-```
-produces
-```mdtest-output
-<[(int64,string)]>
-```
-
-### 8.12 Casts
-
-Type conversion is performed with casts and the built-in [`cast` function](functions/cast.md).
-
-Casts for primitive types have a function-style syntax of the form
-```
-<type> ( <expr> )
-```
-where `<type>` is a [Zed type](#71-first-class-types) and `<expr>` is any Zed expression.
-In the case of primitive types, the type-value angle brackets
-may be omitted, e.g., `<string>(1)` is equivalent to `string(1)`.
-If the result of `<expr>` cannot be converted
-to the indicated type, then the cast's result is an error value.
-
-For example,
-```mdtest-command
-echo '1 200 "123" "200"' | zq -z 'yield int8(this)' -
-```
-produces
-```mdtest-output
-1(int8)
-error({message:"cannot cast to int8",on:200})
-123(int8)
-error({message:"cannot cast to int8",on:"200"})
-```
-
-Casting attempts to be fairly liberal in conversions.  For example, values
-of type `time` can be created from a diverse set of date/time input strings
-based on the [Go Date Parser library](https://github.com/araddon/dateparse).
-
-```mdtest-command
-echo '"May 8, 2009 5:57:51 PM" "oct 7, 1970"' | zq -z 'yield time(this)' -
-```
-produces
-```mdtest-output
-2009-05-08T17:57:51Z
-1970-10-07T00:00:00Z
-```
-
-Casts of complex or [named types](#72-named-types) may be performed using type values
-either in functional form or with `cast`:
-```
-<type-value> ( <expr> )
-cast(<expr>, <type-value>)
-```
-For example
-```mdtest-command
-echo '80 8080' | zq -z 'type port = uint16 yield <port>(this)' -
-```
-produces
-```mdtest-output
-80(port=uint16)
-8080(port=uint16)
-```
-
-Casts may be used with complex types as well.  As long as the target type can
-accommodate the value, the case will be recursively applied to the components
-of a nested value.  For example,
-```mdtest-command
-echo '["10.0.0.1","10.0.0.2"]' | zq -z 'cast(this,<[ip]>)' -
-```
-produces
-```mdtest-output
-[10.0.0.1,10.0.0.2]
-```
-and
-```mdtest-command
-echo '{ts:"1/1/2022",r:{x:"1",y:"2"}} {ts:"1/2/2022",r:{x:3,y:4}}' | zq -z 'cast(this,<{ts:time,r:{x:float64,y:float64}}>)' -
-```
-produces
-```mdtest-output
-{ts:2022-01-01T00:00:00Z,r:{x:1.,y:2.}}
-{ts:2022-01-02T00:00:00Z,r:{x:3.,y:4.}}
-```
-
-## 9. Search Expressions
-
-Search expressions provide a hybrid syntax between keyword search
-and boolean expressions.  In this way, a search is a shorthand for
-a "lean forward" style activity where one is interactively exploring
-data with ad hoc searches.  All shorthand searches have a corresponding
-long form built from the expression syntax above in combination with the
-[search term syntax](#921-search-terms) described below.
-
-### 9.1 Search Patterns
-
-Several styles of string search can be performed with a search expression
-(as well as the [`grep` function](functions/grep.md)) using "patterns",
-where a pattern is a regular expression, glob, or simple string.
-
-#### 9.1.1 Regular Expressions
-
-A regular expression is specified in the familiar slash syntax where the
-expression begins with a `/` character and ends with a terminating `/` character.
-The string between the slashes (exclusive of those characters) is the
-regular expression.
-
-The format of Zed regular expressions follows the syntax of the
-[RE2 regular expression library](https://github.com/google/re2)
-and is documented in the
-[RE2 Wiki](https://github.com/google/re2/wiki/Syntax).
-
-Regular expressions may be used freely in search expressions, e.g.,
-```mdtest-command
-echo '"foo" {s:"bar"} {s:"baz"} {foo:1}' | zq -z '/(foo|bar)/' -
-```
-produces
-```mdtest-output
-"foo"
-{s:"bar"}
-{foo:1}
-```
-Regular expressions may also appear in the [`grep`](functions/grep.md),
-[`regexp`](functions/regexp.md), and [`regexp_replace`](functions/regexp_replace.md) functions:
-```mdtest-command
-echo '"foo" {s:"bar"} {s:"baz"} {foo:1}' | zq -z 'yield {ba_start:grep(/^ba.*/, s),last_s_char:regexp(/(.)$/,s)[1]}' -
-```
-produces
-```mdtest-output
-{ba_start:false,last_s_char:error("missing")}
-{ba_start:true,last_s_char:"r"}
-{ba_start:true,last_s_char:"z"}
-{ba_start:false,last_s_char:error("missing")}
-```
-
-#### 9.1.2 Globs
-
-Globs provide a convenient short-hand for regular expressions and follow
-the familiar pattern of "file globbing" supported by Unix shells.
-Zed globs are a simple, special case that utilize only the `*` wildcard.
-
-Valid glob characters include `a` through `z`, `A` through `Z`,
-any valid string escape sequence
-(along with escapes for `*`, `=`, `+`, `-`), and the unescaped characters:
-```
-_ . : / % # @ ~
-```
-A glob must begin with one of these characters or `*` then may be
-followed by any of these characters, `*`, or digits `0` through `9`.
-
-> Note that these rules do not allow for a leading digit.
-
-For example, a prefix match is easily accomplished via `prefix*`, e.g.,
-```mdtest-command
-echo '"foo" {s:"bar"} {s:"baz"} {foo:1}' | zq -z 'b*' -
-```
-produces
-```mdtest-output
-{s:"bar"}
-{s:"baz"}
-```
-Likewise, a suffix match may be performed as follows:
-```mdtest-command
-echo '"foo" {s:"bar"} {s:"baz"} {foo:1}' | zq -z '*z' -
-```
-produces
-```mdtest-output
-{s:"baz"}
-```
-and
-```mdtest-command
-echo '"foo" {s:"bar"} {s:"baz"} {a:1}' | zq -z '*a*' -
-```
-produces
-```mdtest-output
-{s:"bar"}
-{s:"baz"}
-{a:1}
-```
-
-Globs may also appear in the `grep` function:
-```mdtest-command
-echo '"foo" {s:"bar"} {s:"baz"} {foo:1}' | zq -z 'yield grep(ba*, s)' -
-```
-produces
-```mdtest-output
-false
-true
-true
-false
-```
-
-Note that a glob may look like multiplication but context disambiguates
-these conditions, e.g.,
-```
-a*b
-```
-is a glob match for any matching string value in the input, but
-```
-a*b==c
-```
-is a Boolean comparison between the product `a*b` and `c`.
-
-### 9.2 Search Logic
-
-The search patterns described above can be combined with other "search terms"
-using Boolean logic to form search expressions.
-
-> Note that when processing [ZNG](../formats/zng.md) data, the Zed runtime performs a multi-threaded
-> Boyer-Moore scan over decompressed data buffers before parsing any data.
-> This allows large buffers of data to be efficiently discarded and skipped when
-> searching for rarely occurring values.  For a [Zed lake](../lake/format.md), search indexes
-> may also be configured to further accelerate searches.
-> In a forthcoming release, Zed will also offer an approach for locating
-> delimited words within string fields, which will allow accelerated
-> search using a full-text search index.  Currently, search indexes may be built
-> for exact value match as text segmentation is in the works.
-
-#### 9.2.1 Search Terms
-
-A "search term" is one of the following;
-* a regular expression as described above,
-* a glob as described above,
-* a keyword,
-* any literal of a primitive type, or
-* expression predicates.
-
-##### 9.2.1.1 Regular Expression Search Term
-
-A regular expression `/re/` is equivalent to
-```
-grep(/re/, this)
-```
-but shorter and easier to type in a search expression.
-
-For example,
-```
-/(foo|bar.*baz.*\.com)/
-```
-Searches for any string that begins with `foo` or `bar` has the string
-`baz` in it and ends with `.com`.
-
-##### 9.2.1.2 Glob Search Term
-
-A glob search term `<glob>` is equivalent to
-```
-grep(<glob>, this)
-```
-but shorter and easier to type in a search expression.
-
-For example,
-```
-foo*baz*.com
-```
-Searches for any string that begins with `foo` has the string
-`baz` in it and ends with `.com`.
-
-##### 9.2.1.3 Keyword Search Term
-
-Keywords and string literals are equivalent search terms so it is often
-easier to quote a string search term instead of using escapes in a keyword.
-Keywords are useful in interactive workflows where searches can be issued
-and modified quickly without having to type matching quotes.
-
-Keyword search has the look and feel of Web search or email search.
-
-Valid keyword characters include `a` through `z`, `A` through `Z`,
-any valid string escape sequence
-(along with escapes for `*`, `=`, `+`, `-`), and the unescaped characters:
-```
-_ . : / % # @ ~
-```
-A keyword must begin with one of these characters then may be
-followed by any of these characters or digits `0` through `9`.
-
-A keyword search is equivalent to
-```
-grep(<keyword>, this)
-```
-where `<keyword>` is the quoted string-literal of the unquoted string.
-For example,
-```
-search foo
-```
-is equivalent to
-```
-where grep("foo", this)
-```
-
-Note that the "search" keyword may be omitted.
-For example, the simplest Zed program is perhaps a single keyword search, e.g.,
-```
-foo
-```
-As above, this program searches the implied input for values that
-contain the string "foo".
-
-##### 9.2.1.4 String Literal Search Term
-
-A string literal as a search term is simply a search for that string and is
-equivalent to
-```
-grep(<string>, this)
-```
-For example,
-```
-search "foo"
-```
-is equivalent to
-```
-where grep("foo", this)
-```
-
-> Note that this equivalency between keyword search terms and grep semantics
-> will change in the near future when we add support for full-text search.
-> In this case, grep will still support substring match but keyword search
-> will match segmented words from string fields so that they can be efficiently
-> queried in search indexes.
-
-##### 9.2.1.5 Non-String Literal Search Term
-
-Search terms representing non-string Zed values search for both an exact
-match for the given value as well as a string search for the term exactly
-as it appears as typed.  Such values include:
-* integers,
-* floating point numbers,
-* time values,
-* durations,
-* IP addresses,
-* networks,
-* bytes values, and
-* type values.
-
-A search for a Zed value `<value>` represented as the string `<string>` is
-equivalent to
-```
-<value> in this or grep(<string>, this)
-```
-For example,
-```
-search 123 and 10.0.0.1
-```
-which can be abbreviated
-```
-123 10.0.0.1
-```
-is equivalent to
-```
-where (123 in this or grep("123", this)) and (10.0.0.1 in this or grep("10.0.0.1", this))
-```
-
-Complex values are not supported as search terms but may be queried with
-the "in" operator, e.g.,
-```
-{s:"foo"} in this
-```
-
-##### 9.2.1.6 Predicate Search Term
-
-Any Boolean-valued [function](functions/README.md) like `is`, `has`,
-`grep`, etc. and any [comparison expression](#82-comparisons)
-may be used as a search term and mixed into a search expression.
-
-For example,
-```
-is(<foo>) has(bar) baz x==y+z timestamp > 2018-03-24T17:17:55Z
-```
-is a valid search expression but
-```
-/foo.*/ x+1
-```
-is not.
-
-#### 9.3 Boolean Logic
-
-Search terms may be combined into boolean expressions using logical operators
-`and`, `or` and `not`.  `and` may be elided; i.e., concatenation of search terms
-is a logical `and`.  `not` has highest precedence and `and` has precedence over
-`or`.  Parentheses may be used to override natural precedence.
-
-Note that the concatenation form of `and` is not valid in standard expressions and
-is available only in search expressions.
-Concatenation is convenient in interactive sessions but it is best practice to
-explicitly include the `and` operator when editing Zed source files.
-
-For example,
-```
-not foo bar or baz
-```
-means
-```
-((not grep("foo")) and grep("bar)) or grep("baz")
-```
-while
-```
-foo (bar or baz)
-```
-means
-```
-grep("foo") and (grep("bar)) or grep("baz"))
-```
-
-## 10. Lateral Subqueries
-
-Lateral subqueries provide a powerful means to apply a Zed query
-to each subsequence of values generated from an outer sequence of values.
-The inner query may be _any Zed query_ and may refer to values from
-the outer sequence.
-
-Lateral subqueries are created using the scoped form of the
-[`over` operator](operators/over.md) and may be nested to arbitrary depth.
-
-For example,
-```mdtest-command
-echo '{s:"foo",a:[1,2]} {s:"bar",a:[3]}' | zq -z 'over a with name=s => (yield {name,elem:this})' -
-```
-produces
-```mdtest-output
-{name:"foo",elem:1}
-{name:"foo",elem:2}
-{name:"bar",elem:3}
-```
-Here the lateral scope, described below, creates a subquery
-```
-yield {name,elem:this}
-```
-for each subsequence of values derived from each outer input value.
-In the example above, there are two input values:
-```
-{s:"foo",a:[1,2]}
-{s:"bar",a:[3]}
-```
-which imply two subqueries derived from the `over` operator traversing `a`.
-The first subquery thus operates on the input values `1, 2` with the variable
-`name` set to "foo" assigning `1` and then `2` to `this`, thereby emitting
-```
-{name:"foo",elem:1}
-{name:"foo",elem:2}
-```
-and the second subquery operators on the input value `3` with the variable
-`name` set to "bar", emitting
-```
-{name:"bar",elem:3}
-```
-
-You can also import a parent-scope field reference into the inner scope by
-simply referring to its name without assignment, e.g.,
-```mdtest-command
-echo '{s:"foo",a:[1,2]} {s:"bar",a:[3]}' | zq -z 'over a with s => (yield {s,elem:this})' -
-```
-produces
-```mdtest-output
-{s:"foo",elem:1}
-{s:"foo",elem:2}
-{s:"bar",elem:3}
-```
-
-### 10.1 Lateral Scope
-
-A lateral scope has the form `=> ( <query> )` and currently appears
-only the context of an [`over` operator](operators/over.md),
-as illustrated above, and has the form:
-```
-over ... with <elem> [, <elem> ...] => ( <query> )
-```
-where `<elem>` has either an assignment form
-```
-<var>=<expr>
-```
-or a field reference form
-```
-<field>
-```
-For each input value to the outer scope, the assignment form creates a binding
-between each `<expr>` evaluated in the outer scope and each `<var>`, which
-represents a new symbol in the inner scope of the `<query>`.
-In the field reference form, a single identifier `<field>` refers to a field
-in the parent scope and makes that field's value available in the lateral scope
-with the same name.
-
-The `<query>`, which may be any Zed query, is evaluated once per outer value
-on the sequence generated by the `over` expression.  In the lateral scope,
-the value `this` refers to the inner sequence generated from the `over` expressions.
-This query runs to completion for each inner sequence and emits
-each subquery result as each inner sequence traversal completes.
-
-This structure is powerful because _any_ Zed query can appear in the body of
-the lateral scope.  In contrast to the `yield` example, a sort could be
-applied to each subsequence in the subquery, where sort
-reads all values of the subsequence, sorts them, emits them, then
-repeats the process for the next subsequence.  For example,
-```mdtest-command
-echo '[3,2,1] [4,1,7] [1,2,3]' | zq -z 'over this => (sort this | collect(this))' -
-```
-produces
-```mdtest-output
-[1,2,3]
-[1,4,7]
-[1,2,3]
-```
-
-### 10.2 Lateral Expressions
-
-Lateral subqueries can also appear in expression context using the
-parenthesized form:
-```
-( over <expr> [, <expr>...] [with <var>=<expr> [, ... <var>[=<expr>]] | <lateral> )
-```
-> Note that the parentheses disambiguate a lateral expression from a lateral
-> dataflow operator.
-
-This form must always include a lateral scope as indicated by `<lateral>`,
-which can be any dataflow operator sequence excluding [`from` operators](operators/from.md).
-As with the `over` operator, values from the outer scope can be brought into
-the lateral scope using the `with` clause.
-
-The lateral expression is evaluated by evaluating each `<expr>` and feeding
-the results as inputs to the `<lateral>` dataflow operators.  Each time the
-lateral expression is evaluated, the lateral operators are run to completion,
-e.g.,
-```mdtest-command
-echo '[3,2,1] [4,1,7] [1,2,3]' | zq -z 'yield (over this | sum(this))' -
-```
-produces
-```mdtest-output
-6
-12
-6
-```
-This structure generalizes to any more complicated expression context,
-e.g., we can embed multiple lateral expressions inside of a record literal
-and use the spread operator to tighten up the output:
-```mdtest-command
-echo '[3,2,1] [4,1,7] [1,2,3]' | zq -z '{...(over this | sort this | sorted:=collect(this)),...(over this | sum:=sum(this))}' -
-```
-produces
-```mdtest-output
-{sorted:[1,2,3],sum:6}
-{sorted:[1,4,7],sum:12}
-{sorted:[1,2,3],sum:6}
-```
-
-## 11. Shaping
-
-Data that originates from heterogeneous sources typically has
-inconsistent structure and is thus difficult to reason about or query.
-To unify disparate data sources, data is often cleaned up to fit into
-a well-defined set of schemas, which combines the data into a unified
-store like a data warehouse.
-
-In Zed, this cleansing process is called "shaping" the data, and Zed leverages
-its rich, [super-structured](../formats/README.md#2-zed-a-super-structured-pattern)
-type system to perform core aspects of data transformation.
-In a data model with nesting and multiple scalar types (such as Zed or JSON),
-shaping includes converting the type of leaf fields, adding or removing fields
-to "fit" a given shape, and reordering fields.
-
-While shaping remains an active area of development, the core functions in Zed
-that currently perform shaping are:
-
-* [`cast`](functions/cast.md) - coerce a value to a different type
-* [`crop`](functions/crop.md) - remove fields from a value that are missing in a specified type
-* [`fill`](functions/fill.md) - add null values for missing fields
-* [`order`](functions/order.md) - reorder record fields
-* [`shape`](functions/shape.md) - apply `cast`, `fill`, and `order`
-
-They all have the same signature, taking two parameters: the value to be
-transformed and a type value for the target type.
-
-> Another type of transformation that's needed for shaping is renaming fields,
-> which is supported by the [`rename` operator](operators/rename.md).
-> Also, the [`yield` operator](operators/yield.md)
-> is handy for simply emitting new, arbitrary record literals based on
-> input values and mixing in these shaping functions in an embedded record literal.
-> The [`fuse` aggregate function](aggregates/fuse.md) is also useful for fusing
-> values into a common schema, though a type is returned rather than values.
-
-In the examples below, we will use the following named type `connection`
-that is stored in a file `connection.zed`
-and is included in the example Zed queries with the `-I` option of `zq`:
-```mdtest-input connection.zed
-type socket = { addr:ip, port:port=uint16 }
-type connection = {
-    kind: string,
-    client: socket,
-    server: socket,
-    vlan: uint16
-}
-```
-We also use this sample JSON input in a file called `sample.json`:
-```mdtest-input sample.json
-{
-  "kind": "dns",
-  "server": {
-    "addr": "10.0.0.100",
-    "port": 53
-  },
-  "client": {
-    "addr": "10.47.1.100",
-    "port": 41772
-  },
-  "uid": "C2zK5f13SbCtKcyiW5"
-}
-```
-
-### 11.1 Cast
-
-The `cast` function applies a cast operation to each leaf value that matches the
-field path in the specified type, e.g.,
-```mdtest-command
-zq -Z -I connection.zed "cast(this, <connection>)" sample.json
-```
-casts the address fields to type `ip`, the port fields to type `port`
-(which is a [named type](#72-named-types) for type `uint16`) and the address port pairs to
-type `socket` without modifying the `uid` field or changing the
-order of the `server` and `client` fields:
-```mdtest-output
-{
-    kind: "dns",
-    server: {
-        addr: 10.0.0.100,
-        port: 53 (port=uint16)
-    } (=socket),
-    client: {
-        addr: 10.47.1.100,
-        port: 41772
-    } (socket),
-    uid: "C2zK5f13SbCtKcyiW5"
-}
-```
-
-### 11.2 Crop
-
-Cropping is useful when you want records to "fit" a schema tightly, e.g.,
-```mdtest-command
-zq -Z -I connection.zed "crop(this, <connection>)" sample.json
-```
-removes the `uid` field since it is not in the `connection` type:
-```mdtest-output
-{
-    kind: "dns",
-    server: {
-        addr: "10.0.0.100",
-        port: 53
-    },
-    client: {
-        addr: "10.47.1.100",
-        port: 41772
-    }
-}
-```
-
-### 11.3 Fill
-
-Use `fill` when you want to fill out missing fields with nulls, e.g.,
-```mdtest-command
-zq -Z -I connection.zed "fill(this, <connection>)" sample.json
-```
-adds a null-valued `vlan` field since the input value is missing it and
-the `connection` type has it:
-```mdtest-output
-{
-    kind: "dns",
-    server: {
-        addr: "10.0.0.100",
-        port: 53
-    },
-    client: {
-        addr: "10.47.1.100",
-        port: 41772
-    },
-    uid: "C2zK5f13SbCtKcyiW5",
-    vlan: null (uint16)
-}
-```
-
-### 11.4 Order
-
-The `order` function changes the order of fields in its input to match the
-order in the specified type, as field order is significant in Zed records, e.g.,
-```mdtest-command
-zq -Z -I connection.zed "order(this, <connection>)" sample.json
-```
-reorders the `client` and `server` fields to match the input but does nothing
-about the `uid` field as it is not in the `connection` type:
-```mdtest-output
-{
-    kind: "dns",
-    client: {
-        addr: "10.47.1.100",
-        port: 41772
-    },
-    server: {
-        addr: "10.0.0.100",
-        port: 53
-    },
-    uid: "C2zK5f13SbCtKcyiW5"
-}
-```
-
-### 11.5 Shape
-
-The `shape` function brings everything together by applying `cast`,
-`fill`, and `order` all in one step, e.g.,
-```mdtest-command
-zq -Z -I connection.zed "shape(this, <connection>)" sample.json
-```
-reorders the `client` and `server` fields to match the input but does nothing
-about the `uid` field as it is not in the `connection` type:
-```mdtest-output
-{
-    kind: "dns",
-    client: {
-        addr: 10.47.1.100,
-        port: 41772 (port=uint16)
-    } (=socket),
-    server: {
-        addr: 10.0.0.100,
-        port: 53
-    } (socket),
-    vlan: null (uint16),
-    uid: "C2zK5f13SbCtKcyiW5"
-}
-```
-To get a tight shape of the target type,
-apply `crop` to the output of `shape`, e.g.,
-```mdtest-command
-zq -Z -I connection.zed "shape(this, <connection>) | crop(this, <connection>)" sample.json
-```
-drops the `uid` field after shaping:
-```mdtest-output
-{
-    kind: "dns",
-    client: {
-        addr: 10.47.1.100,
-        port: 41772 (port=uint16)
-    } (=socket),
-    server: {
-        addr: 10.0.0.100,
-        port: 53
-    } (socket),
-    vlan: null (uint16)
-}
-```
-## 12. Type Fusion
-
-Type fusion is another important building block of data shaping.
-Here, types are operated upon by fusing them together, where the
-result is a single fused type.
-Some systems call a related process "schema inference" where a set
-of values, typically JSON, is analyzed to determine a relational schema
-that all the data will fit into.  However, this is just a special case of
-type fusion as fusion is fine-grained and based on Zed's type system rather
-than having the narrower goal of computing a schema for representations
-like relational tables, Parquet, Avro, etc.
-
-Type fusion utilizes two key techniques.
-
-The first technique is to simply combine types with a type union.
-For example, an `int64` and a `string` can be merged into a common
-type of union `(int64,string)`, e.g., the value sequence `1 "foo"`
-can be fused into the single-type sequence:
-```
-1((int64,string))
-"foo"((int64,string))
-```
-The second technique is to merge fields of records, analogous to a spread
-expression.  Here, the value sequence `{a:1}{b:"foo"}` may be
-fused into the single-type sequence:
-```
-{a:1,b:null(string)}
-{a:null(int64),b:"foo"}
-```
-
-Of course, these two techniques can be powerfully combined,
-e.g., where the value sequence `{a:1}{a:"foo",b:2}` may be
-fused into the single-type sequence:
-```
-{a:1((int64,string)),b:null(int64)}
-{a:"foo"((int64,string)),b:2}
-```
-
-To perform fusion, Zed currently includes two key mechanisms
-(though this is an active area of development):
-* the [`fuse` operator](operators/fuse.md), and
-* the [`fuse` aggregate function](aggregates/fuse.md).
-
-### 12.1 Fuse Operator
-
-The `fuse` operator reads all of its input, computes a fused type using
-the techniques above, and outputs the result, e.g.,
-```mdtest-command
-echo '{x:1} {y:"foo"} {x:2,y:"bar"}' | zq -z fuse -
-```
-produces
-```mdtest-output
-{x:1,y:null(string)}
-{x:null(int64),y:"foo"}
-{x:2,y:"bar"}
-```
-whereas
-```mdtest-command
-echo '{x:1} {x:"foo",y:"foo"}{x:2,y:"bar"}' | zq -z fuse -
-```
-requires a type union for field `x` and produces:
-```mdtest-output
-{x:1((int64,string)),y:null(string)}
-{x:"foo"((int64,string)),y:"foo"}
-{x:2((int64,string)),y:"bar"}
-```
-
-### 12.2 Fuse Aggregate Function
-
-The `fuse` aggregate function is most often useful during data exploration and discovery
-where you might interactively run queries to determine the shapes of some new
-or unknown input data and how those various shapes relate to one another.
-
-For example, in the example sequence above, we can use the `fuse` aggregate function to determine
-the fused type rather than transforming the values, e.g.,
-```mdtest-command
-echo '{x:1} {x:"foo",y:"foo"} {x:2,y:"bar"}' | zq -z 'fuse(this)' -
-```
-results in
-```mdtest-output
-<{x:(int64,string),y:string}>
-```
-Since the `fuse` here is an aggregate function, it can also be used with
-group-by keys.  Supposing we want to divide records into categories and fuse
-the records in each category, we can use a group-by.  In this simple example, we
-will fuse records based on their number of fields using the
-[`len` function:](functions/len.md)
-```mdtest-command
-echo '{x:1} {x:"foo",y:"foo"} {x:2,y:"bar"}' | zq -z 'fuse(this) by len(this) | sort len' -
-```
-which produces
-```mdtest-output
-{len:1,fuse:<{x:int64}>}
-{len:2,fuse:<{x:(int64,string),y:string}>}
-```
-Now, we can turn around and write a "shaper" for data that has the patterns
-we "discovered" above, e.g., if this Zed source text is in `shape.zed`
-```mdtest-input shape.zed
-switch len(this) (
-    case 1 => pass
-    case 2 => yield shape(this, <{x:(int64,string),y:string}>)
-    default => yield error({kind:"unrecognized shape",value:this})
-)
-```
-when we run
-```mdtest-command
-echo '{x:1} {x:"foo",y:"foo"} {x:2,y:"bar"} {a:1,b:2,c:3}' | zq -z -I shape.zed '| sort -r this' -
-```
-we get
-```mdtest-output
-{x:1}
-{x:"foo"((int64,string)),y:"foo"}
-{x:2((int64,string)),y:"bar"}
-error({kind:"unrecognized shape",value:{a:1,b:2,c:3}})
-```
-=======
-You may also be interested in the detailed reference materials on [operators](operators/README.md), [functions](functions/README.md), and [aggregate functions](aggregates/README.md), as well as the [conventions](conventions.md) for how they're described.
->>>>>>> a51671ae
+You may also be interested in the detailed reference materials on [operators](operators/README.md), [functions](functions/README.md), and [aggregate functions](aggregates/README.md), as well as the [conventions](conventions.md) for how they're described.