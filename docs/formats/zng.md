--- conflicted
+++ resolved
@@ -426,14 +426,7 @@
 
 Any control message not known by a ZNG data receiver shall be ignored.
 
-<<<<<<< HEAD
 The delivery order of control messages with respect to the delivery
-=======
-The body of a control message is JSON, ZSON, ZNG, binary, or UTF-8 text.
-The serialization of the control message body is independent
-of the ZNG stream containing the control message.
-The delivery order of any control message with respect to the delivery
->>>>>>> 894647b6
 order of values of the ZNG stream should be preserved by an API implementing
 ZNG serialization and deserialization.
 In this way, system endpoints that communicate using ZNG can embed
@@ -498,11 +491,7 @@
 
 For each ZNG primitive type, the following table describes:
 * its type ID, and
-<<<<<<< HEAD
 * the interpretation of a length `N` [value frame](#22-values-frame).
-=======
-* the interpretation of a length `N` [ZNG Value Message](#22-values-frame).
->>>>>>> 894647b6
 
 All fixed-size multi-byte sequences representing machine words
 are serialized in little-endian format.
