<<<<<<< HEAD
# Z data format specifications
=======
# Zed Formats
>>>>>>> d397adea

This directory contains specifications for the zed family of data formats,
providing a unified approach to row, columnar, and human-readable formats.
The zed data model underlying the formats
is a superset of both the dataframe/table model of relational systems and the
semi-structured model that is used ubiquitously in development and by NOSQL
data stores.

* [ZSON](zson.md) is a JSON-like, human readable format for zed data.
* [ZNG](zng.md) is a row-based, binary representation of zed data somewhat like
Avro but with zed's more general model for hetereogeneous and self-describing schemas.
* [ZST](zst.md) is a columnar version of ZNG like Parquet or ORC but also
embodies zed's more general model for hetereogeneous and self-describing schemas.
* [ZNG over JSON](zng-over-json.md) defines a JSON format for encapsulating zed data
in JSON for easy transmission and decoding to JSON-based clients as is
implemented by the
[zealot javascript library](https://github.com/brimdata/brim/tree/master/zealot)
and the
[zed python library](https://github.com/brimdata/zq/tree/main/python).<|MERGE_RESOLUTION|>--- conflicted
+++ resolved
@@ -1,8 +1,4 @@
-<<<<<<< HEAD
-# Z data format specifications
-=======
 # Zed Formats
->>>>>>> d397adea
 
 This directory contains specifications for the zed family of data formats,
 providing a unified approach to row, columnar, and human-readable formats.
