---
sidebar_position: 1
sidebar_label: Reading Zeek Log Formats
---

# Reading Zeek Log Formats

Zed is capable of reading both common Zeek log formats. This document
provides guidance for what to expect when reading logs of these formats using
the Zed [command line tools](../../commands/README.md).

## Zeek TSV

[Zeek TSV](https://docs.zeek.org/en/master/log-formats.html#zeek-tsv-format-logs)
is Zeek's default output format for logs. This format can be read automatically
(i.e., no `-i` command line flag is necessary to indicate the input format)
with the Zed tools such as [`zq`](../../commands/zq.md).

The following example shows a TSV [`conn.log`](https://docs.zeek.org/en/master/logs/conn.html) being read via `zq` and
output as [ZSON](../../formats/zson.md).

#### conn.log

```mdtest-input conn.log
#separator \x09
#set_separator	,
#empty_field	(empty)
#unset_field	-
#path	conn
#open	2019-11-08-11-44-16
#fields	ts	uid	id.orig_h	id.orig_p	id.resp_h	id.resp_p	proto	service	duration	orig_bytes	resp_bytes	conn_state	local_orig	local_resp	missed_bytes	history	orig_pkts	orig_ip_bytes	resp_pkts	resp_ip_bytes	tunnel_parents
#types	time	string	addr	port	addr	port	enum	string	interval	count	count	string	bool	bool	count	string	count	count	count	count	set[string]
1521911721.255387	C8Tful1TvM3Zf5x8fl	10.164.94.120	39681	10.47.3.155	3389	tcp	-	0.004266	97	19	RSTR	-	-	0	ShADTdtr	10	730	6	342	-
```

#### Example

```mdtest-command
super -Z -c 'head 1' conn.log
```

#### Output
```mdtest-output
{
    _path: "conn",
    ts: 2018-03-24T17:15:21.255387Z,
    uid: "C8Tful1TvM3Zf5x8fl",
    id: {
        orig_h: 10.164.94.120,
        orig_p: 39681 (port=uint16),
        resp_h: 10.47.3.155,
        resp_p: 3389 (port)
    },
    proto: "tcp" (=zenum),
    service: null (string),
    duration: 4.266ms,
    orig_bytes: 97 (uint64),
    resp_bytes: 19 (uint64),
    conn_state: "RSTR",
    local_orig: null (bool),
    local_resp: null (bool),
    missed_bytes: 0 (uint64),
    history: "ShADTdtr",
    orig_pkts: 10 (uint64),
    orig_ip_bytes: 730 (uint64),
    resp_pkts: 6 (uint64),
    resp_ip_bytes: 342 (uint64),
    tunnel_parents: null (|[string]|)
}
```

Other than Zed, Zeek provides one of the richest data typing systems available
and therefore such records typically need no adjustment to their data types
once they've been read in as is. The
[Zed/Zeek Data Type Compatibility](data-type-compatibility.md) document
provides further detail on how the rich data types in Zeek TSV map to the
equivalent [rich types in Zed](../../formats/zed.md#1-primitive-types).

## Zeek JSON

As an alternative to the default TSV format, there are two common ways that
Zeek may instead generate logs in JSON format.

1. Using the [JSON Streaming Logs](https://github.com/corelight/json-streaming-logs)
   package (recommended for use with Zed)
2. Using the built-in [ASCII logger](https://docs.zeek.org/en/current/scripts/base/frameworks/logging/writers/ascii.zeek.html)
   configured with `redef LogAscii::use_json = T;`

In both cases, Zed tools such as `zq` can read these logs automatically
as is, but with caveats.

Let's revisit the same `conn` record we just examined from the Zeek TSV
log, but now as generated using the JSON Streaming Logs package.

#### conn.json

```mdtest-input conn.json
{"_path":"conn","_write_ts":"2018-03-24T17:15:21.400275Z","ts":"2018-03-24T17:15:21.255387Z","uid":"C8Tful1TvM3Zf5x8fl","id.orig_h":"10.164.94.120","id.orig_p":39681,"id.resp_h":"10.47.3.155","id.resp_p":3389,"proto":"tcp","duration":0.004266023635864258,"orig_bytes":97,"resp_bytes":19,"conn_state":"RSTR","missed_bytes":0,"history":"ShADTdtr","orig_pkts":10,"orig_ip_bytes":730,"resp_pkts":6,"resp_ip_bytes":342}
```

#### Example

```mdtest-command
<<<<<<< HEAD
super query -Z -c 'head 1' conn.json
=======
super -Z -c 'head 1' conn.ndjson
>>>>>>> 79f45586
```

#### Output
```mdtest-output
{
    _path: "conn",
    _write_ts: "2018-03-24T17:15:21.400275Z",
    ts: "2018-03-24T17:15:21.255387Z",
    uid: "C8Tful1TvM3Zf5x8fl",
    "id.orig_h": "10.164.94.120",
    "id.orig_p": 39681,
    "id.resp_h": "10.47.3.155",
    "id.resp_p": 3389,
    proto: "tcp",
    duration: 0.004266023635864258,
    orig_bytes: 97,
    resp_bytes: 19,
    conn_state: "RSTR",
    missed_bytes: 0,
    history: "ShADTdtr",
    orig_pkts: 10,
    orig_ip_bytes: 730,
    resp_pkts: 6,
    resp_ip_bytes: 342
}
```

When we compare this to the TSV example, we notice a few things right away that
all follow from the records having been previously output as JSON.

1. The timestamps like `_write_ts` and `ts` are printed as strings rather than
   the Zed `time` type.
2. The IP addresses such as `id.orig_h` and `id.resp_h` are printed as strings
   rather than the Zed `ip` type.
3. The connection `duration` is printed as a floating point number rather than
   the Zed `duration` type.
4. The keys for the null-valued fields in the record read from
   TSV are not present in the record read from JSON.

If you're familiar with the limitations of the JSON data types, it makes sense
that Zeek chose to output these values as it did. Furthermore, if
you were just seeking to do quick searches on the string values or simple math
on the numbers, these limitations may be acceptable. However, if you intended
to perform operations like
[aggregations with time-based grouping](../../language/functions/bucket.md)
or [CIDR matches](../../language/functions/network_of.md)
on IP addresses, you would likely want to restore the rich Zed data types as
the records are being read. The document on [shaping Zeek JSON](shaping-zeek-json.md)
provides details on how this can be done.

## The Role of `_path`

Zeek's `_path` field plays an important role in differentiating between its
different [log types](https://docs.zeek.org/en/master/script-reference/log-files.html)
(`conn`, `dns`, etc.) For instance,
[shaping Zeek JSON](shaping-zeek-json.md) relies on the value of
the `_path` field to know which Zed type to apply to an input JSON
record.

If reading Zeek TSV logs or logs generated by the JSON Streaming Logs
package, this `_path` value is provided within the Zeek logs. However, if the
log was generated by Zeek's built-in ASCII logger when using the
`redef LogAscii::use_json = T;` configuration, the value that would be used for
`_path` is present in the log _file name_ but is not in the JSON log
records. In this case you could adjust your Zeek configuration by following the
[Log Extension Fields example](https://docs.zeek.org/en/master/frameworks/logging.html#log-extension-fields)
from the Zeek docs. If you enter `path` in the locations where the example
shows `stream`, you will see the field named `_path` populated just like was
shown for the JSON Streaming Logs output.<|MERGE_RESOLUTION|>--- conflicted
+++ resolved
@@ -101,11 +101,7 @@
 #### Example
 
 ```mdtest-command
-<<<<<<< HEAD
-super query -Z -c 'head 1' conn.json
-=======
 super -Z -c 'head 1' conn.ndjson
->>>>>>> 79f45586
 ```
 
 #### Output
