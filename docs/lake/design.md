# Zed Lake Design

  * [Data Pools](#data-pools)
  * [Lake Semantics](#lake-semantics)
    + [Initialization](#initialization)
    + [New](#new)
    + [Load](#load)
    + [Query](#query)
    + [Add and Commit](#add-and-commit)
      - [Transactional Semantics](#transactional-semantics)
      - [Data Segmentation](#data-segmentation)
    + [Merge](#merge)
    + [Squash and Delete](#squash-and-delete)
    + [Purge and Vacate](#purge-and-vacate)
    + [Log](#log)
  * [Search Indexes](#search-indexes)
    + [Index Rules](#index-rules)
      - [Field Rule](#field-rule)
      - [Type Rule](#type-rule)
      - [Aggregation Rule](#aggregation-rule)
  * [Cloud Object Architecture](#cloud-object-architecture)
    + [Immutable Objects](#immutable-objects)
      - [Data Objects](#data-objects)
    + [Transaction Journal](#transaction-journal)
      - [Commit Journal](#commit-journal)
      - [Scaling a Journal](#scaling-a-journal)
      - [Journal Concurrency Control](#journal-concurrency-control)
      - [Configuration State](#configuration-state)
    + [Object Naming](#object-naming)
  * [Continuous Ingest](#continuous-ingest)
  * [Lake Introspection](#lake-introspection)
  * [Derived Analytics](#derived-analytics)
  * [Keyless Data](#keyless-data)
  * [Relational Model](#relational-model)
  * [Current Status](#current-status)

A Zed lake is a cloud-native arrangement of data,
optimized for search, analytics, ETL, and data discovery
at very large scale based on data represented in accordance
with the [Zed data model](../formats).

## Data Pools

A lake is composed of _data pools_.  Each data pool is organized
according to its configured _pool key_.  Different data pools can have
different pool keys but all of the data in a pool must have the same
pool key.

The pool key is often a timestamp.  In this case, retention policies
and storage hierarchy decisions can be efficiently associated with
ranges of data over the pool key.

Data can be efficiently accessed via range scans composed of a
range of values conforming to the pool key.

A lake has a configured sort order, either ascending or descending
and data is organized in the lake in accordance with this order.
Data scans may be either ascending or descending, and scans that
follow the configured order are generally more efficient than
scans that run in the opposing order.

Scans may also be range-limited but unordered.

If data loaded into a pool lacks the pool key, that data is still
imported but is not available to pool-key range scans.  Since it lacks
the pool key, such data is instead organized around its "this" value.

> TBD: What is the interface for accessing non-keyed data?  Should this
> show up in the Zed language somehow?

## Lake Semantics

The semantics of a Zed lake loosely follows the nomenclature and
design patterns of `git`.  In this approach,
* a _lake_ is like a GitHub organization,
* a _pool_ is like a `git` repository,
* a _load_ operation is like a `git add` followed by a `git commit`,
* and a pool _snapshot_ is like a `git checkout`.

A core theme of the Zed lake design is _ergonomics_.  Given the git metaphor,
our goal here is that the Zed lake tooling be as easy and familiar as git is
to a technical user.

While this design document is independent of any particular implementation,
we will illustrate the design concepts here with examples of `zed lake` commands.
Where the example commands shown are known to not yet be fully implemented in
the current Zed code, links are provided to open GitHub Issues.
Note that while this CLI-first approach provides an ergonomic way to experiment with
and learn the Zed lake building blocks, all of this functionality is also
exposed through an API to a cloud-based service.  Most interactions between
a user and a Zed lake would be via an application like
[Brim](https://github.com/brimdata/brim) or a
programming environment like Python/Pandas rather than via direct interaction
with `zed lake`.


### Initialization

A new lake is initialized with
```
zed lake init [path]
```

In all these examples, the lake identity is implied by its path (e.g., an S3
URI or a file system path) and may be specified by the `ZED_LAKE_ROOT`
environment variable when running `zed lake` commands on a local host.  In a
cloud deployment or running queries through an application, the lake path is
determined by an authenticated connection to the Zed lake service, which
explicitly denotes the lake name (analogous to how a GitHub user authenticates
access to a named GitHub organization).

### New

A new pool is created with
```
zed lake create -p <name> [-orderby key[,key...][:asc|:desc]]
```
where `<name>` is the name of the pool within the implied lake instance,
`<key>` is the Zed language representation of the pool key, and `asc` or `desc`
indicate that the natural scan order by the pool key should be ascending
or descending, respectively, e.g.,
```
zed lake create -p logs -orderby ts:desc
```
Note that there may be multiple pool keys (implementation tracked in
[zed/2657](https://github.com/brimdata/zed/issues/2657)), where subsequent keys
act as the secondary sort key, tertiary sort key, and so forth.

If a pool key is not specified, then it defaults to the whole record, which
in the Zed language is referred to as "this".

### Load

Data is then loaded into a lake with the `load` command, e.g.,
```
zed lake load -p logs sample.ndjson
```
where `sample.ndjson` contains logs in NDJSON format.  Any supported format
(NDJSON, ZNG, ZSON, etc.) as well multiple files can be used here, e.g.,
```
zed lake load -p logs sample1.ndjson sample2.zng sample3.zson
```
CSV, JSON, Parquet, and ZST formats are not auto-detected so you must currently
specify `-i` with these formats, e.g.,
```
zed lake load -p logs -i parquet sample4.parquet
zed lake load -p logs -i zst sample5.zst
```

Note that there is no need to define a schema or insert data into
a "table" as all Zed data is _self describing_ and can be queried in a
schema-agnostic fashion.  Data of any _shape_ can be stored in any pool
and arbitrary data _shapes_ can coexist side by side.

### Query

Data is read from one or more pools with the `query` command.  The pool names
<<<<<<< HEAD
are specified with `from` at the beginning of the Zed query along with an optional
time range using `over` and `to`.  The default output format is ZNG though this
=======
are specified with `from` at the beginning the Zed query along with an optional
time range using `range` and `to`.  The default output format is ZNG though this
>>>>>>> 422b1d65
can be overridden with `-f` to specify one of the various supported output
formats.

This example reads every record from the full key range of the `logs` pool
and sends the results as ZSON to stdout.

```
zed lake query -f zson 'from logs'
```

Or we can narrow the span of the query by specifying the key range.
```
zed lake query -z 'from logs range 2018-03-24T17:36:30.090766Z to 2018-03-24T17:36:30.090758Z'
```

A much more efficient format for transporting query results is the
row-oriented, compressed binary format ZNG.  Because ZNG
streams are easily merged and composed, query results in ZNG format
from a pool can be can be piped to another `zed query` instance, e.g.,
```
zed lake query -f zng 'from logs' | zed query -f table 'count() by field' -
```
Of course, it's even more efficient to run the query inside of the pool traversal
like this:
```
zed lake query -f table 'from logs | count() by field'
```
By default, the `query` command scans pool data in pool-key order though
the Zed optimizer may, in general, reorder the scan to optimize searches,
aggregations, and joins.
An order hint can be supplied to the `query` command to indicate to
the optimizer the desired processing order, but in general, `sort` operators
should be used to guarantee any particular sort order.

Arbitrarily complex Zed queries can be executed over the lake in this fashion
and the planner can utilize cloud resources to parallelize and scale the
query over many parallel workers that simultaneously access the Zed lake data in
shared cloud storage (while also accessing locally cached copies of data).

### Add and Commit

Continuing the `git` metaphor, the Zed lake `load` operation is actually
decomposed into two steps: an `add` operation and a `commit` operation.
These steps can be explicitly run in stages, e.g.,
```
zed lake add -p logs sample.json
(commit <tag> etc. printed to stdout)
zed lake commit -p logs <tag>
```
A commit `<tag>` refers to one or more data objects stored in the
data pool.  In general, a commit tag is simply a shortcut
for the set of object tags that comprise the commit and otherwise
has no meaningful semantics to the Zed execution engine.
Both commit and data tags are named using the same globally unique
allocation of [KSUIDs](https://github.com/segmentio/ksuid).

After an add operation, all pending commits are stored in a staging area
and the `zed lake status` command can be used to inspect the status of
all of the staged data.  The `zed lake squash` command may be used to
combine multiple staged commits into a single entity with a new
commit tag.  

The `zed lake clear` command removes commits from staging before they are
merged (planned implementation of this is tracked in
[zed/2579](https://github.com/brimdata/zed/issues/2579)).

Likewise, you can stack multiple adds and commit them all at once, e.g.,
```
zed lake add -p logs sample1.json
(<tag-1> etc. printed to stdout)
zed lake add -p logs sample2.parquet
(<tag-2> etc. printed to stdout)
zed lake add -p logs sample3.zng
(<tag-3> etc. printed to stdout)
zed lake commit -p logs <tag-1> <tag-2> <tag-3>
```
The commit command also takes an optional title and message that is stored
in the commit journal for reference.  For example,
```
zed lake commit -p logs -user user@example.com -message "new version of prod dataset" <tag>
```
This metadata is carried in a description record attached to
every journal entry, which has a Zed type signature as follows:
```
{
    Author: string,
    Date: time,
    Description: string,
    Data: <any>
}
```
None of the fields are used by the Zed lake system for any purpose
except to provide information about the journal commit to the end user
and/or end application.  Any ZSON/ZNG data can be stored in the `Data` field
allowing external applications to implement arbitrary data provenance and audit
capabilities by embedding custom metadata in the commit journal.

#### Transactional Semantics

The `commit` operation is _transactional_.  This means that a query scanning
a pool sees its entire data scan as a fixed "snapshot" with respect to the
commit history.  In fact, the Zed language includes an `at` specification that
can be used to specify a commit ID or commit journal position from which to
query.

```
zed lake query -z 'from logs at 1tRxi7zjT7oKxCBwwZ0rbaiLRxb | count() by field'
```

In this way, a query can time-travel through the journal.  As long as the
underlying data has not been deleted, arbitrarily old snapshots of the Zed
lake can be easily queried.

If a writer commits data after a reader starts scanning, then the reader
does not see the new data since it's scanning the snapshot that existed
before these new writes occur.

Alternatively, a reader can scan a specific set of commits by enumerating
the commit tags in the scan/search API.

Also, arbitrary metadata can be committed to the log as described below,
e.g., to associate index objects or derived analytics to a specific
journal commit point potentially across different data pools in
a transactionally consistent fashion.

#### Data Segmentation

In an `add` operation, a commit is broken out into units called _data objects_
where a target object size is configured into the pool,
typically 100-500MB.  The records within each object are sorted by the pool key(s).
A data object is presumed by the implementation
to fit into the memory of an intake worker node
so that such a sort can be trivially accomplished.

Data added to a pool can arrive in any order with respect to the pool key.
While each object is sorted before it is written,
the collection of objects is generally not sorted.

### Merge

To support _sorted scans_,
data from overlapping objects is read in parallel and merged in sorted order.

However, if many overlapping data objects arise, merging the scan in this fashion
on every read can be inefficient.
This can arise when
many random data `load` operations involving perhaps "late" data
(e.g., the pool key is a timestamp and records with old timestamp values regularly
show up and need to be inserted into the past).  The data layout can become
fragmented and less efficient to scan, requiring a scan to merge data
from a potentially large number of different objects.

To solve this problem, the Zed lake design follows the
[LSM](https://en.wikipedia.org/wiki/Log-structured_merge-tree) design pattern.
Since records in each data object are stored in sorted order, a total order over
a collection of objects (e.g., the collection coming from a specific set of commits)
can be produced by executing a sorted scan and rewriting the results back to the pool
in a new commit.  In addition, the objects comprising the total order
do not overlap.  This is just the basic LSM algorithm at work.

Continuing the `git` metaphor, the `merge` command (implementation tracked via [zed/2537](https://github.com/brimdata/zed/issues/2537))
is like a "squash" and performs the LSM-like compaction function, e.g.,
```
zed lake merge -p logs <tag>
(merged commit <tag> printed to stdout)
```
After the merge, all of the objects comprising the new commit are sorted
and non-overlapping.
Here, the objects from the given commit tag are read and compacted into
a new commit as an `add` operation.  Again, until the data is actually committed,
no readers will see any change.

Additionally, multiple commits can be merged all at once to sort all of the
objects of all of the commits that comprise the group, e.g.,
```
zed lake merge -p logs <tag-1> <tag-2> <tag-3>
(merged commit <tag> printed to stdout)
```

### Squash and Delete

After the merge phase, we have a new commit that combines the old commits
across non-overlapping objects, but they are not yet committed.
To avoid consistency issues here, the old commits need
to be deleted while simultaneously adding the new commit.

This can be done automatically by performing a merge, staging the deletes,
then committing the merge and delete together:
```
zed lake merge -p logs <tag-1> <tag-2> <tag-3>
(merged commit <merge-tag> printed to stdout)
zed lake delete -p logs <tag-1> <tag-2> <tag-3>
(delete commit <del-tag> printed to stdout)
zed lake commit -p logs <merge-tag> <del-tag>
```
Note that the data in commits `<tag-1>`, `<tag-2>`, and `<tag-3>` remains
in the pool and scans can be performed on older snapshots of the pool
as long as the data is not deleted.

When multiple commits are given to commit, they are automatically squashed
into a new commit.  The old message fields are lost and must be replaced
by a new message.  Since this is typically driven with automation
we do not yet have an edit cycle like `git commit` offers to merge squashed
commit messages into the new messages via an editor.

A squash may be separately executed without a journal commit using the
`zed lake squash` command, e.g.,
```
zed lake squash -p logs <tag-1> <tag-2> <tag-3>
(merged commit <squash-tag> printed to stdout)
zed lake delete -p logs <tag-1> <tag-2> <tag-3>
(delete commit <del-tag> printed to stdout)
zed lake commit -p logs <squash-tag> <del-tag>
```

Note that delete can be used separately from squash to delete entire commits
or individual data objects at any time.  This is handy when importing data by
mistake:
```
zed lake load -p logs oops.ndjson
(commit <tag> etc. printed to stdout)
zed lake delete -p logs -commit <tag>
```
In this case, the data will be deleted from any subsequent scans but still
exists in the lake and can be accessed via time travel.  Here, we used the
`-commit` flag on `delete` to automatically commit the delete operation to the
commit journal without having to run an explicit `commit` command.

### Purge and Vacate

Data can be deleted with the DANGER-ZONE command `zed lake purge`
(implementation tracked in [zed/2545](https://github.com/brimdata/zed/issues/2545)).
The commits still appear in the log but scans at any time-travel point
where the commit is present will fail to scan the deleted data.

Alternatively, old data can be removed from the system using a safer
command (but still in the DANGER-ZONE), `zed lake vacate` (also
[zed/2545](https://github.com/brimdata/zed/issues/2545)) which moves
the tail of the commit journal forward and removes any data no longer
accessible through the modified commit journal.

An orchestration layer outside of the Zed lake is responsible for defining
policy over
how data is ingested and committed and rolled up.  Depending on the
use case and workflow, we envision that some amount of overlapping data objects
would persist at small scale and always be "mixed in" with other overlapping
data during any key-range scan.

> Note: since this style of data organization follows the LSM pattern,
> how data is rolled up (or not) can control the degree of LSM write
> amplification that occurs for a given workload.  There is an explicit
> tradeoff here between overhead of merging overlapping objects on read
> and LSM write amplification to organize the data to avoid such overlaps.

> Note: we are showing here manual, CLI-driven steps to accomplish these tasks
> but a live data pipeline would automate all of this with orchestration that
> performs these functions via a service API, i.e., the same service API
> used by the CLI operators.

### Log

Like `git log`, the command `zed lake log` prints the journal of commit
operations.

The journal represents the entire history of the lake.  Each entry contains
an action:

* `Add` to add a data object reference to a pool,
* `Delete` to delete a data object reference from a pool,
* `AddIndex` to bind an index object to a data object to prune the data object
from a scan when possible using the index,
* `DeleteIndex` to remove an index object reference to its data object, and
* `CommitMessage` for providing metadata about each commit.

The actions are not grouped directly by their commit tag but instead each
action embeds the KSUID of its commit tag.

Note that indexing of data objects is performed in a transactionally-consistent
fashion by including index operations in the commit journal.

By default, `zed lake log` outputs an abbreviated form of the log as text to
stdout, similar to the output of `git log`.

However, the log represents the definitive record of a pool's present
and historical content, and accessing its complete detail can provide
insights about data layout, provenance, history, and so forth.  Thus,
Zed lake provides a means to query a pool's entire journal in all its
detail.  To do so, simply query a pool's journal by referring to
the special sub-pool name `<pool>:journal`.

For example, to aggregate a count of each journal entry type of the pool
called `logs`, you can simply say:
```
zed lake query "from logs:journal | count() by typeof(this)"
```
Since the Zed system "typedefs" each journal record with a named type,
this kind of query gives intuitive results.  There is no need to implement
a long list of features for journal introspection since the data in its entirety
can be simply and efficiently processed as a ZNG stream.

> Note that `:journal` sub-pools are not yet implemented
> ([zed/2787](https://github.com/brimdata/zed/issues/2787)) but the
> `zed lake log` command is implemented and can provide a complete journal
> snapshot.

## Search Indexes

Unlike traditional indexing systems based on an inverted-keyword index,
indexing in Zed is decentralized and incremental.  Instead of rolling up
index data structures across many data objects, a Zed lake stores a small
amount of index state for each data object.  Moreover, the design relies on
indexes only to enhance performance, not to implement the lake semantics.
Thus, indexes need not exist to operate and can be incrementally added or
deleted without large indexing jobs needing to rebuild a monolithic index
after each configuration change.

To optimize pool scans, the lake design relies on the well-known pruning
concept to skip any data object that the planner determines can be skipped
based on one or more indexes of that object.  For example, if an object
has been indexed for field "foo" and the query
```
foo == "bar" | ...
```
is run, then the scan will consult the "foo" index and skip the data object
if the value "bar" is not in that index.

This approach works well for "needle in the haystack"-style searches.  When
a search hits every object, this style of indexing would not eliminate any
objects and thus does not help.

While an individual index lookup involves latency to cloud storage to lookup
a key in each index, each lookup is cheap and involves a small amount of data
and the lookups can all be run in parallel, even from a single node, so
the scan schedule can be quickly computed in a small number of round-trips
(that navigate very wide B-trees) to cloud object storage.

### Index Rules

An index of an object is created by applying an _index rule_ to a data object
and recording the binding to the pool's commit journal.  Once the index is
available, the query planner can use it to optimize Zed lake scans.

Rules come in three flavors:
* field rule - index all values of a named field
* type rule - index all values of all fields of a given type
* aggregation rule - index any results computed by any Zed script run
over the data object and keyed by one or more named fields, typically used
to compute partial aggregations

Rules are organized into groups by name and defined at the lake level
so that any named group of rules can be applied to data objects from
any pool.  The group name provides no meaning beyond a reference to
a set of index rules at any given time.

Rules are created with `zed lake index create`,
deleted with `zed lake index drop`, and applied with
`zed lake index apply`.

#### Field Rule

A field rule indicates that all values of a field be indexed.
For example,
```
zed lake index create IndexGroupEx field foo
```
adds a field rule for field `foo` to the index group named `IndexGroupEx`.
This rule can then be applied to a data object having a given `<tag>`
in a pool, e.g.,
```
zed lake index apply -p logs IndexGroupEx <tag>
```
The index is created and a transaction put in staging.  Once this transaction
has been committed to the pool's journal, the index is available for use
by the query planner.

#### Type Rule

A type rule indicates that all values of any field of a specified type
be indexed where the type signature uses Zed type syntax.
For example,
```
zed lake index create IndexGroupEx type ip
```
creates a rule that indexes all IP addresses appearing in fields of type `ip`
in the index group `IndexGroupEx`.

#### Aggregation Rule

An aggregation rule allows the creation of any index keyed by one or more fields
(primary, second, etc.), typically the result of an aggregation.
The aggregation is specified as a Zed query.
For example,
```
zed lake index create IndexGroupEx agg "count() by field"
```
creates a rule that creates an index keyed by the group-by keys whose
values are the partial-result aggregation given by the Zed expression.

> This is not yet implemented.  The query planner would replace any full object
> scan with the needed aggregation with the result given in the index.
> Where a filter is applied to match one row of the index, that result could be
> likewise and extracted instead of scanning the entire object.
> This capability is not generally useful for interactive search and analytics
> (except for optimizations that suit the interactive app) but rather is a powerful
> capability for application-specific workflows that know the pre-computed
> aggregations that they will use ahead of time, e.g., beacon analysis
> of network security logs.

## Cloud Object Architecture

The Zed lake semantics defined above are achieved by mapping the
lake and pool abstractions onto a key-value cloud object store.

Every data element in a Zed lake is either of two fundamental object types:
* a single-writer _immutable object_, or
* a multi-writer _transaction journal_.

### Immutable Objects

All imported data in a data pool is composed of immutable objects, which are organized
around a primary data object.  Each data object is composed of one or more immutable objects
all of which share a common, globally unique identifier,
which is referred to below as `<tag>`.

These identifiers are [KSUIDs](https://github.com/segmentio/ksuid).
The KSUID allocation scheme
provides a decentralized solution for creating globally unique IDs.
KSUIDs have embedded timestamps so the creation time of
any object named in this way can be derived.  Also, a simple lexicographic
sort of the KSUIDs results in a creation-time ordering (though this ordering
is not relied on for causal relationships since clock skew can violate
such an assumption).

Data objects are referred to by zero or more commits, where the commits
are maintained in a commit journal described below.

> While a Zed lake is defined in terms of a cloud object store, it may also
> be realized on top of a file system, which provides a convenient means for
> local, small-scale deployments for test/debug workflows.  Thus, for simple use cases,
> the complexity of running an object-store service may be avoided.

#### Data Objects

An immutable object is created by a single writer using a globally unique name
with an embedded KSUID.  
New objects are written in their entirety.  No updates, appends, or modifications
may be made once an object exists.  Given these semantics, any such object may be
trivially cached as its name or content never changes.

Since the object's name is globally unique and the
resulting object is immutable, there is no possible write concurrency to manage
with respect to a given object.

A data object is composed of
* the primary data object stored as one or two objects (for row and/or column layout),
* an optional seek index, and
* zero or more search indexes.

Data objects may be either in row form (i.e., ZNG) or column form (i.e., ZST),
or both forms may be present as a query optimizer may choose to use whatever
representation is more efficient.
When both row and column data objects are present, they must contain the same
underlying Zed data.

Immutable objects are named as follows:

|object type|name|
|-----------|----|
|column data|`<pool-tag>/data/<tag>.zst`|
|row data|`<pool-tag>/data/<tag>.zng`|
|row seek index|`<pool-tag>/data/<tag>-seek.zng`|
|search index|`<pool-tag>/index/<tag>-<index-tag>.zng`|

`<tag>` is the KSUID of the data object.
`<index-tag>` is the KSUID of an index object created according to the
index rules described above.  Every index object is defined
with respect to a data object.

The seek index maps pool key values to seek offset in the ZNG file thereby
allowing a scan to do a partial GET of the ZNG object when scanning only
a subset of data.

> Note the ZST format will have seekable checkpoints based on the sort key that
> are encoded into its metadata section so there is no need to have a separate
> seek index for the columnar object.

### Transaction Journal

State that is mutable is built upon a transaction journal of immutable
collections of entries.  In this way, there are no objects in the
storage footprint that are ever modified.  Instead, the journal captures
changes and journal snapshots are used to provide synchronization points
for efficient access to the journal (so the entire journal need not be
read to create the current state) and old journal entries may be removed
based on retention policy.

#### Commit Journal

The pool's commit journal is the definitive record of the evolution of data in
that pool in a transactionally consistent fashion.

Each journal entry is identified with its `journal ID`,
a 64-bit, unsigned integer that begins at 0.
The journal may be updated concurrently by multiple writers so concurrency
controls are included (see [Journal Concurrency Control](#journal-concurrency-control)
below) to provide atomic updates.

A journal entry simply contains actions that modify the "state" of the pool
as described in the `zed lake commit` section above.
Each 'Add' entry includes metadata about the object committed to the pool,
including its pool-key range and commit timestamp.
Thus, data objects and journal entries can be purged with _either_ key-based
or time-based retention policies (or both).

Each atomic journal commit object is a ZNG file numbered 1 to the end of journal (HEAD),
e.g., `1.zng`, `2.zng`, etc., each number corresponding to a journal ID.
The 0 value is reserved as the null journal ID.
The journal's TAIL begins at 1 and is increased as journal entries are purged.
Entries are added at the HEAD and removed from the TAIL.
Once created, a journal entry is never modified but it may be deleted and
never again allocated.
There may be 1 or more entries in each commit object.

Each journal entry implies a snapshot of the data in a pool.  A snapshot
is computed by applying the transactions in sequence from entry TAIL to
the journal entry in question, up to HEAD.  This gives the set of commit tags
that comprise a snapshot.

A data scan may then be assembled at any point in the journal's history
by scanning, in key order, the objects that comprise all of the commits while merging
records from overlapping objects.  The snapshot is sorted by its pool key
range, where key-range values are sorted by the beginning key as the primary key
and the ending key as the secondary key.

For efficiency, a journal entry's snapshot may be stored as a "cached snapshot"
alongside the journal entry.  This way, the snapshot at HEAD may be
efficiently computed by locating the most recent cached snapshot and scanning
forward to HEAD.

#### Scaling a Journal

When the size of the snapshot file reaches a certain size (and thus becomes too large to
conveniently handle in memory), the journal is converted to an internal sub-pool
called the "journal pool".  The journal pool's
pool key is the "from" value (of its parent pool key) from each commit.
In this case, commits to the parent pool are made in the same fashion,
but instead of snapshotting updates into a snapshot ZNG file,
the snapshots are committed to the journal sub-pool.  In this way, commit histories
can be rolled up and organized by the pool key.  Likewise, retention policies
based on the pool key can remove not just data objects from the main pool but
also data objects in the journal pool comprising committed data that falls
outside of the retention boundary.

#### Journal Concurrency Control

To provide for atomic commits, a writer must be able to atomically update
the HEAD of the log.  There are three strategies for doing so.

First, if the cloud service offers "put-if-missing" semantics, then a writer
can simply read the HEAD file and use put-if-missing to write to the
journal at position HEAD+1.  If this fails because of a race, then the writer
can simply write at position HEAD+2 and so forth until it succeeds (and
then update the HEAD object).  Note that there can be a race in updating
HEAD, but HEAD is always less than or equal to the real end of journal,
and this condition can be self-corrected by probing for HEAD+1 whenever
the HEAD of the journal is accessed.

> Note that put-if-missing can be emulated on a local file system by opening
> a file for exclusive access and checking that it has zero length after
> a successful open.

Second, strong read/write ordering semantics (as exists in Amazon S3)
can be used to implement transactional journal updates as follows:
* _TBD: this is worked out but needs to be written up_

Finally, since the above algorithm requires many round trips to the storage
system and such round trips can be 10s of milliseconds, another approach
is to simply run a lock service as part of a cloud deployment that manages
a mutex lock for each pool's journal.

#### Configuration State

Configuration state describing a lake or pool is also stored in mutable objects.
Zed lakes simply use a commit journal to store configuration like the
list of pools and pool attributes, indexing rules used across pools,
etc.  Here, a generic interface to a commit journal manages any configuration
state simply as a key-value store of snapshots providing time travel over
the configuration history.

### Object Naming

```
<lake-path>/
  pools/
    HEAD
    TAIL
    1.zng
    2.zng
    ...
  index_rules/
    HEAD
    TAIL
    1.zng
    2.zng
    ...
  staging/
    ...
  <pool-tag-1>/
    log/
      HEAD
      TAIL
      1.zng
      2.zng
      ...
      20.zng
      20-snap.zng
      20-seek.zng
      21.zng
      ...
    data/
      <tag1>.{zng,zst}
      <tag2>.{zng,zst}
      ...
    index/
      <tag1>-<index-tag-1>.zng
      <tag1>-<index-tag-2>.zng
      ...
      <tag2>-<index-tag-1>.zng
      ...
  <pool-tag-2>/
  ...
```

## Continuous Ingest

While the description above is very batch oriented, the Zed lake design is
intended to perform scalably for continuous streaming applications.  In this
approach, many small commits may be continuously executed as data arrives and
after each commit, the data is immediately readable.

To handle this use case, the _journal_ of commits is designed
to scale to arbitrarily large footprints as described earlier.

## Lake Introspection

Commit history, metadata about data objects, lake and pool configuration,
etc. can all be queried and
returned as Zed data, which in turn, can be fed into Zed analytics.
This allows a very powerful approach to introspecting the structure of a
lake making it easy to measure, tune, and adjust lake parameters to
optimize layout for performance.

> TBD: define model for scanning metadata in this fashion.  It might be as
> easy as scanning virtual sub-pools that conform to the different types of
> metadata related to a pool, e.g., logs.$journal, logs.$indexes, etc.

## Derived Analytics

To improve the performance of predictable workloads, many use cases of a
Zed lake pre-compute _derived analytics_ or a particular set of _partial
aggregations_.

For example, the Brim app displays a histogram of event counts grouped by
a category over time.  The partial aggregation for such a computation can be
configured to run automatically and store the result in a pool designed to
hold such results.  Then, when a scan is run, the Zed analytics engine
recognizes when the DAG of a query can be rewritten to assemble the
partial results instead of deriving the answers from scratch.

When and how such partial aggregations are performed is simply a matter of
writing Zed queries that take the raw data and produce the derived analytics
while conforming to a naming model that allows the Zed lake to recognize
the relationship between the raw data and the derived data.

> TBD: Work out these details which are reminiscent of the analytics cache
> developed in our earlier prototype.

## Keyless Data

This is TBD.  Data without a key should be accepted some way or another.
One approach is to simply assign the "zero-value" as the pool key; another
is to use a configured default value.  This would make key-based
retention policies more complicated.

Another approach would be to create a sub-pool on demand when the first
keyless data is encountered, e.g., `pool-name.$nokey` where the pool key
is configured to be "this".  This way, an app or user could query this pool
by this name to scan keyless data.

## Relational Model

Since a Zed lake can provide strong consistency, workflows that manipulate
data in a lake can utilize a model where updates are made to the data
in place.  Such updates involve creating new commits from the old data
where the new data is a modified form of the old data.  This provides
emulation of row-based updates and deletes.

If the pool-key is chosen to be "this" for such a use case, then unique
rows can be maintained by trivially detected duplicates (because any
duplicate row will be adjacent when sorted by "this") so that duplicates are
trivially detected.

Efficient upserts can be accomplished because each data object is sorted by the
pool key.  Thus, an upsert can be sorted then merge-joined with each
overlapping object.  Where data objects produce changes and additions, they can
be forwarded to a streaming add operator and the list of modified objects
accumulated.  At the end of the operation, then new commit(s) along with
the to-be-deleted objects can be added to the journal in a single atomic
operation.  A write conflict occurs if there are any other deletes added to
the list of to-be-deleted objects.  When this occurs, the transaction can
simply be restarted.  To avoid inefficiency of many restarts, an upsert can
be partitioned into smaller objects if the use case allows for it.

> TBD: Finish working through this use case, its requirements, and the
> mechanisms needed to implement it.  Write conflicts will need to be
> managed at a layer above the journal or the journal extended with the
> needed functionality.

## Current Status

The initial prototype has been simplified as follows:
* transaction journal incomplete (single writer only initially)
* no recursive journal pool
* no columnar support
* pool-key sorted scans only
* no keyless intake<|MERGE_RESOLUTION|>--- conflicted
+++ resolved
@@ -155,13 +155,8 @@
 ### Query
 
 Data is read from one or more pools with the `query` command.  The pool names
-<<<<<<< HEAD
 are specified with `from` at the beginning of the Zed query along with an optional
-time range using `over` and `to`.  The default output format is ZNG though this
-=======
-are specified with `from` at the beginning the Zed query along with an optional
 time range using `range` and `to`.  The default output format is ZNG though this
->>>>>>> 422b1d65
 can be overridden with `-f` to specify one of the various supported output
 formats.
 
