package inputflags

import (
	"context"
	"errors"
	"flag"
	"fmt"
	"os"

	"github.com/brimdata/zed"
	"github.com/brimdata/zed/cli/auto"
	"github.com/brimdata/zed/pkg/storage"
	"github.com/brimdata/zed/zio"
	"github.com/brimdata/zed/zio/anyio"
	"github.com/brimdata/zed/zio/zngio"
)

type Flags struct {
	anyio.ReaderOpts
	ReadMax  auto.Bytes
	ReadSize auto.Bytes
	Threads  int
}

func (f *Flags) Options() anyio.ReaderOpts {
	return f.ReaderOpts
}

func (f *Flags) SetFlags(fs *flag.FlagSet, validate bool) {
<<<<<<< HEAD
	fs.StringVar(&f.Format, "i", "auto", "format of input data [arrows,auto,zng,zst,json,zeek,zjson,csv,parquet,line]")
=======
	fs.StringVar(&f.Format, "i", "auto", "format of input data [auto,zng,vng,json,zeek,zjson,csv,parquet,line]")
>>>>>>> 313c4d49
	fs.BoolVar(&f.ZNG.Validate, "validate", validate, "validate the input format when reading ZNG streams")
	fs.IntVar(&f.ZNG.Threads, "threads", 0, "number of threads used for scanning ZNG input")
	f.ReadMax = auto.NewBytes(zngio.MaxSize)
	fs.Var(&f.ReadMax, "readmax", "maximum memory used read buffers in MiB, MB, etc")
	f.ReadSize = auto.NewBytes(zngio.ReadSize)
	fs.Var(&f.ReadSize, "readsize", "target memory used read buffers in MiB, MB, etc")
}

// Init is called after flags have been parsed.
func (f *Flags) Init() error {
	f.ZNG.Max = int(f.ReadMax.Bytes)
	if f.ZNG.Max < 0 {
		return errors.New("max read buffer size must be greater than zero")
	}
	f.ZNG.Size = int(f.ReadSize.Bytes)
	if f.ZNG.Size < 0 {
		return errors.New("target read buffer size must be greater than zero")
	}
	return nil
}

func (f *Flags) Open(ctx context.Context, zctx *zed.Context, engine storage.Engine, paths []string, stopOnErr bool) ([]zio.Reader, error) {
	var readers []zio.Reader
	for _, path := range paths {
		if path == "-" {
			path = "stdio:stdin"
		}
		file, err := anyio.Open(ctx, zctx, engine, path, f.ReaderOpts)
		if err != nil {
			err = fmt.Errorf("%s: %w", path, err)
			if stopOnErr {
				return nil, err
			}
			fmt.Fprintln(os.Stderr, err)
			continue
		}
		readers = append(readers, file)
	}
	return readers, nil
}<|MERGE_RESOLUTION|>--- conflicted
+++ resolved
@@ -27,11 +27,7 @@
 }
 
 func (f *Flags) SetFlags(fs *flag.FlagSet, validate bool) {
-<<<<<<< HEAD
-	fs.StringVar(&f.Format, "i", "auto", "format of input data [arrows,auto,zng,zst,json,zeek,zjson,csv,parquet,line]")
-=======
-	fs.StringVar(&f.Format, "i", "auto", "format of input data [auto,zng,vng,json,zeek,zjson,csv,parquet,line]")
->>>>>>> 313c4d49
+	fs.StringVar(&f.Format, "i", "auto", "format of input data [arrows,auto,zng,vng,json,zeek,zjson,csv,parquet,line]")
 	fs.BoolVar(&f.ZNG.Validate, "validate", validate, "validate the input format when reading ZNG streams")
 	fs.IntVar(&f.ZNG.Threads, "threads", 0, "number of threads used for scanning ZNG input")
 	f.ReadMax = auto.NewBytes(zngio.MaxSize)
