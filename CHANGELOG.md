## v1.18.0
* Improve the error message shown to a user when a `zed` command is run but there's no pool/branch set for use (#5198)
* Improve the performance of the [`load` operator](docs/language/operators/load.md) by removing an unnecessary/inefficient merge (#5200)
* Improve the [`sort` operator](docs/language/operators/sort.md) to allow different ordering for each key (#5203, #5262)
* Update the [Zeek reference shaper docs](docs/integrations/zeek/shaping-zeek-json.md#reference-shaper-contents) to incorporate changes for [Zeek v7.0.0](https://github.com/zeek/zeek/releases/tag/v7.0.0) logs (#5212)
* Update the [`summarize` operator docs](docs/language/operators/summarize.md) to show the use of `by` without an [aggregate function](docs/language/aggregates/_index.md) (#5216)
* Update the [`grok` function docs](docs/language/functions/grok.md) with additional examples and guidance (#5243)
* Update the [Lateral Subquery docs](docs/language/lateral-subqueries.md) with an emphasis on when primitive values or arrays are returned by [Lateral Expressions](docs/language/lateral-subqueries.md#lateral-expressions) (#5264)
* The terms "pipeline" and "branch" are now used throughout the [Zed docs](docs/_index.md) instead of "dataflow" and "leg" (#5272)
* Add docs for [`lake` output format](docs/commands/super.md#superdb-data-lake-metadata-output) and [`zed ls`](docs/commands/super-db.md#ls) (#5187)
* Add docs for the [`top` operator](docs/language/operators/top.md) (#5276)
* Add [`fluentd` integration docs](docs/integrations/fluentd.md) (#5190, #5195)
* Add a [`strftime` function](docs/language/functions/strftime.md) to format `time` values into strings (#5197, #5204)
* Add a `DATESTAMP_ISO8601` [pattern](https://raw.githubusercontent.com/brimdata/super/main/pkg/grok/base.go) for use with the [`grok` function](docs/language/functions/grok.md) (#5232)
* Fix an issue where CSV files without a final newline could not be read (#5185)
* Fix an issue where comparisons against union values produced incorrect results (#5210)
* Fix an issue where concurrent Zed lake operations could cause a service crash (#5279)

## v1.17.0
* Improve the performance of multi-pool searches (e.g., `from * | "MyFilter"`) (#5174)
* Reduce the amount of memory consumed by the [`merge` operator](docs/language/operators/merge.md) and merge-dependent operations, such as compaction (#5171)
* Add the `-pool` flag to [`zed manage`](docs/commands/super-db.md#manage) (#5164)
* Fix an issue where the lake API was not providing query descriptions for Zed programs that contain scopes (#5152)
* Fix an issue where attempts to use the [`load` operator](docs/language/operators/load.md) in `zq` caused a panic (#5162)
* Fix a parser issue with collisions between the names of [user-defined operators](docs/language/statements.md#operator-statements) and [functions](docs/language/statements.md#func-statements) and some built-in [operators](docs/language/operators/_index.md) (#5161)
* Fix an issue where using `null` values in math caused a panic (#5163)

## v1.16.0
* Improve ZNG scanning performance (#5101, #5103)
* Improve the error message shown when `zq` is invoked with a single argument that's not a valid query and doesn't contain a source (#5119)
* Update [Zeek integration docs](docs/integrations/zeek/_index.md), including [reference shaper](docs/integrations/zeek/shaping-zeek-json.md) changes for [Zeek v6.2.0](https://github.com/zeek/zeek/releases/tag/v6.2.0) data (#5106)
* [String literals](docs/language/expressions.md#formatted-string-literals) now use the "f-string" format `f"{ <expr> }"` instead of the previous `${ <expr> }` (#5123)
* Prototype SQL support has been dropped from the Zed language (full SQL support is expected at a later date) (#5109)
* Empty objects and arrays in JSON output are now consistently printed on a single line (#5127)
* Enable colorized ZSON and JSON by default when output is to a terminal (#5114)
* Add JSON pretty print functionality (with color if supported by terminal) when activated via `-J` flag or setting format and the `-pretty` flag (#5096)
* Add a [Grafana integration doc](docs/integrations/grafana.md) that points to the [GitHub repo for the Zed data source plugin for Grafana](https://github.com/brimdata/grafana-zed-datasource) (#5141)
* Fix an issue where stateful expressions inside of [lateral queries](docs/language/lateral-subqueries.md) could generate incorrect results (#5069)
* Fix an issue where stateful expressions inside [user-defined functions](docs/language/statements.md#func-statements) could generate incorrect results (#5093)
* Fix an issue where the [Go library examples](docs/libraries/go.md) failed to compile and run (#5095, #5147)

## v1.15.0
* Improve the error message when reading NDJSON data with an incomplete last line (#5055)
* Improve the error message when math operators are applied to complex types (e.g., attempting to concatenate arrays with `+`) (#5059)
* Improve the error message when `zq` is called with a single argument that's neither a file nor a valid Zed query (#5053)
* Increase the buffer size for `line` input format to 25 MB (#5045, #5048)
* The body of a [user-defined operator](docs/language/statements.md#operator-statements) is now a scope that can include locally-defined statements (#5074)
* The [nameof() function](docs/language/functions/nameof.md) now supports type values (#5081)
* Fix an issue where  [`yield`](docs/language/operators/yield.md) inside a [`switch`](docs/language/operators/switch.md) inside an [`over`](docs/language/operators/over.md) caused a panic (#5058)
* Fix an issue where accessing a variable inside a `switch` inside an `over` inside a `switch` caused a panic (#5080)
* Fix an issue where using `over` in an expression context caused a panic (#5079)
* Fix an issue where math and [`join`](docs/language/operators/join.md) matches involving `float16` and `float32` types could yield incorrect results (#5086)

## v1.14.0
* Add the `-manage` flag to [`zed serve`](docs/commands/super-db.md#serve) to have the Zed service process initiate [maintenance tasks](docs/commands/super-db.md#manage) on a regular interval (#5017)
* Fix an issue where the Python client would not allow loading to a pool with `/` in its name (#5020)
* Fix an issue where pools with KSUID-like names could not be accessed by name (#5019)
* Fix a reference counting issue that could cause a Zed service panic (#5029, #5030)

## v1.13.0
* Improve the error message when [`zed manage -monitor`](docs/commands/super-db.md#manage) is attempted on a local lake (#4979)
* The [`zed serve`](docs/commands/super-db.md#serve) log now includes version, storage root, and auth info at startup (#4988)
* Add [docs for the `zed manage` command](docs/commands/super-db.md#manage) to compact data for improved performance (#4961)
* Add the ability to [cast](docs/language/expressions.md#casts) to Zed's `type` type (#4980, #4985)
* Add the ability to [`yield`](docs/language/operators/yield.md) a Zed `error` literal (#4998)
* Fix an issue with accessing values inside complex literals (#4953)
* Fix an issue where [cast](docs/language/expressions.md#casts) of an empty string to a `duration` value incorrectly yielded `0s` (#4965)
* Fix an issue where a [`zed vacuum`](docs/commands/super-db.md#vacuum) on a large amount of data could crash the Zed service (#4974)
* Fix an issue where some IPv6 values of Zed's `net` type were not parsed correctly in Zed queries (#4992)
* Fix an issue where output of certain union-typed values was not consistent (#4995)
* Fix an issue where parsing of `type` literals inside of `type` literals was incorrectly permitted (#4996)
* Fix an issue where the [`grok()` function](docs/language/functions/grok.md) would panic when encountering optional fields (#5010)

## v1.12.0
* Zed CSV output now handles records with the same field names but different types (#4889)
* The [`grep()` function](docs/language/functions/grep.md) now accepts variables as pattern arguments (#4887)
* Prevent the creation of multi-key pools in Zed lakes (support for this will be added later) (#4903)
* Zed CLI help can now be invoked via `--help` and is printed to stdout instead of stderr (#4907)
* Symbols (e.g., `const` and `type`) may no longer be redefined within the same scope (#4930)
* [Set types](docs/formats/zed.md#23-set) can now be [sliced](docs/language/expressions.md#slices) (#4939)
* Canceled client requests to the Zed lake API are now logged at `info` level without stack traces (#4947)
* Add support for [TSV](https://en.wikipedia.org/wiki/Tab-separated_values) input/output (useful for spreadsheet data) (#4891, #4913, #4912)
* Add a [`grok()` function](docs/language/functions/grok.md) for parsing text lines (such as logs) into records (#4827)
* Fix an issue where [`switch` operators](docs/language/operators/switch.md) could not be chained back-to-back in a Zed pipeline (#4926)
* Fix a panic that occurred if the [`from` operator](docs/language/operators/from.md) was attempted in Zed run with `zq` (#4936)
* Fix an "invalid union tag" panic that could occur when using the [`collect()` aggregate function](docs/language/aggregates/collect.md) (#4932)

## v1.11.1
* Fix an issue where loading and querying certain data caused a panic (#4877)

## v1.11.0
* Introduce new logic for the `zed` CLI command to [locate the lake](docs/commands/super-db.md#locating-the-lake) (#4758, #4787, #4811)
* [Cast expressions](docs/language/expressions.md#casts) now behave more like function calls (#4805)
* Reduce the amount of memory needed to store a Zed value (#4812)
* Add support for unicode in keywords and identifiers (#4799, #4796)
* Add support for dynamic field paths in "left-hand side" contexts with [`put`](docs/language/operators/put.md), [`cut`](docs/language/operators/cut.md), and [`rename`](docs/language/operators/rename.md) operators (#4795, #4802, #4832)
* Add a [`map()` function](docs/language/functions/map.md) that applies a function to each element of an array or set. To avoid a naming clash, the aggregate function previously called `map()` is now called [`collect_map()`](docs/language/aggregates/collect_map.md) (#4806, #4856, #4860)
* Fix an issue where a [record expression](docs/language/expressions.md#record-expressions) with duplicate fields caused a panic (#4789)
* Fix an issue where valid ZNG input might not be read successfully via auto-detection (#4790)
* Fix an issue where `null` values could cause [`join`](docs/language/operators/join.md) to produce incorrect output (#4801)
* Fix a `zq` where a call to a [user-defined operator](docs/language/statements.md#operator-statements) included via `-I` could fail (#4808)
* Fix an issue where running `zed` commands on a system with many CPU cores caused an internal error (#4826)
* Fix an encoding issue that caused different [map values](docs/formats/zed.md#24-map) to be rendered the same in Zui (#4853)

## v1.10.0
* Sorting is now performed automatically on [`join`](docs/language/operators/join.md) inputs when needed (explicit [`sort`](docs/language/operators/sort.md) no longer required) (#4770)
* Various query performance improvements (#4736, #4737, #4739, #4740, #4783, #4785)
* [`join`](docs/language/operators/join.md) now works correctly when data inputs are sorted in descending order (#4767)
* Reduce memory consumption during [`delete -where`](docs/commands/super-db.md#delete) operations (#4734)
* Fix a `null`-handling issue that caused incorrect query results after pool compaction (#4735, #4753)
* Allow writing of vectors when compacting objects in a pool (#4756, #4757)
* Ensure query runtime errors are logged and made available through a new [Query Status](docs/lake/api.md#query-status) lake API endpoint (#4763, #4765, #4766, #4769)
* Add an example to the [`where` docs](docs/language/operators/where.md) showing inverse containment logic (#4761)
* Add an example to the [`cut` docs](docs/language/operators/cut.md) that includes setting a default value for a field (#4773, #4776)
* Boolean `not` and `!` now both work the same in [expressions](docs/language/expressions.md#logic) and [search expressions](docs/language/search-expressions.md#boolean-logic) (#4768)
* The [`zed` command](docs/commands/super-db.md) now returns a hint mentioning [`init`](docs/commands/super-db.md#init) if no lake exists at the expected path (#4786)
## v1.9.0
* The [Zed Language Overview docs](docs/language/overview.md) have been split into multiple sections (#4576)
* Add support for [user-defined operators](docs/language/statements.md#operator-statements) (#4417, #4635, #4646, #4644, #4663, #4674, #4698, #4702, #4716)
* Add experimental support to the [`get` operator](docs/language/operators/get.md) for customized methods, headers, and body (#4572)
* Allow float decorators on integers in [ZSON](docs/formats/jsup.md) (#4654)
* The [shaping docs](docs/language/shaping.md) have been expanded with a new section on [error handling](docs/language/shaping.md#error-handling) (#4686)
* `zq` no longer attaches positional command line file inputs directly to [`join`](docs/language/operators/join.md) inputs (use [`file`](docs/language/operators/file.md) within a Zed program instead) (#4689)
* [Zeek](https://zeek.org/)-related docs have been moved to the Integrations area of the [Zed docs site](https://zed.brimdata.io/docs) (#4694, #4696)
* [`zed create`](docs/commands/super-db.md#create) now has a `-use` flag to set the newly-created pool as the default pool for future operations (#4656)
* Fix an issue where the [Zed Python client](docs/libraries/python.md) was incorrectly returning `False` for all `bool` values (#4706)
* Fix an issue where the `!=` operator was not returning correct results when comparing certain types (#4704)

## v1.8.1
* Send an HTTP 400 response instead of HTTP 500 for attempted deletes that find nothing to delete (#4618)
* Send an HTTP 400 response instead of HTTP 500 for queries that parse ok but fail to compile, such as searches lacking a leading [`from`](docs/language/operators/from.md) (#4620)
* Fix an issue where some regexps were not matching pool names when used in a `from` (#4619)

## v1.8.0
* Improve [`sort`](docs/language/operators/sort.md) performance for `duration` and `time` types (#4469)
* Improve performance and reduce memory used by `zed load` and `sort` on multi-GB inputs (#4476, #4484)
* Fix an issue where [meta-queries](docs/commands/super-db.md#meta-queries) were incorrectly returning results (#4474)
* The [`join` operator](docs/language/operators/join.md) now has an additional syntax that uses subqueries, which is more reminiscent of SQL (#4467, #4473, #4492, #4502)
* Improve performance when a Zed lake scan is not order sensitive (#4526)
* The [lake API documentation](docs/lake/api.md) now includes both request & response MIME types (#4512)
* Add more usage examples for the [`pass` operator](docs/language/operators/pass.md) in documentation (#4541)
* [`cast()`](docs/language/functions/cast.md) errors are now structured and contain more detail (#4548)
* A different Parquet library is now used, which allows for reading more dialects (#4547)
* Fix an issue where reading certain ZNG files via auto-detect caused a panic (#4569)
* Add a [`load` operator](docs/language/operators/load.md) that can be invoked in a Zed pipeline to commit data to a pool (#4471)
* Fix an issue where certain ZNG files could not be read and caused a `control` error (#4579)
* Fix an issue where `zed serve` would exit if it tried to write to a closed socket (#4587)
* Improve JSON output for Zed [maps](docs/formats/zed.md#24-map) (#4589)
* Add the [`zed vacuum`](docs/commands/super-db.md#vacuum) command (#4577, #4598, #4600)

## v1.7.0
* Add [`regexp_replace()`](docs/language/functions/regexp_replace.md) function for replacing regular expression matches in a string (#4435, #4449)
* Add [documentation](docs/integrations/zed-lake-auth.md) showing how to configure Auth0 for authenticated access to a Zed lake service (#4439)
* Fix an issue where elements of map could not be accessed if the key was of a union type (#4447)
* Allow [`head`](docs/language/operators/head.md) operator to accept an expression (#4451)
* Allow [`tail`](docs/language/operators/tail.md) operator to accept an expression (#4464)

## v1.6.0

> ## Note: Changes to the Zed lake storage format
> 
> This release includes a change to the Zed lake storage format that is **not**
> backward compatible. To migrate your pools to the new format there is a 
> [Zed lake migration](https://github.com/brimdata/zed-lake-migration) kit and
> [specific guidance for users of the Zed CLI tools](https://github.com/brimdata/zed-lake-migration#zed-cli-tools).

* Zed lake storage format is now at version 3 (#4386, #4415)
* Allow loading and responses in [VNG](docs/formats/csup.md) format over the lake API (#4345)
* Fix an issue where [record spread expressions](docs/language/expressions.md#record-expressions) could cause a crash (#4359)
* Fix an issue where the Zed service `/version` endpoint returned "unknown" if it had been built via `go install` (#4371)
* Branch-level [meta-queries](docs/commands/super-db.md#meta-queries) on the `main` branch no longer require an explicit `@main` reference (#4377, #4394)
* Add `-defaultfmt` flag to `zed serve` to specify the lake API's default response format (#4379, #4396)
* Zed queries now appear in the lake log when `zed serve` is run at `-log.level debug` (#4385)
* Fix an issue where elements of complex [named types](docs/formats/zed.md#3-named-type) could not be accessed (#4391)
* Add docs for the [`pass` operator](docs/language/operators/pass.md) and an example of [`join` on more than two inputs](docs/tutorials/join.md#joining-more-than-two-inputs) (#4403)
* When the result of [`summarize`](docs/language/operators/summarize.md) is a single value and there is no field name specified, the output is now that single value rather than a single-field record containing that value (#4420)

## v1.5.0
* Add `float16` primitive type (#4301)
* Add segment compression to the [VNG](docs/formats/csup.md) format (#4299)
* Add `-unbuffered` flag to `zed` and `zq` (#4320)
* Add `-csv.delim` flag to `zed` and `zq` for reading CSV with non-comma delimiter (#4325)
* Add `csv.delim` query parameter to lake API for reading CSV with non-comma delimiter (#4333)
* Add `-cors.origin` flag to `zed serve`, which defaults to a wildcard (#4334)
* Use `zng.` prefix for ZNG-related flags in `zed` and `zq` (#4336)
* Fix an issue where type decorators of union values were leaking into CSV output (#4338)

## v1.4.0
* The ZST format is now called [VNG](docs/formats/csup.md) (#4256)
* Allow loading of "line" format over the lake API (#4229)
* Allow loading of Parquet format over the lake API (#4235)
* Allow loading of Zeek TSV format over the lake API (#4246)
* Auto-detect Parquet and VNG formats (#4270)
* Add support for Arrow IPC stream format (#4252)
* Add pool level configuration to `zed manage` (#4234)
* The `mask` argument of the [`network_of()` function](docs/language/functions/network_of.md) now accepts an `ip`-type netmask instead of a `net` type (#4247, #4253)
* Drop support for the older "zng21" format (#4255)
* Add support for [user defined functions](docs/language/statements.md#func-statements) (UDFs) to the Zed language (#4264)
* Add journal snapshots, significantly improving performance when a pool contains many small commits (#4274)

## v1.3.0
* Optimize performance of filters on pool key fields (#3930)
* Improve handling of errors during [shaping](docs/language/shaping.md) (#4067, #4069)
* Allow use of a pool name regexp/glob pattern with the [`from` operator](docs/language/operators/from.md) (#4072, #4075)
* Add [`levenshtein()` function](docs/language/functions/levenshtein.md) for fuzzy string matching (#4104)
* Allow use of any filter with [`zed delete -where`](docs/commands/super-db.md#delete) (#4100, #4124, #4126, #4125, #4127)
* Add [`regexp()`](docs/language/functions/regexp.md) function for regular expression searches and capture groups (#4145, #4158)
* Add [`coalesce()`](docs/language/functions/coalesce.md) function for locating non-null/non-error values (#4172)
* Add `line` format for sourcing newline-delimited input as strings (#4175)
* Add [`collect_map()` aggregation function](docs/language/aggregates/collect_map.md) for constructing [maps](docs/formats/zed.md#24-map) #4173

## v1.2.0
* Compress index values (#3974)
* Replace `-znglz4blocksize` flag with `-zngcompress` and `-zngframethresh` for `zed` and `zq` (#3967)
* Add `-splitsize` flag to `zed` and `zq` (#3957)
* Add `-aggmem` flag to `zed` and `zq` (#3921)
* Add `zed compact` (#3940)
* Remove `-repl` flag from `zc` (#3945)
* Always default to ZNG output for `-split` flag to `zed` and `zq` (#3938)
* Number `-split` flag files sequentially for `zed` and `zq`  (#3937)
* Remove index support for relative comparisons (#3932)
* Support `...` spread operator in [array expressions](docs/language/expressions.md#array-expressions) and [set expressions](docs/language/expressions.md#set-expressions) (#3910)
* [Python client](python/superdb): rework `zed.Client.query_raw()` to handle any format (#3911)
* Add support for Parquet API responses (#3909)
* Support the indexing operation on sets (#3908)
* Add `nullsMax` argument to [`compare() function`](docs/language/functions/compare.md) (#3898)

## v1.1.0

* Allow `-configdir`, `-lake`, `-q`, and `-use` flags before `zed` subcommands (#3852)
* Add [`assert` operator](docs/language/operators/assert.md) (#3858)
* Honor [`from` operator's](docs/language/operators/from.md) `format` option (#3845)
* Add [`compare()` function](docs/language/functions/compare.md) (#3832)
* Pretty-print ZSON type values (#3819)
* Allow conversion of time values to other numeric types (#3816)
* Remove scaling from duration and time conversions (#3809)
* Add [`over` expressions](docs/language/lateral-subqueries.md#lateral-expressions) (#3797)
* Add `-where` flag to [`zed delete`](docs/commands/super-db.md#delete) (#3791)
* Allow base62 object IDs in lake API request bodies (#3783)
* Remove `let` operator and [`over` operator](docs/language/operators/over.md)'s `as` clause (#3785)

## v1.0.0

* Comprehensive [documentation](docs/_index.md)
* Substantial improvements to the [Zed language](docs/language/_index.md)
* Revamped [`zed` command](docs/commands/super-db.md)
* New Zed lake format (see #3634 for a migration script)
* New version of the [ZNG format](docs/formats/bsup.md) (with read-only support for the previous version)
* New version of the [ZSON format](docs/formats/jsup.md)

## v0.33.0

* `zapi`: Rename the `ZED_LAKE_HOST` environment variable to `ZED_LAKE` and rename the `-host` flag to `-lake` (#3280)
* `zq`: Improve ZNG read performance when the command line includes multiple input files (#3282)
* `zed lake serve`: Add the `-rootcontentfile` flag  (#3283)
* [Python client](python/superdb): Improve error messages (#3279)
* [Python client](python/superdb): Fix Zed `bytes` decoding (#3278)
* Detect CSV input (#3277)
* `zed lake serve`: Fix an issue where `POST /pool/{}/branch/{}` format detection errors caused a 500 response (#3272)
* Fix an issue where the ZSON parser failed to normalize maps and sets (#3273)
* [Python client](python/superdb): Add authentication (#3270)
* [Python client](python/superdb): Handle query errors  (#3269)
* Remove support for the TZNG format (#3263)
* `zapi`, `zed lake serve`: Add authentication with Auth0 (#3266)
* Fix an issue preventing casting from `ip` to `ip` (#3259)
* `zed lake serve`: Respect the Accept request header for `GET /events` (#3246)
* Add [function documentation](docs/language/functions/_index.md) (#3215)
* `zed lake serve`: Change the default response content encoding to ZSON (#3242)
* `zapi load`, `zed lake load`: Add the `-meta` flag to embed custom metadata in commits (#3237)

## v0.32.0

* Add `create_pool()` and `load()` methods to the [Python client](python) (#3232)
* Allow a leading `split` operator (#3230)
* Remove the `exists()` function in favor of `missing()` (#3225)
* Remove the `iso()` function in favor of `time()` (#3220)
* Remove deprecated `GET /pool` and `GET /pool/{pool}` from the Zed lake service API (#3219)
* Add bytes literals ("0x" followed by an even-length sequence of hexadecimal digits) to the Zed language (#3209)
* When sending a JSON response for `POST /query`, always send an array (#3207)
* Fix a panic when compiling `SELECT ... GROUP BY ...` (#3193)
* Fix a bug in which data loaded through the Zed lake service was stored uncompressed (#3198)
* Add all lake index commands to Zed lake service (#3181)
* Reorganize [language documentation](docs/language/_index.md) (#3187)
* Make `fuse()` output deterministic (#3190)
* Use lake indexes to speed up queries (#3158)
* Fix bug where constants blocked `from` operator wiring logic (#3185)
* Allow the dot operator to work on a union containing a record (#3178)
* Disable escaping of "&", "<", and ">" in JSON output (#3177)
* Change [`collect()`](docs/language/aggregates/collect.md) to handle heterogeneous types with a type union (#3176)
* Extend the [`join` operator](docs/language/operators/join.md) to support the `anti` join type (#3173)
* Make `lake index create` output the details of the newly created rule (#3168)
* Enable ANSI escapes in command output on Windows (#3164)
* Change `zed lake query -stats` output to ZSON (#3159)
* Fix a ZSON quoting bug for type value field names (#3154)
* Allow pool names (in addition to pool IDs) in Zed lake service API paths (#3144)

## v0.31.0

* Allow indexes to handle fields containing values of different types (#3141)
* Improve CSV writer performance (#3137)
* Fix an issue preventing use of a seek index containing nulls (#3138)
* Add `float32` primitive type (#3110)
* Add `len()` support for `bytes`, `error`, and map types (#3136)
* Allow empty ZSON maps (#3135)
* Fix an issue affecting `range` queries on a lake containing records with a missing or null pool key (#3134)
* Allow `from ( pass => ...; )` (#3133)
* Change Go marshaling struct field tag to `zed` from `zng` (#3130)
* Fix a panic when reading CSV containing an empty quoted field (#3128)
* Improve CSV output format (#3129)
* Detect JSON input containing a top-level array (#3124)
* Decode top-level JSON arrays incrementally (#3123)
* Remove PPL license (#3116)
* Change ZSON map syntax to `|{ key: value, ... }|` (#3111)
* Support revert for indexes (#3101)
* Rename `zson_parse()` to `parse_zson()` (#3092)
* Add `zed lake index update` and `zed api index update` commands (#3079, #3093)
* Add `parse_uri()` function (#3080, #3084)
* Add `from pool@branch:indexes` meta query (#3078)
* Fix an issue where `sort len(field)` produced incorrect output (#3045)
* Remove `POST /ast` and `POST /search` from the Zed lake service API (#3065)
* Fix an issue with with record aliases in `drop` (#3064)

## v0.30.0

As you can see below, there's been many changes since the last Zed GA release!  Highlights include:
* The introduction of Zed lakes for data storage, which include powerful
  Git-like branching. See the [Zed lake README](docs/commands/super-db.md)
  for details.
* Enhancements to the Zed language to unify search and expression syntax,
  introduce new operators and functions for data exploration and shaping, and
  more! Review the
  [Zed language docs](docs/language/_index.md)
  for details.

The exhaustive set of changes is listed below. Come talk to us on
[Slack](https://www.brimdata.io/join-slack/) if you have additional
questions.

---

* Revise Zed language to unify search and expression syntax (#2072, #2152, #2252, #2304, #2294)
* Add `join()` and `split()` functions for use on strings (#2098)
* Add array slice expressions (#2100)
* Fix an issue with connection resets after several minutes when posting data to S3 (#2106)
* Fix an issue with parsing IPv6 literals (#2112)
* Make the [`fuse`](docs/language/operators/fuse.md) operator work on nested records (#2052)
* Fix an issue where `cut(.)` could cause a `slice bounds out of range` panic (#2107)
* Add `is()`, `fields()`, and `exists()` functions (#2131)
* Add auto-detection of ZSON format (#2123)
* Fix an issue where [`cut`](docs/language/operators/cut.md) to the root would exit if the referenced field was missing from a record (#2121)
* Fix an issue where [`put`](docs/language/operators/put.md) to the root would panic on a non-record field (#2136)
* Add support for parsing map types in ZSON (#2142)
* Add a `fuse()` aggregate function (#2115)
* Remove backward compatibility with alpha ZNG format (#2158)
* Simplify ZSON by dropping type decorators when a complex value is fully implied (#2160)
* Add a `switch` operator to allow branched processing (#2087, #2364, #2318, #2336)
* Add constants and type literals to the Zed language (#2181)
* The `-I` option in `zq` is now used for file includes (and allows multiple files), while `-z` now used for compact ZSON output (#2180, #2208)
* Add support for shaping arrays and sets (#2173)
* Fix an issue where outer aliases were being lost when ZSON was read into ZNG (#2189)
* Add the `sample` operator that returns an example value for a named field, or for each unique record type (#2200, #2211, #2623)
* Make the current record (i.e., `this` or `.`) an implicit argument to `shape()` (#2199)
* Begin deprecating current TZNG format in favor of ZSON (#2208, #2312, #2333, #2338, #2337, #2339, #2340, #2355, #2367, #2377, #2387, #2388, #2389, #2395, #2477, #2485, #2480, #2513, #2520)
* Fix an issue where accidentally reading non-Zed binary data caused a `zq` panic (#2206)
* Fix an issue where time-sorted aggregations were returning non-deterministic results (#2220)
* Add canonical Zed and the `summarize` operator as an explicit keyword before invoking aggregate functions (#2217, #2378, #2430, #2698)
* Add support for casting the `duration` type (#2194)
* Extend [`join`](docs/language/operators/join.md) to support `inner` (now the default), `left`, and `right` variations (#2210)
* Fix an issue where Zed would not compile on FreeBSD (#2233)
* Add the `zson_parse()` function (#2242)
* Fix an issue where filenames containing `:` could not be read (#2240)
* Handle aliases and typedefs in shaper functions, which also fixes a panic (#2257)
* Improve Zeek reader performance (#2265, #2268)
* Fix an issue where `const` references were not honored during query execution (#2260)
* Fix an issue where shapers did not handle aliases to different castable types (#2280)
* Add an `unflatten()` function that turns fields with dot-separated names into fields of nested records (#2277)
* Fix an issue where querying an index in a Zed lake did not return all matched records (#2273)
* Accept type definition names and aliases in shaper functions (#2289)
* Add a reference [shaper for Zeek data](docs/integrations/zeek/shaping-zeek-json.md) (#2300, #2368, #2448, #2489, #2601)
* Fix an issue where accessing a `null` array element in a `by` grouping caused a panic (#2310)
* Add support for parsing timestamps with offset format `±[hh][mm]` (#2297)
* Remove cropping from `shape()` (#2309)
* Apply a Zed shaper when reading Suricata EVE data, instead of legacy JSON typing (#2298, #2370, #2400)
* Add support for reading comma-separated value (CSV) files (#2317, #2858, #2942, #2963)
* Fix an issue where reading a Zeek TSV log line would cause a panic if it contained too few fields (#2325)
* Add a `shape` operator, which is useful for cleaning up CSV inputs (#2327)
* Fix an issue where querying a Zed lake index for a named field could cause a panic (#2319)
* Make casting to `time` and `duration` types more flexible (#2334, #2442)
* Fix an issue where `null` values were not output consistently in a group-by aggregation (#2363)
* Fix an issue where the confirmation messages from adding an index were sometimes incomplete (#2361)
* Finalize ZSON `duration` format to be an extension of [durations in Prometheus](https://prometheus.io/docs/prometheus/latest/querying/basics/#time-durations) (#2358, #2371, #2381, #2396, #2405)
* Add functions `missing()`, `has()`, and `nameof()` (#2393, #2708)
* Add prototype support for SQL expressions (#2392)
* Allow type definitions to be redefined (#2386)
* Fix an issue where casting to a named type caused the loss of the type definition name (#2384)
* Add support for Parquet output and rework the Parquet reader (#2227)
* Don't interpret the first `zq` argument as a query if there are no additional arguments (#2382)
* Fix an issue that was preventing the reference in an expression to a field name containing a `.` (#2407)
* Add support for ISO time literals and support durations and time literals in expressions (#2406)
* Add support for complex literals (#2403)
* Code/repo reorganization for phasing out "ZQL" or "Z" in favor of "Zed language", or just "Zed" if context allows (#2416, #2431, #2455, #2831)
* Support `in` with the `map` data type (#2421)
* Normalize map values created from Zed expressions (#2423)
* Switch to function-style casting (e.g., `int64(123)` instead of `123:int64`) (#2427, #2438)
* Allow shapers to to refer to the contents of input records to determine the type to apply (#2426)
* Fix an issue where referencing a non-existent table in a SQL query caused a panic (#2432)
* Accept `-` (stdin) as a `zapi` argument for loading data (#2435)
* Fix an issue where a single bad cast could cause input processing to halt (#2446)
* Create the `zed` command with sub-commands like `query` and `api`, but shortcut commands (e.g., `zq`, `zapi`) still remain (#2450, #2465, #2466, #2463, #2624, #2620)
* Rename `ZAR_ROOT` environment variable to `ZED_LAKE_ROOT` (#2469)
* Revise the top-level [Zed README](README.md) to reflect reorganization of the repo and new/changed tools (#2461)
* Remove the `-P` flag from `zq` in favor of using `from` in the Zed language (#2491)
* Add casting of the `net` data type (#2493, #2496)
* `zq` now reads its inputs sequentially rather than the prior merged behavior (#2492)
* Extend the `len()` function to return the number of fields in a record (#2494)
* Remove the `-E` flag in `zed` commands that displayed `time` values as epoch (#2495)
* Add the [Zed lake design](docs/commands/super-db.md) README document (#2500, #2569, #2595, #2781, #2940, #3014, #3034, #3035)
* Fix an issue where escaping quotes caused a parse error (#2510)
* Fix an issue where multiple ZSON type definitions would be output when only the first was needed (#2511)
* Use less buffer when decoding ZSON (#2515)
* Allow aliases of all primitive types to be expressed in ZSON (#2519)
* Revert the "auto-fuse CSV" behavior originally added in #1908 (#2522)
* Add support for Git-style Zed lakes (#2548, #2556, #2562, #2563, #2564, #2566, #2571, #2577, #2580, #2616, #2613, #2738, #2763, #2806, #2808, #2811, #2816, #2860, #2861, #2931, #2944, #2954, #2960, #2976, #2994, #3007, #3013, #3020, #3023, #3024, #3026, #3030, #3031, #3039, #3046)
* Add support for reading JSON format input data via `-i json` (#2573, #2608)
* Remove the legacy approach for applying Zed types to NDJSON input, as this is now done via Zed shapers (#2587)
* Fix a Go client issue where ZNG marshal of unexported struct fields caused a panic (#2589)
* Show a warning rather than failing when an unset value tries to be `cut` to the root (#2591)
* Standardize `-h` usage in Zed CLI tools for showing help text (#2596, #2618)
* Fix an issue where type names that started with primitive type names caused parse errors (#2612)
* Colorize `zson -Z` output (#2621)
* Remove pcap-related code, as this functionality has been moved to [Brimcap](https://github.com/brimdata/brimcap) (#2632)
* The role previously performed by `zqd` is now handled by `zed lake serve` (#2629, #2722)
* Revise ZJSON to encode types and type values using JSON structure instead of ZSON type strings (#2526)
* `this` can now be used to reference the current top-level record (formerly `.`, which may be deprecated in the future) (#2650)
* Rework dataflow model and Zed compiler optimizations (#2669)
* Add initial `explode` operator that can break values from complex fields out into separate records (#2673)
* Fix an issue where including a particular `time`-typed field in a shaper script caused errors with shaping other fields (#2685)
* Silently discard duplicate fields when reading NDJSON records, which works around Suricata bug 4016 (#2691)
* Fix an issue where ZSON type values were output without parentheses (#2700)
* Swallow single-backslash-escaped `/` when reading NDJSON, which allows for reading default Suricata EVE output (#2697)
* Improve the error message shown when no Zed lake root is specified (#2701, #2739)
* Require `on` in [`join`](docs/language/operators/join.md) syntax (#2698)
* Add a `typeunder()` function that returns the concrete type underlying a named type (#2709)
* Improve ZNG scanner performance via multi-threading (#2678, #2682)
* Fix an issue where a shaper created a corrupt `time`-typed value from an invalid timestamp rather than rejecting it (#2705)
* Simplify keyword search by requiring `:=` for assignment, `==` for comparison, and using `matches` for regex & glob match (#2692, #2744, #2773)
* Allow reading data from `http://` and `https://` targets (#2723, #2732)
* Support for arbitrary pool keys in Zed lakes (#2729, #2752)
* Add [API docs](docs/lake/api.md) for the Zed lake service (#2679)
* Support `from file` in Zed language in `zq`, which is particularly useful with [`join`](docs/language/operators/join.md) (#2753)
* Fix an issue where certain data could be queried successfully via `zq` but not if loaded into a Zed lake pool (#2755)
* Revise [Python client](python) docs to show double quotes during `pip` install, since Windows needs that (#2758)
* Fix an issue where a query was incorrectly parallelized by merging on the wrong key (#2760)
* Fix an issue where `len()` of a `null` array was evaluating to something greater than zero (#2761)
* Fix an issue where `sort` with no fields was ignoring alias types and nested fields when picking a sort field (#2762)
* Fix an issue where unexpected `cut: no record found` warnings were returned by `zed lake query` but not when the same data was queried via `zq` (#2764)
* Move and extend the [Zeek interoperability docs](docs/integrations/zeek/_index.md) (#2770, #2782, #2830)
* Create endpoints in the Zed lake service API that correspond to underlying Zed lake operations, and expose them via `zapi` commands (#2741, #2774, #2786, #2775, #2794, #2795, #2796, #2920, #2925, #2928)
* Fix an issue where `zq` would surface a syntax error when reading ZSON it had sent as output (#2792)
* Add an `/events` endpoint to the API, which can be used by clients such as the Brim app to be notified of pool updates (#2791)
* Simplify the ZSON `enum` type by removing the values from the list of symbols (#2820)
* Add Zed language documentation for the [`join` operator](docs/language/operators/join.md) (#2836)
* Fix an issue where reading ZNG input with more than 222 type definitions triggered a `zng type ID out of range` error (#2847)
* Have `put` only return the `a referenced field is missing` error on first occurrence (#2843)
* Fix an issue where a `zed lake query` triggered a `send on closed channel` panic (#2842)
* Allow casting to `bool` type (#2840)
* Fix an issue where `zq` would surface an error when reading ZST it had sent as output (#2854)
* Fix an issue where backend errors triggered by `zapi query` were not being surfaced (#2859)
* Have the [Python client](python) use the `/query` endpoint for the Zed lake (#2869)
* Minimize the amount of surrounding context shown when reporting parse errors (#2864)
* Field assignments in [`join`](docs/language/operators/join.md) now behave like [`cut`](docs/language/operators/cut.md) instead of `pick` (#2868)
* Add more background/context to Zed top-level language [README](docs/language/_index.md) (#2866 #2878, #2901)
* Unify `from`, `split`, and `switch` syntax to the forms shown [here](docs/language/_index.md) (#2871, #2896)
* Shapers can now cast values of the `null` type to any type (e.g., arrays or records) (#2882)
* Fix an issue where [`join`](docs/language/operators/join.md) was failing to match on values of comparable types (e.g., `string` and `bstring`) (#2880, #2884)
* Shapers can now cast a value to a `union` type (#2881)
* Introduce alternate `switch` syntax (#2888, #3004)
* When [`fuse`](docs/language/operators/fuse.md) encounters a field with the same name but different types, it now creates one field of `union` type rather than separate, uniquely-named fields (#2885, #2886)
* Fix an issue where [`fuse`](docs/language/operators/fuse.md) would consume too much memory when fusing many types (#2897, #2899)
* Emphasize in the [`sort`](docs/language/operators/sort.md) documentation that its output can be non-deterministic in the absence of an explicit field list (#2902)
* Remove the space separator before decorator in ZSON `-z` output (#2911)
* Fix an issue where handling of record aliases caused a failure to shape Zeek NDJSON data (#2904)
* Fix an issue where posting garbage input data to a pool caused an HTTP 500 response (#2924)
* Fix an issue where reading a ZNG file and outputting as CSV caused a deadlock (#2929)
* In a `from` clause, `range` is now used instead of `over` to specify a range scan over a data source (#2943)
* Fix a Zed language issue with parsing parenthesized search terms (#2951)
* Column headers in `-f table` outputs now reflect the case of the field name rather than always being uppercase (#2964)
* Reserved words in the Zed language can now be used in more places (e.g., field name references) without risk of collisions that would require escaping (#2968)
* Zed CLI tools now send human-readable ZSON by default if output is to a terminal, otherwise binary ZNG (#2979, #2985)
* Temporary directories for spill-to-disk operations now are prefixed with `zed-spill-` rather than `zq-spill-` (#2980)
* The [`put`](docs/language/operators/put.md) operator keyword is now optional (e.g., can write `x:=1` instead of `put x:=1`) (#2967, #2986, #3043)
* Fix an issue where a [`put`](docs/language/operators/put.md) on a nested record with an alias triggered a panic (#2990)
* Fix an issue where temporary spill-to-disk directories were not being deleted upon exit (#3009, #3010)
* Fix a ZSON issue with `union` types with alias decorators (#3015, #3016)
* The ZSON format has been changed such that integer type IDs are no longer output (#3017)
* Update the reference Zed shaper for Zeek ([docs](docs/integrations/zeek/shaping-zeek-json.md)) to reflect changes in Zeek release v4.1.0 (#3021)
* Fix an issue where backslash escapes in Zed regular expressions were not accepted (#3040)
* The ZST format has been updated to work for typedef'd outer records (#3047)
* Fix an issue where an empty string could not be output as a JSON field name (#3054)

## v0.29.0
* zqd: Update Zeek pointer to [v3.2.1-brim10](https://github.com/brimdata/zeek/releases/tag/v3.2.1-brim10) which provides the latest [geolocation](https://github.com/brimdata/brim/wiki/Geolocation) data (#2081)
* zql: Add shaping primitive functions `cast()`, `fill()`, `crop()`, and `order()`, along with `fit()` and `shape()` (#1984, #2059, #2073, #2033)
* ZSON: Read ZSON incrementally rather than all at once (#2031)
* ZSON: Tighten whitespace in ZSON `-pretty=0` output (#2030)
* zql: Change parallel graph syntax to use `split` and `=>` (#2037)
* ZSON: Add `duration` to the implied type list (#2039)
* zq: Fix an issue with [`rename`](docs/language/operators/rename.md) where a subsequent `count()` would return no results (#2046)
* zq: Fix an issue where multiple alias typedefs were generated for the same type, causing a TZNG read failure (#2047)
* ZSON: Fix an issue with string scanning in the ZSON parser that caused the failure `parse error: parsing string literal` (#2048)
* zq: Fix an issue on Windows where `-` was not being treated as a way to read from stdin (#2061)
* zq: Add support in [`put`](docs/language/operators/put.md) for assigning to `.` and to nested fields (#2018)
* ZSON: Fix an issue where reading ZSON caused the failure `parse error: mismatched braces while parsing record type` (#2058)
* ZSON: Fix an issue where casting `null` values to string types caused invalid output (#2077)

## v0.28.0
**NOTE** - Beginning with this release, a subset of the source code in the
[github.com/brimdata/super](https://github.com/brimdata/super) GitHub repository is
covered by a source-available style license, the
[Polyform Perimeter License (PPL)](https://polyformproject.org/licenses/perimeter/1.0.0/).
We've moved the PPL-covered code under a `ppl/` directory in the repository.
The majority of our source code retains the existing BSD-3-Clause license.

The overwhelming majority of zq/zqd users and developers will not be impacted
by this change, including those using zq/zqd in commercial settings. The use of
the source-available Polyform Perimeter license prevents use cases like
marketing a work as a "as-a-service" style offering for server components like
zqd while using material covered under the PPL.

In general, we are making this change to ensure technology giants can't use the
PPL-covered code to make replacement offerings of our projects. We believe
users and developers should have access to the source code for our projects,
and we need a sustainable business model to continue funding our work. Using
the source-available Polyform Perimeter license on portions of the source code
lets us realize both.

For more detail regarding licensing, see the
[CONTRIBUTING.md](CONTRIBUTING.md)
doc, and feel free to come talk to us on
[Slack](https://www.brimdata.io/join-slack/) if you have additional
questions.

---

* zqd: Update Zeek pointer to [v3.2.1-brim9](https://github.com/brimdata/zeek/releases/tag/v3.2.1-brim9) which provides the latest [geolocation](https://github.com/brimdata/brim/wiki/Geolocation) data (#2010)
* zqd: Update Suricata pointer to [v5.0.3-brim1](https://github.com/brimdata/build-suricata/releases/tag/v5.0.3-brim1) which disables checksum checks, allowing for alert creation on more types of pcaps (#1975)
* ZSON: Update [Zeek Interoperability doc](docs/integrations/zeek/data-type-compatibility.md) to include current ZSON syntax (#1956)
* zq: Ensure the output from the [`fuse`](docs/language/operators/fuse.md) operator is deterministic (#1958)
* zq: Fix an issue where the presence of the Greek µ character caused a ZSON read parsing error (#1967)
* zqd: Fix an issue where Zeek events generated during pcap import and written to an archivestore were only visible after ingest completion (#1973)
* zqd: Change the logger configuration to output stacktraces on messages of level "warn" and higher (#1990)
* zq: Update [performance results](performance/README.md) to include ZSON read/write (#1974)

## v0.27.1
* zq: Fix an issue where nested nulls caused a panic in CSV output (#1954)

## v0.27.0
* zqd: Update Zeek pointer to [v3.2.1-brim8](https://github.com/brimdata/zeek/releases/tag/v3.2.1-brim8) which provides the latest [geolocation](https://github.com/brimdata/brim/wiki/Geolocation) data (#1928)
* ZSON: Allow characters `.` and `/` in ZSON type names, and fix an issue when accessing fields in aliased records (#1850)
* ZSON: Add a ZSON marshaler and clean up the ZNG marshaler (#1854)
* zq: Add the `source` field to the JSON typing config to prepare for Zeek v4.x `weird` events (#1884)
* zq: Add initial Z "shaper" for performing ETL on logs at import time (#1870)
* zq: Make all aggregators decomposable (#1893)
* zq/zqd: Invoke [`fuse`](docs/language/operators/fuse.md) automatically when CSV output is requested (#1908)
* zq: Fix an issue where [`fuse`](docs/language/operators/fuse.md) was not preserving record order (#1909)
* zar: Create indices when data is imported or chunks are compacted (#1794)
* zqd: Fix an issue where warnings returned from the `/log/path` endpoint were being dropped (#1903)
* zq: Fix an issue where an attempted search of an empty record caused a panic (#1911)
* zq: Fix an issue where a top-level field in a Zeek TSV log was incorrectly read into a nested record (#1930)
* zq: Fix an issue where files could not be opened from Windows UNC paths (#1929)

## v0.26.0
* zqd: Update Zeek pointer to [v3.2.1-brim7](https://github.com/brimdata/zeek/releases/tag/v3.2.1-brim7) which provides the latest [geolocation](https://github.com/brimdata/brim/wiki/Geolocation) data (#1855)
* zq: Improve the error message shown when row size exceeds max read buffer (#1808)
* zqd: Remove `listen -pprof` flag (profiling data is now always made available) (#1800)
* ZSON: Add initial ZSON parser and reader (#1806, #1829, #1830, #1832)
* zar: Use a newly-created index package to create archive indices (#1745)
* zq: Fix issues with incorrectly-formatted CSV output (#1828, #1818, #1827)
* zq: Add support for inferring data types of "extra" fields in imported NDJSON (#1842)
* zqd: Send a warning when unknown fields are encountered in NDJSON logs generated from pcap ingest (i.e. Suricata) (#1847)
* zq: Add NDJSON typing configuration for the Suricata "vlan" field (#1851)

## v0.25.0
* zqd: Update Zeek pointer to [v3.2.1-brim6](https://github.com/brimdata/zeek/releases/tag/v3.2.1-brim6) which provides the latest [geolocation](https://github.com/brimdata/brim/wiki/Geolocation) data (#1795)
* zqd: Update Suricata pointer to [v5.0.3-brimpre2](https://github.com/brimdata/build-suricata/releases/tag/v5.0.3-brimpre2) to generate alerts for imported pcaps (#1729)
* zqd: Make some columns more prominent (moved leftward) in Suricata alert records (#1749)
* zq: Fix an issue where returned errors could cause a panic due to type mismatches (#1720, #1727, #1728, #1740, #1773)
* python: Fix an issue where the [Python client](https://medium.com/brim-securitys-knowledge-funnel/visualizing-ip-traffic-with-brim-zeek-and-networkx-3844a4c25a2f) did not generate an error when `zqd` was absent (#1711)
* zql: Allow the `len()` function to work on `ip` and `net` types (#1725)
* ZSON: Add a [draft specification](docs/formats/jsup.md) of the new ZSON format (#1715, #1735, #1741, #1765)
* zng: Add support for marshaling of `time` values (#1743)
* zar: Fix an issue where a `couldn't read trailer` failure was observed during a `zar zq` query (#1748)
* zar: Fix an issue where `zar import` of a 14 GB data set triggered a SEGV (#1766)
* zql: Add a new [`drop`](docs/language/operators/drop.md) operator, which replaces `cut -c` (#1773)
* zql: Add a new `pick` operator, which acts like a stricter [`cut`](docs/language/operators/cut.md) (#1773, #1788)
* zqd: Improve performance when listing Spaces via the API (#1779, #1786)

## v0.24.0
* zq: Update Zeek pointer to [v3.2.1-brim5](https://github.com/brimdata/zeek/releases/tag/v3.2.1-brim5) which provides the latest [geolocation](https://github.com/brimdata/brim/wiki/Geolocation) data (#1713)
* zql: For functions, introduce "snake case" names and deprecate package syntax (#1575, #1609)
* zql: Add a `cut()` function (#1585)
* zar: Allow `zar import` of multiple paths (#1582)
* zar: Fix an issue where a bare word `zar zq` search could cause a panic (#1590)
* zq: Update Go dependency to 1.15 (#1547)
* zar: Fix an issue where `zar zq` yielded incorrect event counts compared to plain `zq` (#1588, #1602)
* zq: Fix a memory bug in `collect()` that caused incorrect results (#1598)
* zqd: Support log imports over the network (#1336)
* zq: Update [performance results](performance/README.md) to reflect recent improvements (#1605, #1669, #1671)
* zq: Move Zeek & Suricata dependencies into `package.json` so Brim can point to them also (#1607, #1610)
* zql: Add support for [aggregation-less group by](docs/language/operators/summarize.md) (#1615, #1623)
* zqd: Run `suricata-update` at startup when Suricata pcap analysis is enabled (#1586)
* zqd: Add example Prometheus metrics (#1627)
* zq: Fix an issue where doing `put` of a null value caused a crash (#1631)
* zq: Add `-P` flag to connect two or more inputs to a ZQL query that begins with a parallel flow graph (#1628, #1618)
* zql: Add an initial `join` operator (#1632, #1642)
* zar: Fix an issue where consecutive timestamps caused seek index misses (#1634)
* zar: Fix an issue where time grouping was not working correctly for zar archives (#1650)
* zq/zql: Add support for ZQL comments, multi-line queries, and a `-z` flag for reading ZQL from a file (#1654)
* zqd: Automatically compact data via a background task (#1625)
* zq: Make ordered merge deterministic (#1663)
* zq: Fix a performance regression (#1672)
* zq: Fix an issue where the JavaScript and Go versions of ASTs could differ (#1665)
* zq: Fix an issue where a lone hyphen in an NDJSON value was output incorrectly (#1673)
* zq: Add an experimental writer for a new format called ZSON (#1681)
* zar: Fix an issue during import that could buffer too much data (#1652, #1696)
* zql: Add a `network_of()` function for mapping IP addresses to CIDR nets (#1700)
* zql: Add a [docs example](docs/language/operators/summarize.md) showing `by` grouping with non-present fields (#1703)

## v0.23.0
* zql: Add `week` as a unit for [time grouping with `every`](docs/language/functions/every.md) (#1374)
* zq: Fix an issue where a `null` value in a [JSON type definition](docs/integrations/zeek/_index.md) caused a failure without an error message (#1377)
* zq: Add [`zst` format](docs/formats/csup.md) to `-i` and `-f` command-line help (#1384)
* zq: ZNG spec and `zq` updates to introduce the beta ZNG storage format (#1375, #1415, #1394, #1457, #1512, #1523, #1529), also addressing the following:
   * New data type `bytes` for storing sequences of bytes encoded as base64 (#1315)
   * Improvements to the `enum` data type (#1314)
   * Special characters like `.` and `@` may now appear in field names (#1291)
   * A `set` may now only support elements of a single type (#1220, #1515)
   * Remove the `byte` type from the spec in favor of `uint8` (#1316)
   * New data type `map`, which is like `set` but the contents are key value pairs where only keys need to be unique and the canonical order is based on the key order (#1317)
   * First-class ZNG types (#1365)
   * New numeric data types `float16` and `float32` (not yet implemented in `zq`) (#1312, #1514)
   * New numeric data type `decimal` (not yet implemented in `zq`) (#1522)
* zq: Add backward compatibility for reading the alpha ZNG storage format (#1386, #1392, #1393, #1441)
* zqd: Check and convert alpha ZNG filestores to beta ZNG (#1574, #1576)
* zq: Fix an issue where spill-to-disk file names could collide (#1391)
* zq: Allow the [`fuse` operator](docs/language/operators/fuse.md) to spill-to-disk to avoid memory limitations (#1355, #1402)
* zq: No longer require `_path` as a first column in a [JSON type definition](docs/integrations/zeek/_index.md) (#1370)
* zql: Improve ZQL docs for [aggregate functions](docs/language/operators/summarize.md) and grouping (#1385)
* zql: Point links for developer docs at [pkg.go.dev](https://pkg.go.dev/) instead of [godoc.org](https://godoc.org/) (#1401)
* zq: Add support for timestamps with signed timezone offsets (#1389)
* zq: Add a [JSON type definition](docs/integrations/zeek/_index.md) for alert events in [Suricata EVE logs](https://suricata.readthedocs.io/en/suricata-5.0.2/output/eve/eve-json-output.html) (#1400)
* zq: Update the [ZNG over JSON (ZJSON)](docs/formats/zjson.md) spec and implementation (#1299)
* zar: Use buffered streaming for archive import (#1397)
* zq: Add an `ast` command that prints parsed ZQL as its underlying JSON object (#1416)
* zar: Fix an issue where `zar` would SEGV when attempting to query a non-existent index (#1449)
* zql: Allow sort by expressions and make `put`/`cut` expressions more flexible (#1468)
* zar: Move where chunk metadata is stored (#1461, #1528, #1539)
* zar: Adjust the `-ranges` option on `zar ls` and `zar rm` (#1472)
* zq: Choose default memory limits for `sort` & `fuse` based on the amount of system memory (#1413)
* zapi: Fix an issue where `create` and `find` were erroneously registered as root-level commands (#1477)
* zqd: Support pcap ingest into archive Spaces (#1450)
* zql: Add [`where` filtering](docs/language/operators/summarize.md) for use with aggregate functions (#1490, #1481, #1533)
* zql: Add [`union()`](docs/language/aggregates/union.md) aggregate function (#1493, #1534)
* zql: Add [`collect()`](docs/language/aggregates/collect.md) aggregate function (#1496, #1534)
* zql: Add [`and()`](docs/language/aggregates/and.md) and [`or()`](docs/language/aggregates/or.md) aggregate functions (#1497, #1534)
* zq: Fix an issue where searches did not match field names of records with unset values (#1511)
* zq: Fix an issue where searches were not reaching into records inside arrays (#1516)
* zar: Support microindexes created with a sorted flow of records in descending order (#1526)
* zapi: Allow `zapi post` of S3 objects (#1532)
* zar: Add the `zar compact` command for combining overlapping chunk files into single chunks (#1531)
* zar: Use chunk seek index for searching chunk data files (#1537)
* zq: Make timestamp output formatting consistent (#1550, #1551, #1557)
* zq: Update LZ4 dependency to improve performance (#1556)
* zq: Fix an issue where TZNG fields containing `]` were treated as a syntax error (#1561)
* zar: Fix an issue where the `zar import` target size didn't take compression into account (#1565)
* zapi: Add a `-stats` option to `zapi pcappost` (#1538)
* zqd: Add a Python `zqd` API client for use with tools like [JupyterLab](https://jupyterlab.readthedocs.io/en/stable/) (#1564)

## v0.22.0
* zq: Change the implementation of the `union` type to conform with the [ZNG spec](docs/formats/bsup.md#215-union-typedef) (#1245)
* zq: Make options/flags and version reporting consistent across CLI tools (#1249, #1254, #1256, #1296, #1323, #1334, #1328)
* zqd: Fix an issue that was preventing flows in nanosecond pcaps from opening in Brim (#1243, #1241)
* zq: Fix an issue where the TZNG reader did not recognize a bad record type as a syntax error (#1260)
* zq: Add a CSV writer (`-f csv`) (#1267, #1300)
* zqd: Add an endpoint for returning results in CSV format (#1280)
* zqd: Add an endpoint for returning results in NDJSON format (#1283)
* zapi: Add an option to return results as a JSON array (`-e json`) (#1285)
* zapi: Add output format options/flags to `zapi get` (#1278)
* zqd: Add an endpoint for creating/querying search indexes (#1272)
* zapi: Add commands `zapi index create|find` for creating/querying search indexes (#1289)
* pcap: Mention ICMP protocol filtering (`-p icmp`) in help text (#1281)
* zq: Point to new Slack community URL https://www.brimsecurity.com/join-slack/ in docs (#1304)
* zqd: Fix an issue where starting `zqd listen` created excess error messages when subdirectories were present (#1303)
* zql: Add the [`fuse` operator](docs/language/operators/fuse.md) for unifying records under a single schema (#1310, #1319, #1324)
* zql: Fix broken links in documentation (#1321, #1339)
* zst: Introduce the [ZST format](docs/formats/csup.md) for columnar data based on ZNG (#1268, #1338)
* pcap: Fix an issue where certain pcapng files could fail import with a `bad option length` error (#1341)
<<<<<<< HEAD
* zql: [Document the `**` operator](docs/language/search-expressions.md) for type-specific searches that look within nested records (#1337)
=======
* zql: Document the `**` operator for type-specific searches that look within nested records (#1337)
>>>>>>> 200f3732
* zar: Change the archive data file layout to prepare for handing chunk files with overlapping ranges and improved S3 support (#1330)
* zar: Support archive data files with overlapping time spans (#1348)
* zqd: Add a page containing guidance for users that directly access the root `zqd` endpoint in a browser (#1350)
* pcap: Add a `pcap info` command to print summary/debug details about a packet capture file (#1354)
* zqd: Fix an issue with empty records (#1353)
* zq: Fix an issue where interrupted aggregations could leave behind temporary files (#1357)
* zng: Add a marshaler to generate ZNG streams from native Go values (#1327)

## v0.21.0
* zq: Improve performance by making fewer API calls in S3 reader (#1191)
* zq: Use memory more efficiently by reducing allocations (#1190, #1201)
* zqd: Fix an issue where a pcap moved/deleted after import caused a 404 response and white screen in Brim (#1198)
* zqd: Include details on adding observability to the docs for running `zqd` in Kubernetes (#1173)
* zq: Improve performance by removing unnecessary type checks (#1192, #1205)
* zq: Add additional Boyer-Moore optimizations to improve search performance (#1188)
* zq: Fix an issue where data import would sometimes fail with a "too many files" error (#1210)
* zq: Fix an issue where error messages sometimes incorrectly contained the text "(MISSING)" (#1199)
* zq: Fix an issue where non-adjacent record fields in Zeek TSV logs could not be read (#1225, #1218)
* zql: Fix an issue where `cut -c` sometimes returned a "bad uvarint" error (#1227)
* zq: Add support for empty ZNG records and empty NDJSON objects (#1228)
* zng: Fix the tag value examples in the [ZNG spec](docs/formats/bsup.md) (#1230)
* zq: Update LZ4 dependency to eliminate some memory allocations (#1232)
* zar: Add a `-sortmem` flag to allow `zar import` to use more memory to improve performance (#1203)
* zqd: Fix an issue where file paths containing URI escape codes could not be opened in Brim (#1238)

## v0.20.0
* zqd: Publish initial docs for running `zqd` in Kubernetes (#1101)
* zq: Provide a better error message when an invalid IP address is parsed (#1106)
* zar: Use single files for microindexes (#1110)
* zar: Fix an issue where `zar index` could not handle more than 5 "levels" (#1119)
* zqd: Fix an issue where `zapi pcappost` incorrectly reported a canceled operation as a Zeek exit (#1139)
* zar: Add support for empty microindexes, also fixing an issue where `zar index` left behind empty files after an error (#1136)
* zar: Add `zar map` to handle "for each file" operations (#1138, #1148)
* zq: Add Boyer-Moore filter optimization to ZNG scanner to improve performance (#1080)
* zar: Change "zdx" to "microindex" (#1150)
* zar: Update the `zar` README to reflect recent changes in commands/output (#1149)
* zqd: Fix an issue where text stack traces could leak into ZJSON response streams (#1166)
* zq: Fix an issue where an error "slice bounds out of range" would be triggered during attempted type conversion (#1158)
* pcap: Fix an issue with pcapng files that have extra bytes at end-of-file (#1178)
* zqd: Add a hidden `-brimfd` flag to `zqd listen` so that `zqd` can close gracefully if Brim is terminated abruptly (#1184)
* zar: Perform `zar zq` queries concurrently where possible (#1165, #1145, #1138, #1074)

## v0.19.1

* zq: Move third party license texts in this repository to a single [acknowledgments.txt](acknowledgments.txt) file (#1107)
* zq: Automatically load AWS config from shared config file `~/.aws/config` by default (#1109)
* zqd: Fix an issue with excess characters in Space names after upgrade (#1112)

## v0.19.0
* zq: ZNG output is now LZ4-compressed by default (#1050, #1064, #1063, [ZNG spec](docs/formats/bsup.md#2-the-super-binary-format))
* zar: Adjust import size threshold to account for compression (#1082)
* zqd: Support starting `zqd` with datapath set to an S3 path (#1072)
* zq: Fix an issue with panics during pcap import (#1090)
* zq: Fix an issue where spilled records were not cleaned up if `zq` was interrupted (#1093, #1099)
* zqd: Add `-loglevel` flag (#1088)
* zq: Update help text for `zar` commands to mention S3, and other improvements (#1094)
* pcap: Fix an out-of-memory issue during import of very large pcaps (#1096)

## v0.18.0
* zql: Fix an issue where data type casting was not working in Brim (#1008)
* zql: Add a new [`rename` operator](docs/language/operators/rename.md) to rename fields in a record (#998, #1038)
* zqd: Fix an issue where API responses were being blocked in Brim due to commas in Content-Disposition headers (#1014)
* zq: Improve error messaging on S3 object-not-found (#1019)
* zapi: Fix an issue where `pcappost` run with `-f` and an existing Space name caused a panic (#1042)
* zqd: Add a `-prometheus` option to add [Prometheus](https://prometheus.io/) metrics routes the API (#1046)
* zq: Update [README](README.md) and add docs for more command-line tools (#1049)

## v0.17.0
* zq: Fix an issue where the inferred JSON reader crashed on multiple nested fields (#948)
* zq: Introduce spill-to-disk groupby for performing very large aggregations (#932, #963)
* zql: Use syntax `c=count()` instead of `count() as c` for naming the field that holds the value returned by an aggregate function (#950)
* zql: Fix an issue where attempts to `tail` too much caused a panic (#958)
* zng: Readability improvements in the [ZNG specification](docs/formats/bsup.md) (#935)
* zql: Fix an issue where use of `cut`, `put`, and `cut` in the same pipeline caused a panic (#980)
* zql: Fix an issue that was preventing the `uniq` operator from  working in the Brim app (#984)
* zq: Fix an issue where spurious type IDs were being created (#964)
* zql: Support renaming a field via the `cut` operator (#969)

## v0.16.0
* zng: Readability improvements in the [ZNG specification](docs/formats/bsup.md) (#897, #910, #917)
* zq: Support directory output to S3 (#898)
* zql: Group-by no longer emits records in "deterministic but undefined" order (#914)
* zqd: Revise constraints on Space names (#853, #926, #944, #945)
* zqd: Fix an issue where a file replacement race could cause an "access is denied" error in Brim during pcap import (#925)
* zng: Revise [Zeek compatibility](docs/integrations/zeek/data-type-compatibility.md) doc (#919)
* zql: Clarify [`cut` operator documentation](docs/language/operators/cut.md) (#924)
* zqd: Fix an issue where an invalid 1970 Space start time could be created in Brim during pcap import (#938)

## v0.15.0
* pcap: Report more detailed error information (#844)
* zql: Add a new function `Time.trunc()` (#842)
* zql: Support grouping by computed keys (#860)
* zq: Change implementation of `every X` to use a computed groupby key (#893)
* zql: Clean up the [ZQL docs](docs/language/_index.md) (#884)
* zql: Change `cut` operator to emit any matching fields (#899)
* zq: Allow output to an S3 bucket (#889)

## v0.14.0
* zq: Add support for reading from S3 buckets (#733, #780, #783)
* zq: Add initial support for reading Parquet files (only via `-i parquet`, no auto-detection) (#736, #754, #774, #780, #782, #820, #813, #830, #825, #834)
* zq: Fix an issue with reading/writing recursively-nested NDJSON events (#748)
* zqd: Begin using a "runner" to invoke Zeek for processing imported pcaps (#718, #788)
* zq: Fix issues related to reading NDJSON during format detection (#752)
* zqd: Include stack traces on panic errors (#732)
* zq: Handle `\r\n` line endings generated by MinGW (Windows) Zeek (#775)
* zq: Support scientific notation for integer types (#768)
* zql: Add cast syntax to expressions (#765, #784)
* zq: Fix an issue where reads from stdin were described as being from `-` (#777)
* zq: Improve an NDJSON parsing error to be more detailed than "bad format" (#776)
* zjson: Fix an issue with aliases in the zjson writer (#793)
* zq: Fix an issue where typed JSON reads could panic when a field that was expected to contain an array instead contained a scalar (#799)
* zq: Fix an issue with ZNG handling of aliases on records (#801)
* zq: Fix an issue with subnet searches (#807)
* zapi: Introduce `zapi`, a simple CLI for interacting with `zqd` servers (#802, #809, #812)
* zq: Add arguments to generate CPU/memory profiles (#814)
* zql: Introduce time conversion functions (#822)
* zq: Ensure Spaces have non-blank names (#826)

## v0.13.1
* zq: Fix an issue with stream reset that was preventing the pcap button in Brim from activating (#725)
* zql: Allow multiple fields to be written from `put` operator (#697)

## v0.13.0
* zqd: Enable time indexing to provide faster query response in narrower time ranges (#647)
* zql: Make ipv4 subnet bases contain 4 octets to remove ambiguity between fractions & CIDR (#670)
* zq: Use an external sort for large inputs (removes the 10-million line `sort` limit) (#527)
* zq: Fix an issue where duplicate field names could be produced by aggregate functions & group-by (#676)
* zar: Introduce an experimental prototype for working with archived logs (#700)
* zq: Support recursive record nesting in Zeek reader/writer (#715)
* zqd: Zeek log import support needed for Brim (#616, #517, #608, #592, #592, #582, #709)

## v0.12.0
* zql: Introduce `=~` and `!~` operators in filters for globs, regexps, and matching addresses against subnets (#604, #620)
* zq: When input auto-detect fails, include each attempted format's error (#616)
* zng: Binary format is now called "ZNG" and text format is called "TZNG" ("BZNG" has been retired) (#621, #630, #656)
* zql: `cut` now has a `-c` option to show all fields _not_ in the provided list (#639, #655)
* zq: Make `-f zng` (binary ZNG) the default `zq` output format, and introduce `-t` as shorthand for `-f tzng` (#654)

## v0.11.1
* zqd: Send HTTP status 200 for successful pcap search (#605)

## v0.11.0
* zql: Improve string search matching on field names (#570)
* pcap: Better handling of empty results (#572)
* zq: Introduce `-e` flag to allow for continued reads during input errors (#577)
* pcap: Allow reading of pcap files that have a capture length that exceeds the original length of the packet (#584)
* zqd: Fix an issue that was causing the histogram to draw incorrectly in Brim app (#602)

## v0.10.0

* zql: Let text searches match field names as well as values (#529)
* zql: Fix an issue where ZQL queries exceeding 255 chars caused a crash (#543)
* zql: Make searches case-insensitive by default (#536)
* Fix an issue where the Zeek reader failed to read whitespace from the rightmost column (#552)

## v0.9.0

* zql: Emit warnings from `put` operator (#477)
* zql: Add string functions (#475)
* zql: Narrow the use of `len()` to only sets/vectors, introduce new functions for string length (#485)
* zql: Add ternary conditional operator (#484)
* zqd: Add waterfall logger (#492)
* zqd: Make http shutdown more graceful (#500)
* zqd: Make space deletion cancel and await other operations (#451)

## v0.8.0

* zql: add the `put` operator that adds or updates fields using a computed
  expression. (#437)
* zql: add functions for use with put, like `Math.min`, `Math.max`, and others.
  (#453, #459, #461, #472)
* zq: support reading ndjson with user supplied type information. (#441)
* Fix an issue reading pcaps with snaplen=0. (#462)

## v0.7.0

* Address ingest issues for packet captures in legacy pcap format.
* Calculate and respond with packet capture time range at the start of ingest,
  so that Brim can immediately display the space's time range.

## v0.6.0

* zq now displays warnings by default; the "-W" flag is removed, replaced by
  the "-q" for quieting warnings.
* Update license to reflect new corporate name.
* Address ingest issues for some pcapng packet captures.
* Address ingest issues for file or path names that require uri encoding.

## v0.5.0

* Support search queries during pcap ingestion.
* Improved error reporting in zqd, especially during pcap ingestion.
* Improved performance of space info api.
* zqd supports ingesting pcapng formatted packet capture files.

## v0.4.0

* zqd adds an endpoint to create a new empty space via post
* zqd adds an endpoint to post packet captures that are indexed and turned into Zeek logs

## v0.3.0

* zqd adds -datadir flag for space root directory.
* zqd adds -version flag.
* Add pcap command to interact with packet capture files.

## v0.2.0

* Per-platform binaries will be available as Github release assets.
* zql examples under zql/docs are now verified via `make test-heavy`.
* Negative integers and floats are accepted in zql expressions.
* Internal integer types now match the ZNG specification.
* Fixed comparisons of aliased types.

## v0.1.0

* zq moves from github.com/mccanne/zq to github.com/brimdata/zed.
* Parser and AST moved to this repository from github.com/looky-cloud/lookytalk.
* Query language name changed to ZQL.
* ZNG specification added.

## v0.0.1

* Initial release of zq.<|MERGE_RESOLUTION|>--- conflicted
+++ resolved
@@ -695,11 +695,7 @@
 * zql: Fix broken links in documentation (#1321, #1339)
 * zst: Introduce the [ZST format](docs/formats/csup.md) for columnar data based on ZNG (#1268, #1338)
 * pcap: Fix an issue where certain pcapng files could fail import with a `bad option length` error (#1341)
-<<<<<<< HEAD
-* zql: [Document the `**` operator](docs/language/search-expressions.md) for type-specific searches that look within nested records (#1337)
-=======
 * zql: Document the `**` operator for type-specific searches that look within nested records (#1337)
->>>>>>> 200f3732
 * zar: Change the archive data file layout to prepare for handing chunk files with overlapping ranges and improved S3 support (#1330)
 * zar: Support archive data files with overlapping time spans (#1348)
 * zqd: Add a page containing guidance for users that directly access the root `zqd` endpoint in a browser (#1350)
