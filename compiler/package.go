package compiler

import (
	"context"
	"errors"
	"fmt"

	"github.com/brimdata/super/compiler/dag"
	"github.com/brimdata/super/compiler/optimizer"
	"github.com/brimdata/super/compiler/parser"
	"github.com/brimdata/super/compiler/rungen"
	"github.com/brimdata/super/compiler/semantic"
	"github.com/brimdata/super/dbid"
	"github.com/brimdata/super/order"
	"github.com/brimdata/super/runtime"
	"github.com/brimdata/super/runtime/exec"
	"github.com/brimdata/super/runtime/sam/op"
	"github.com/brimdata/super/sbuf"
	"github.com/brimdata/super/sio"
)

func Parse(query string, filenames ...string) (*parser.AST, error) {
	return parser.ParseQuery(query, filenames...)
}

func Analyze(ctx context.Context, ast *parser.AST, env *exec.Environment, extInput bool) (dag.Seq, error) {
	return semantic.Analyze(ctx, ast, env, extInput)
}

func Optimize(ctx context.Context, seq dag.Seq, env *exec.Environment, parallel int) (dag.Seq, error) {
	// Call optimize to possible push down a filter predicate into the
	// rungen.Reader so that the BSUP scanner can do Boyer-Moore.
	o := optimizer.New(ctx, env)
	seq, err := o.Optimize(seq)
	if err != nil {
		return nil, err
	}
	if parallel > 1 {
		// For an internal reader (like a shaper on intake), we don't do
		// any parallelization right now though this could be potentially
		// beneficial depending on where the bottleneck is for a given shaper.
		// See issue #2641.
		seq, err = o.Parallelize(seq, parallel)
		if err != nil {
			return nil, err
		}
		seq, err = o.Vectorize(seq)
		if err != nil {
			return nil, err
		}
	}
	return seq, nil
}

func Build(rctx *runtime.Context, seq dag.Seq, env *exec.Environment, readers []sio.Reader) (map[string]sbuf.Puller, sbuf.Meter, error) {
	b := rungen.NewBuilder(rctx, env)
	outputs, err := b.Build(seq, readers...)
	if err != nil {
		return nil, nil, err
	}
	return outputs, b.Meter(), nil
}

func BuildWithBuilder(rctx *runtime.Context, seq dag.Seq, env *exec.Environment, readers []sio.Reader) (map[string]sbuf.Puller, *rungen.Builder, error) {
	b := rungen.NewBuilder(rctx, env)
	outputs, err := b.Build(seq, readers...)
	if err != nil {
		return nil, nil, err
	}
	return outputs, b, nil
}

func CompileWithAST(rctx *runtime.Context, ast *parser.AST, env *exec.Environment, optimize bool, parallel int, readers []sio.Reader) (*exec.Query, error) {
	dag, err := Analyze(rctx, ast, env, len(readers) > 0)
	if err != nil {
		return nil, err
	}
	if optimize {
		dag, err = Optimize(rctx, dag, env, parallel)
		if err != nil {
			return nil, err
		}
	}
	outputs, meter, err := Build(rctx, dag, env, readers)
	if err != nil {
		return nil, err
	}
	return exec.NewQuery(rctx, bundleOutputs(rctx, outputs), meter), nil
}

func Compile(rctx *runtime.Context, env *exec.Environment, optimize bool, parallel int, readers []sio.Reader, query string, filenames ...string) (*exec.Query, error) {
	ast, err := Parse(query, filenames...)
	if err != nil {
		return nil, err
	}
	return CompileWithAST(rctx, ast, env, optimize, parallel, readers)
}

func bundleOutputs(rctx *runtime.Context, outputs map[string]sbuf.Puller) sbuf.Puller {
	switch len(outputs) {
	case 0:
		return nil
	case 1:
		var puller sbuf.Puller
		for k, p := range outputs {
			puller = op.NewCatcher(op.NewSingle(k, p))
		}
		return puller
	default:
		return op.NewMux(rctx, outputs)
	}
}

<<<<<<< HEAD
func VectorFilterCompile(rctx *runtime.Context, query string, env *exec.Environment, head *lakeparse.Commitish) (sbuf.Puller, error) {
=======
func VectorFilterCompile(rctx *runtime.Context, query string, env *exec.Environment, head *dbid.Commitish) (zbuf.Puller, error) {
>>>>>>> 3f5aee43
	// Eventually the semantic analyzer + rungen will resolve the pool but
	// for now just do this manually.
	if !env.IsAttached() {
		return nil, errors.New("non-database vectorized search not supported")
	}
	poolID, err := env.PoolID(rctx.Context, head.Pool)
	if err != nil {
		return nil, err
	}
	commitID, err := env.CommitObject(rctx.Context, poolID, head.Branch)
	if err != nil {
		return nil, err
	}
	spec, err := head.FromSpec("")
	if err != nil {
		return nil, err
	}
	ast, err := parser.ParseQuery(fmt.Sprintf("%s | %s", spec, query))
	if err != nil {
		return nil, err
	}
	entry, err := semantic.Analyze(rctx.Context, ast, env, false)
	if err != nil {
		return nil, err
	}
	// from -> filter -> output
	if len(entry) != 3 {
		return nil, errors.New("filter query must have a single op")
	}
	f, ok := entry[1].(*dag.Filter)
	if !ok {
		return nil, errors.New("filter query must be a single filter op")
	}
	return rungen.NewBuilder(rctx, env).BuildVamToSeqFilter(f.Expr, poolID, commitID)
}

// XXX currently used only by aggregate test, need to deprecate
func CompileWithSortKey(rctx *runtime.Context, ast *parser.AST, r sio.Reader, sortKey order.SortKey) (*exec.Query, error) {
	env := exec.NewEnvironment(nil, nil)
	seq, err := Analyze(rctx, ast, env, true)
	if err != nil {
		return nil, err
	}
	scan, ok := seq[0].(*dag.DefaultScan)
	if !ok {
		return nil, errors.New("CompileWithSortKey: expected a reader")
	}
	scan.SortKeys = order.SortKeys{sortKey}
	seq, err = Optimize(rctx, seq, env, 0)
	if err != nil {
		return nil, err
	}
	outputs, meter, err := Build(rctx, seq, env, []sio.Reader{r})
	if err != nil {
		return nil, err
	}
	return exec.NewQuery(rctx, bundleOutputs(rctx, outputs), meter), nil
}<|MERGE_RESOLUTION|>--- conflicted
+++ resolved
@@ -111,11 +111,7 @@
 	}
 }
 
-<<<<<<< HEAD
-func VectorFilterCompile(rctx *runtime.Context, query string, env *exec.Environment, head *lakeparse.Commitish) (sbuf.Puller, error) {
-=======
-func VectorFilterCompile(rctx *runtime.Context, query string, env *exec.Environment, head *dbid.Commitish) (zbuf.Puller, error) {
->>>>>>> 3f5aee43
+func VectorFilterCompile(rctx *runtime.Context, query string, env *exec.Environment, head *dbid.Commitish) (sbuf.Puller, error) {
 	// Eventually the semantic analyzer + rungen will resolve the pool but
 	// for now just do this manually.
 	if !env.IsAttached() {
