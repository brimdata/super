package optimizer

import (
	"errors"
	"fmt"

	"github.com/brimdata/zed/compiler/ast/dag"
	"github.com/brimdata/zed/order"
)

// XXX Remove this and use native order.Direction in group-by.  See Issue #4505.
func orderAsDirection(which order.Which) int {
	if which == order.Asc {
		return 1
	}
	return -1
}

func (o *Optimizer) parallelizeScan(ops []dag.Op, replicas int) ([]dag.Op, error) {
	// For now we parallelize only pool scans and no metadata scans.
	// We can do the latter when we want to scale the performance of metadata.
	if replicas < 2 {
		return nil, fmt.Errorf("internal error: parallelizeScan: bad replicas: %d", replicas)
	}
	if scan, ok := ops[0].(*dag.SeqScan); ok {
		return o.parallelizeSeqScan(scan, ops, replicas)
	}
	return nil, errors.New("parallelization of non-pool queries is not yet supported")
}

func (o *Optimizer) parallelizeSeqScan(scan *dag.SeqScan, ops []dag.Op, replicas int) ([]dag.Op, error) {
	if len(ops) == 1 && scan.Filter == nil {
		// We don't try to parallelize the path if it's simply scanning and does no
		// other work.  We might want to revisit this down the road if
		// the system would benefit for parallel reading and merging.
		return nil, nil
	}
	srcSortKey, err := o.sortKeyOfSource(scan)
	if err != nil {
		return nil, err
	}
	if len(srcSortKey.Keys) > 1 {
		// XXX Don't yet support multi-key ordering.  See Issue #2657.
		return nil, nil
	}
	// concurrentPath will check that the path consisting of the original source
	// sequence and any lifted sequence is still parallelizable.
	n, outputKey, _, needMerge, err := o.concurrentPath(ops[1:], srcSortKey)
	if err != nil {
		return nil, err
	}
	// XXX Fix this to handle multi-key merge. See Issue #2657.
	if len(outputKey.Keys) > 1 {
		return nil, nil
	}
	head := ops[:n+1]
	tail := ops[n+1:]
	scatter := &dag.Scatter{
		Kind:  "Scatter",
		Paths: make([]dag.Seq, replicas),
	}
	for k := 0; k < replicas; k++ {
		scatter.Paths[k] = copyOps(head)
	}
	var merge dag.Op
	if needMerge {
		// At this point, we always insert a merge as we don't know if the
		// downstream DAG requires the sort order.  A later step will look at
		// the fanin from this parallel structure and see if the merge can be
		// removed while also pushing additional ops from the output segment up into
		// the parallel branches to enhance concurrency.
		merge = &dag.Merge{
			Kind:  "Merge",
			Expr:  &dag.This{Kind: "This", Path: outputKey.Primary()},
			Order: outputKey.Order,
		}
	} else {
		merge = &dag.Combine{Kind: "Combine"}
	}
	return append([]dag.Op{scatter, merge}, tail...), nil
}

func (o *Optimizer) optimizeParallels(seq dag.Seq) {
	walk(seq, false, func(seq dag.Seq) dag.Seq {
		for ops := seq; len(ops) >= 3; ops = ops[1:] {
			o.liftIntoParPaths(ops)
		}
		return seq
	})
}

// liftIntoParPaths examines a sequence of Ops to see if there's an opportunity to
// lift operations downstream from a parallel Op into its parallel paths to
// enhance concurrency.  If so, we modify the sequential ops in place.
func (o *Optimizer) liftIntoParPaths(ops []dag.Op) {
	if len(ops) < 2 {
		// Need a parallel, an optional merge/combine, and something downstream.
		return
	}
	// We should optimize dag.Fork in the same way.  See issue #4559.
	fork, ok := ops[0].(*dag.Scatter)
	if !ok {
		return
	}
	egress := 1
	var merge *dag.Merge
	switch op := ops[1].(type) {
	case *dag.Merge:
		merge = op
		egress = 2
	case *dag.Combine:
		egress = 2
	}
	if egress >= len(ops) {
		return
	}
	switch op := ops[egress].(type) {
	case *dag.Summarize:
		// To decompose the groupby, we split the flowgraph into branches that run up to and including a groupby,
		// followed by a post-merge groupby that composes the results.
		// Copy the aggregator into the tail of the trunk and arrange
		// for partials to flow between them.
		if op.PartialsIn || op.PartialsOut {
			// Need an unmodified summarize to split into its parials pieces.
			return
		}
		for k := range fork.Paths {
			partial := copyOp(op).(*dag.Summarize)
			partial.PartialsOut = true
			fork.Paths[k].Append(partial)
		}
		op.PartialsIn = true
		// The upstream aggregators will compute any key expressions
		// so the ingress aggregator should simply reference the key
		// by its name.  This loop updates the ingress to do so.
		for k := range op.Keys {
			op.Keys[k].RHS = op.Keys[k].LHS
		}
	case *dag.Sort:
		if len(op.Args) != 1 {
			return
		}
		if merge != nil {
			mergeKey := sortKeyOfExpr(merge.Expr, merge.Order)
			if mergeKey.IsNil() {
				// If the merge expression isn't a field, don't try to pull it up.
				// XXX We could generalize this to test for equal expressions by
				// doing an expression comparison. See issue #4524.
				return
			}
			sortKey := sortKeyOfSort(op)
			if !sortKey.Equal(mergeKey) {
				return
			}
		}
		for k := range fork.Paths {
			fork.Paths[k].Append(copyOp(op))
		}
		if merge == nil {
			merge = &dag.Merge{
				Kind:  "Merge",
				Expr:  op.Args[0],
				Order: op.Order,
			}
			if egress == 2 {
				ops[1] = merge
				ops[2] = dag.PassOp
			} else {
				ops[egress] = merge
			}
		} else {
			// There already was an appropriate merge.
			// Smash the sort into a nop.
			ops[egress] = dag.PassOp
		}
	case *dag.Head, *dag.Tail:
		// Copy the head or tail into the parallel path and leave the original in
		// place which will apply another head or tail after the merge.
		for k := range fork.Paths {
			fork.Paths[k].Append(copyOp(op))
		}
	case *dag.Cut, *dag.Drop, *dag.Put, *dag.Rename, *dag.Filter:
		if merge != nil {
			// See if this op would disrupt the merge-on key
			mergeKey, err := o.propagateSortKeyOp(merge, order.Nil)
			if err != nil || mergeKey.IsNil() {
				// Bail if there's a merge with a non-key expression.
				return
			}
			key, err := o.propagateSortKeyOp(op, mergeKey)
			if err != nil || !key.Equal(mergeKey) {
				// This operator destroys the merge order so we cannot
				// lift it up into the parallel legs in front of the merge.
				return
			}
		}
		for k := range fork.Paths {
			fork.Paths[k].Append(copyOp(op))
		}
		// this will get removed later
		ops[egress] = dag.PassOp
	}
}

// concurrentPath returns the largest path within ops from front to end that can
// be parallelized and run concurrently while preserving its semantics where
// the input to ops is known to have an order defined by sortKey (or order.Nil
// if unknown).
// The length of the concurrent path is returned and the sort order at
// exit from that path is returned.  If sortKey is zero, then the
// concurrent path is allowed to include operators that do not guarantee
// an output order.
func (o *Optimizer) concurrentPath(ops []dag.Op, sortKey order.SortKey) (int, order.SortKey, bool, bool, error) {
	for k := range ops {
		switch op := ops[k].(type) {
		// This should be a boolean in op.go that defines whether
		// function can be parallelized... need to think through
		// what the meaning is here exactly.  This is all still a bit
		// of a heuristic.  See #2660 and #2661.
		case *dag.Summarize:
			// We want input sorted when we are preserving order into
			// group-by so we can release values incrementally which is really
			// important when doing a head on the group-by results
			if isKeyOfSummarize(op, sortKey) {
				// Keep the input ordered so we can incrementally release
				// results from the groupby as a streaming operation.
				return k, sortKey, true, true, nil
			}
			return k, order.Nil, false, false, nil
		case *dag.Sort:
			newKey := sortKeyOfSort(op)
			if newKey.IsNil() {
				// No analysis for sort without expression since we can't
				// parallelize the heuristic.  We should revisit these semantics
				// and define a global order across Zed type.
				return 0, order.Nil, false, false, nil
			}
			return k, newKey, false, true, nil
<<<<<<< HEAD
		case *dag.Load:
			return k, order.Nil, true, true, nil
		case *dag.Parallel, *dag.Head, *dag.Tail, *dag.Uniq, *dag.Fuse, *dag.Sequential, *dag.Join:
=======
		case *dag.Fork, *dag.Scatter, *dag.Head, *dag.Tail, *dag.Uniq, *dag.Fuse, *dag.Join:
>>>>>>> 7146a76f
			return k, sortKey, true, true, nil
		default:
			next, err := o.analyzeSortKey(op, sortKey)
			if err != nil {
				return 0, order.Nil, false, false, err
			}
			if !sortKey.IsNil() && next.IsNil() {
				return k, sortKey, true, true, nil
			}
			sortKey = next
		}
	}
	return len(ops), sortKey, true, true, nil
}<|MERGE_RESOLUTION|>--- conflicted
+++ resolved
@@ -236,13 +236,9 @@
 				return 0, order.Nil, false, false, nil
 			}
 			return k, newKey, false, true, nil
-<<<<<<< HEAD
 		case *dag.Load:
 			return k, order.Nil, true, true, nil
-		case *dag.Parallel, *dag.Head, *dag.Tail, *dag.Uniq, *dag.Fuse, *dag.Sequential, *dag.Join:
-=======
 		case *dag.Fork, *dag.Scatter, *dag.Head, *dag.Tail, *dag.Uniq, *dag.Fuse, *dag.Join:
->>>>>>> 7146a76f
 			return k, sortKey, true, true, nil
 		default:
 			next, err := o.analyzeSortKey(op, sortKey)
