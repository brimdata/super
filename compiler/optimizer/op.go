package optimizer

import (
	"encoding/json"
	"strings"

	"github.com/brimdata/zed/compiler/ast/dag"
	"github.com/brimdata/zed/order"
	"github.com/brimdata/zed/pkg/field"
)

// analyzeOp returns how an input order maps to an output order based
// on the semantics of the operator.  Note that an order can go from unknown
// to known (e.g., sort) or from known to unknown (e.g., parallel paths).
// Also, when op is a Summarize operator, it's input direction (where the
// order key is presumed to be the primary group-by key) is set based
// on the sortKey argument.  This is clumsy and needs to change.
// See issue #2658.
func (o *Optimizer) analyzeOp(op dag.Op, sortKey order.SortKey) (order.SortKey, error) {
	// We should handle secondary keys at some point.
	// See issue #2657.
	key := sortKey.Primary()
	if key == nil {
		return order.Nil, nil
	}
	switch op := op.(type) {
<<<<<<< HEAD
	case *dag.Filter, *dag.Head, *dag.Pass, *dag.Uniq, *dag.Tail, *dag.Fuse, *dag.Load:
		return layout, nil
=======
	case *dag.Filter, *dag.Head, *dag.Pass, *dag.Uniq, *dag.Tail, *dag.Fuse:
		return sortKey, nil
>>>>>>> 235ad89a
	case *dag.Cut:
		return analyzeCuts(op.Args, sortKey), nil
	case *dag.Drop:
		for _, f := range op.Args {
			if fieldOf(f).Equal(key) {
				return order.Nil, nil
			}
		}
		return sortKey, nil
	case *dag.Rename:
		for _, assignment := range op.Args {
			if fieldOf(assignment.RHS).Equal(key) {
				lhs := fieldOf(assignment.LHS)
				sortKey = order.NewSortKey(sortKey.Order, field.List{lhs})
			}
		}
		return sortKey, nil
	case *dag.Summarize:
		return analyzeOpSummarize(op, sortKey), nil
	case *dag.Put:
		for _, assignment := range op.Args {
			if fieldOf(assignment.LHS).Equal(key) {
				return order.Nil, nil
			}
		}
		return sortKey, nil
	case *dag.Sequential:
		for _, op := range op.Ops {
			var err error
			sortKey, err = o.analyzeOp(op, sortKey)
			if err != nil {
				return order.Nil, err
			}
		}
		return sortKey, nil
	case *dag.Sort:
		// XXX Only single sort keys.  See issue #2657.
		if len(op.Args) != 1 {
			return order.Nil, nil
		}
		newKey := fieldOf(op.Args[0])
		if newKey == nil {
			// Not a field
			return order.Nil, nil
		}
		return order.NewSortKey(op.Order, field.List{key}), nil
	case *dag.From:
		var egress order.SortKey
		for k := range op.Trunks {
			trunk := &op.Trunks[k]
			l, err := o.sortKeyOfSource(trunk.Source, sortKey)
			if err != nil || l.IsNil() {
				return order.Nil, err
			}
			l, err = o.analyzeOp(trunk.Seq, l)
			if err != nil {
				return order.Nil, err
			}
			if k == 0 {
				egress = l
			} else if !egress.Equal(l) {
				return order.Nil, nil
			}
		}
		return egress, nil
	default:
		return order.Nil, nil
	}
}

// summarizeOrderAndAssign determines whether its first groupby key is the
// same as the scan order or an order-preserving function thereof, and if so,
// sets ast.Summarize.InputSortDir to the propagated scan order.  It returns
// the new order (or order.Nil if unknown) that will arise after the summarize
// is applied to its input.
func analyzeOpSummarize(summarize *dag.Summarize, sortKey order.SortKey) order.SortKey {
	// Set p.InputSortDir and return true if the first grouping key
	// is inputSortField or an order-preserving function of it.
	key := sortKey.Keys[0]
	if len(summarize.Keys) == 0 {
		return order.Nil
	}
	groupByKey := fieldOf(summarize.Keys[0].LHS)
	if groupByKey.Equal(key) {
		rhsExpr := summarize.Keys[0].RHS
		rhs := fieldOf(rhsExpr)
		if rhs.Equal(key) || orderPreservingCall(rhsExpr, groupByKey) {
			return sortKey
		}
	}
	return order.Nil
}

func orderPreservingCall(e dag.Expr, key field.Path) bool {
	if call, ok := e.(*dag.Call); ok {
		switch call.Name {
		// There are probably other functions we could cover.
		// It would be good if the function declaration included
		// the info we need here.  See issue #2660.
		case "bucket", "ceil", "floor", "round":
			if len(call.Args) >= 1 && fieldOf(call.Args[0]).Equal(key) {
				return true
			}
		case "every":
			return true
		}
	}
	return false
}

func analyzeCuts(assignments []dag.Assignment, sortKey order.SortKey) order.SortKey {
	key := sortKey.Primary()
	if key == nil {
		return order.Nil
	}
	// This loop implements a very simple data flow analysis where we
	// track the known order through the scoreboard.  If on exit, there
	// is more than one field of known order, the current optimization
	// framework cannot handle this so we return unknown (order.Nil)
	// as a conservative stance to prevent any problematic optimizations.
	// If there is precisely one field of known order, then that is the
	// sort key we return.  In a future version of the optimizer, we will
	// generalize this scoreboard concept across the flowgraph for a
	// comprehensive approach to dataflow analysis.  See issue #2756.
	scoreboard := make(map[string]field.Path)
	scoreboard[fieldKey(key)] = key
	for _, a := range assignments {
		lhs := fieldOf(a.LHS)
		rhs := fieldOf(a.RHS)
		if lhs == nil {
			// If we cannot statically determine the data flow,
			// we give up and return unknown.  This is overly
			// conservative in general and will miss optimization
			// opportunities, e.g., we could do dependency
			// analysis of a complex RHS expression.
			return order.Nil
		}
		lhsKey := fieldKey(lhs)
		if rhs == nil {
			// If the RHS depends on a well-defined set of fields
			// (none of which are unambiguous like this.foo[this.bar]),
			// and if all of such dependencies do not have an order
			// to preserve, then we can continue along by clearing
			// the LHS from the scoreboard knowing that is being set
			// to something that does not have a defined order.
			dependencies, ok := fieldsOf(a.RHS)
			if !ok {
				return order.Nil
			}
			for _, d := range dependencies {
				key := fieldKey(d)
				if _, ok := scoreboard[key]; ok {
					// There's a dependency on an ordered
					// field but we're not sophisticated
					// enough here to know if this preserves
					// its order...
					return order.Nil
				}
			}
			// There are no RHS dependencies on an ordered input.
			// Clobber the LHS if present from the scoreboard and continue.
			delete(scoreboard, lhsKey)
			continue
		}
		rhsKey := fieldKey(rhs)
		if _, ok := scoreboard[rhsKey]; ok {
			scoreboard[lhsKey] = lhs
			continue
		}
		// LHS is in the scoreboard and the RHS isn't, so
		// we know for sure there is no ordering guarantee
		// on the LHS field.  So clobber it and continue.
		delete(scoreboard, lhsKey)
	}
	if len(scoreboard) != 1 {
		return order.Nil
	}
	for _, f := range scoreboard {
		return order.SortKey{Keys: field.List{f}, Order: sortKey.Order}
	}
	panic("unreachable")
}

func fieldKey(f field.Path) string {
	return strings.Join(f, "\x00")
}

func fieldOf(e dag.Expr) field.Path {
	if this, ok := e.(*dag.This); ok {
		return this.Path
	}
	return nil
}

func copyOps(ops []dag.Op) []dag.Op {
	var copies []dag.Op
	for _, o := range ops {
		copies = append(copies, copyOp(o))
	}
	return copies
}

func copyOp(o dag.Op) dag.Op {
	if o == nil {
		panic("copyOp nil")
	}
	b, err := json.Marshal(o)
	if err != nil {
		panic(err)
	}
	copy, err := dag.UnpackJSONAsOp(b)
	if err != nil {
		panic(err)
	}
	return copy
}

func orderSensitive(ops []dag.Op) bool {
	for _, op := range ops {
		switch op.(type) {
		case *dag.Sort, *dag.Summarize:
			return false
		case *dag.Parallel, *dag.From, *dag.Join:
			// Don't try to analyze past these operators.
			return true
		}
	}
	return true
}

func fieldsOf(e dag.Expr) (field.List, bool) {
	if e == nil {
		return nil, false
	}
	switch e := e.(type) {
	case *dag.Search, *dag.Literal:
		return nil, true
	case *dag.Var:
		// finish with issue #2756
		return nil, false
	case *dag.This:
		return field.List{e.Path}, true
	case *dag.UnaryExpr:
		return fieldsOf(e.Operand)
	case *dag.BinaryExpr:
		lhs, ok := fieldsOf(e.LHS)
		if !ok {
			return nil, false
		}
		rhs, ok := fieldsOf(e.RHS)
		if !ok {
			return nil, false
		}
		return append(lhs, rhs...), true
	case *dag.Conditional:
		// finish with issue #2756
		return nil, false
	case *dag.Call:
		// finish with issue #2756
		return nil, false
	case *dag.RegexpMatch:
		return fieldsOf(e.Expr)
	case *dag.RecordExpr:
		// finish with issue #2756
		return nil, false
	case *dag.ArrayExpr:
		// finish with issue #2756
		return nil, false
	case *dag.SetExpr:
		// finish with issue #2756
		return nil, false
	case *dag.MapExpr:
		// finish with issue #2756
		return nil, false
	default:
		return nil, false
	}
}<|MERGE_RESOLUTION|>--- conflicted
+++ resolved
@@ -24,13 +24,8 @@
 		return order.Nil, nil
 	}
 	switch op := op.(type) {
-<<<<<<< HEAD
 	case *dag.Filter, *dag.Head, *dag.Pass, *dag.Uniq, *dag.Tail, *dag.Fuse, *dag.Load:
-		return layout, nil
-=======
-	case *dag.Filter, *dag.Head, *dag.Pass, *dag.Uniq, *dag.Tail, *dag.Fuse:
-		return sortKey, nil
->>>>>>> 235ad89a
+		return sortKey, nil
 	case *dag.Cut:
 		return analyzeCuts(op.Args, sortKey), nil
 	case *dag.Drop:
