package optimizer

import (
	"encoding/json"
	"errors"
	"strings"

	"github.com/brimdata/zed/compiler/ast/dag"
	"github.com/brimdata/zed/order"
	"github.com/brimdata/zed/pkg/field"
)

// analyzeSortKey returns how an input order maps to an output order based
// on the semantics of the operator.  Note that an order can go from unknown
// to known (e.g., sort) or from known to unknown (e.g., conflicting parallel paths).
// Also, when op is a Summarize operator, its input direction (where the
// order key is presumed to be the primary group-by key) is set based
// on the in sort key.  This is clumsy and needs to change.
// See issue #2658.
func (o *Optimizer) analyzeSortKey(op dag.Op, in order.SortKey) (order.SortKey, error) {
	if scan, ok := op.(*dag.PoolScan); ok {
		// Ignore in and just return the sort order of the pool.
		pool, err := o.lookupPool(scan.ID)
		if err != nil {
			return order.Nil, err
		}
		return pool.SortKey, nil
	}
	// We should handle secondary keys at some point.
	// See issue #2657.
	key := in.Primary()
	if key == nil {
		return order.Nil, nil
	}
	switch op := op.(type) {
<<<<<<< HEAD
	case *dag.Filter, *dag.Head, *dag.Pass, *dag.Uniq, *dag.Tail, *dag.Fuse, *dag.Load:
		return sortKey, nil
=======
	case *dag.Lister:
		// This shouldn't happen.
		return order.Nil, errors.New("internal error: dag.Lister encountered in anaylzeSortKey")
	case *dag.Filter, *dag.Head, *dag.Pass, *dag.Uniq, *dag.Tail, *dag.Fuse:
		return in, nil
>>>>>>> d5998393
	case *dag.Cut:
		return analyzeCuts(op.Args, in), nil
	case *dag.Drop:
		for _, f := range op.Args {
			if fieldOf(f).Equal(key) {
				return order.Nil, nil
			}
		}
		return in, nil
	case *dag.Rename:
		out := in
		for _, assignment := range op.Args {
			if fieldOf(assignment.RHS).Equal(key) {
				lhs := fieldOf(assignment.LHS)
				out = order.NewSortKey(in.Order, field.List{lhs})
			}
		}
		return out, nil
	case *dag.Summarize:
		if isKeyOfSummarize(op, in) {
			return in, nil
		}
		return order.Nil, nil
	case *dag.Put:
		for _, assignment := range op.Args {
			if fieldOf(assignment.LHS).Equal(key) {
				return order.Nil, nil
			}
		}
		return in, nil
	case *dag.Sequential:
		out := in
		for _, op := range op.Ops {
			var err error
			out, err = o.analyzeSortKey(op, out)
			if err != nil {
				return order.Nil, err
			}
		}
		return out, nil
	case *dag.Sort:
		return sortKeyOfSort(op), nil
	default:
		return order.Nil, nil
	}
}

func sortKeyOfSort(op *dag.Sort) order.SortKey {
	// XXX Only single sort keys.  See issue #2657.
	if len(op.Args) != 1 {
		return order.Nil
	}
	return sortKeyOfExpr(op.Args[0], op.Order)
}

func sortKeyOfExpr(e dag.Expr, o order.Which) order.SortKey {
	key := fieldOf(e)
	if key == nil {
		return order.Nil
	}
	return order.NewSortKey(o, field.List{key})
}

// isKeyOfSummarize returns true iff its any of the groupby keys is the
// same as the given primary-key sort order or an order-preserving function
// thereof.
func isKeyOfSummarize(summarize *dag.Summarize, in order.SortKey) bool {
	key := in.Keys[0]
	for _, outputKeyExpr := range summarize.Keys {
		groupByKey := fieldOf(outputKeyExpr.LHS)
		if groupByKey.Equal(key) {
			rhsExpr := outputKeyExpr.RHS
			rhs := fieldOf(rhsExpr)
			if rhs.Equal(key) || orderPreservingCall(rhsExpr, groupByKey) {
				return true
			}
		}
	}
	return false
}

func orderPreservingCall(e dag.Expr, key field.Path) bool {
	if call, ok := e.(*dag.Call); ok {
		switch call.Name {
		// There are probably other functions we could cover.
		// It would be good if the function declaration included
		// the info we need here.  See issue #2660.
		case "bucket", "ceil", "floor", "round":
			if len(call.Args) >= 1 && fieldOf(call.Args[0]).Equal(key) {
				return true
			}
		case "every":
			return true
		}
	}
	return false
}

func analyzeCuts(assignments []dag.Assignment, sortKey order.SortKey) order.SortKey {
	key := sortKey.Primary()
	if key == nil {
		return order.Nil
	}
	// This loop implements a very simple data flow analysis where we
	// track the known order through the scoreboard.  If on exit, there
	// is more than one field of known order, the current optimization
	// framework cannot handle this so we return unknown (order.Nil)
	// as a conservative stance to prevent any problematic optimizations.
	// If there is precisely one field of known order, then that is the
	// sort key we return.  In a future version of the optimizer, we will
	// generalize this scoreboard concept across the flowgraph for a
	// comprehensive approach to dataflow analysis.  See issue #2756.
	scoreboard := make(map[string]field.Path)
	scoreboard[fieldKey(key)] = key
	for _, a := range assignments {
		lhs := fieldOf(a.LHS)
		rhs := fieldOf(a.RHS)
		if lhs == nil {
			// If we cannot statically determine the data flow,
			// we give up and return unknown.  This is overly
			// conservative in general and will miss optimization
			// opportunities, e.g., we could do dependency
			// analysis of a complex RHS expression.
			return order.Nil
		}
		lhsKey := fieldKey(lhs)
		if rhs == nil {
			// If the RHS depends on a well-defined set of fields
			// (none of which are unambiguous like this.foo[this.bar]),
			// and if all of such dependencies do not have an order
			// to preserve, then we can continue along by clearing
			// the LHS from the scoreboard knowing that is being set
			// to something that does not have a defined order.
			dependencies, ok := fieldsOf(a.RHS)
			if !ok {
				return order.Nil
			}
			for _, d := range dependencies {
				key := fieldKey(d)
				if _, ok := scoreboard[key]; ok {
					// There's a dependency on an ordered
					// field but we're not sophisticated
					// enough here to know if this preserves
					// its order...
					return order.Nil
				}
			}
			// There are no RHS dependencies on an ordered input.
			// Clobber the LHS if present from the scoreboard and continue.
			delete(scoreboard, lhsKey)
			continue
		}
		rhsKey := fieldKey(rhs)
		if _, ok := scoreboard[rhsKey]; ok {
			scoreboard[lhsKey] = lhs
			continue
		}
		// LHS is in the scoreboard and the RHS isn't, so
		// we know for sure there is no ordering guarantee
		// on the LHS field.  So clobber it and continue.
		delete(scoreboard, lhsKey)
	}
	if len(scoreboard) != 1 {
		return order.Nil
	}
	for _, f := range scoreboard {
		return order.SortKey{Keys: field.List{f}, Order: sortKey.Order}
	}
	panic("unreachable")
}

func fieldKey(f field.Path) string {
	return strings.Join(f, "\x00")
}

func fieldOf(e dag.Expr) field.Path {
	if this, ok := e.(*dag.This); ok {
		return this.Path
	}
	return nil
}

func copyOps(ops []dag.Op) []dag.Op {
	var copies []dag.Op
	for _, o := range ops {
		copies = append(copies, copyOp(o))
	}
	return copies
}

func copyOp(o dag.Op) dag.Op {
	if o == nil {
		panic("copyOp nil")
	}
	b, err := json.Marshal(o)
	if err != nil {
		panic(err)
	}
	copy, err := dag.UnpackJSONAsOp(b)
	if err != nil {
		panic(err)
	}
	return copy
}

func fieldsOf(e dag.Expr) (field.List, bool) {
	if e == nil {
		return nil, false
	}
	switch e := e.(type) {
	case *dag.Search, *dag.Literal:
		return nil, true
	case *dag.Var:
		// finish with issue #2756
		return nil, false
	case *dag.This:
		return field.List{e.Path}, true
	case *dag.UnaryExpr:
		return fieldsOf(e.Operand)
	case *dag.BinaryExpr:
		lhs, ok := fieldsOf(e.LHS)
		if !ok {
			return nil, false
		}
		rhs, ok := fieldsOf(e.RHS)
		if !ok {
			return nil, false
		}
		return append(lhs, rhs...), true
	case *dag.Conditional:
		// finish with issue #2756
		return nil, false
	case *dag.Call:
		// finish with issue #2756
		return nil, false
	case *dag.RegexpMatch:
		return fieldsOf(e.Expr)
	case *dag.RecordExpr:
		// finish with issue #2756
		return nil, false
	case *dag.ArrayExpr:
		// finish with issue #2756
		return nil, false
	case *dag.SetExpr:
		// finish with issue #2756
		return nil, false
	case *dag.MapExpr:
		// finish with issue #2756
		return nil, false
	default:
		return nil, false
	}
}<|MERGE_RESOLUTION|>--- conflicted
+++ resolved
@@ -33,16 +33,11 @@
 		return order.Nil, nil
 	}
 	switch op := op.(type) {
-<<<<<<< HEAD
-	case *dag.Filter, *dag.Head, *dag.Pass, *dag.Uniq, *dag.Tail, *dag.Fuse, *dag.Load:
-		return sortKey, nil
-=======
 	case *dag.Lister:
 		// This shouldn't happen.
 		return order.Nil, errors.New("internal error: dag.Lister encountered in anaylzeSortKey")
-	case *dag.Filter, *dag.Head, *dag.Pass, *dag.Uniq, *dag.Tail, *dag.Fuse:
+	case *dag.Filter, *dag.Head, *dag.Pass, *dag.Uniq, *dag.Tail, *dag.Fuse, *dag.Load:
 		return in, nil
->>>>>>> d5998393
 	case *dag.Cut:
 		return analyzeCuts(op.Args, in), nil
 	case *dag.Drop:
