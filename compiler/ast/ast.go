--- conflicted
+++ resolved
@@ -504,11 +504,8 @@
 func (*Search) OpAST()       {}
 func (*Where) OpAST()        {}
 func (*Yield) OpAST()        {}
-<<<<<<< HEAD
+func (*Sample) OpAST()       {}
 func (*Load) OpAST()         {}
-=======
-func (*Sample) OpAST()       {}
->>>>>>> 7146a76f
 
 func (*SQLExpr) OpAST() {}
 
