--- conflicted
+++ resolved
@@ -38,11 +38,8 @@
 	ID{},
 	astzed.ImpliedValue{},
 	Join{},
-<<<<<<< HEAD
 	Let{},
 	Load{},
-=======
->>>>>>> d5998393
 	Merge{},
 	Over{},
 	Trunk{},
