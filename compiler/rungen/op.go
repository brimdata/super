package rungen

import (
	"context"
	"errors"
	"fmt"
	"maps"
	"slices"
	"strings"
	"sync"

	"github.com/brimdata/super"
	"github.com/brimdata/super/compiler/dag"
	"github.com/brimdata/super/compiler/optimizer"
	"github.com/brimdata/super/db"
	"github.com/brimdata/super/pkg/field"
	"github.com/brimdata/super/runtime"
	"github.com/brimdata/super/runtime/exec"
	"github.com/brimdata/super/runtime/sam/expr"
	"github.com/brimdata/super/runtime/sam/op"
	"github.com/brimdata/super/runtime/sam/op/combine"
	"github.com/brimdata/super/runtime/sam/op/distinct"
	"github.com/brimdata/super/runtime/sam/op/explode"
	"github.com/brimdata/super/runtime/sam/op/exprswitch"
	"github.com/brimdata/super/runtime/sam/op/fork"
	"github.com/brimdata/super/runtime/sam/op/fuse"
	"github.com/brimdata/super/runtime/sam/op/head"
	"github.com/brimdata/super/runtime/sam/op/load"
	"github.com/brimdata/super/runtime/sam/op/merge"
	"github.com/brimdata/super/runtime/sam/op/meta"
	"github.com/brimdata/super/runtime/sam/op/mirror"
	"github.com/brimdata/super/runtime/sam/op/robot"
	"github.com/brimdata/super/runtime/sam/op/scope"
	"github.com/brimdata/super/runtime/sam/op/shape"
	"github.com/brimdata/super/runtime/sam/op/skip"
	"github.com/brimdata/super/runtime/sam/op/sort"
	"github.com/brimdata/super/runtime/sam/op/switcher"
	"github.com/brimdata/super/runtime/sam/op/tail"
	"github.com/brimdata/super/runtime/sam/op/top"
	"github.com/brimdata/super/runtime/sam/op/uniq"
	"github.com/brimdata/super/runtime/sam/op/unnest"
	"github.com/brimdata/super/runtime/sam/op/values"
	"github.com/brimdata/super/runtime/vam"
	vamexpr "github.com/brimdata/super/runtime/vam/expr"
	vamop "github.com/brimdata/super/runtime/vam/op"
	"github.com/brimdata/super/sbuf"
	"github.com/brimdata/super/sio"
	"github.com/brimdata/super/sup"
	"github.com/brimdata/super/vector"
	"github.com/segmentio/ksuid"
)

var ErrJoinParents = errors.New("join requires two upstream parallel query paths")

type Builder struct {
	rctx            *runtime.Context
	mctx            *super.Context
	env             *exec.Environment
	readers         []sio.Reader
	progress        *sbuf.Progress
	channels        map[string][]sbuf.Puller
	deletes         *sync.Map
	udfs            map[string]*dag.Func
	compiledUDFs    map[string]*expr.UDF
	compiledVamUDFs map[string]*vamexpr.UDF
	resetters       expr.Resetters
}

func NewBuilder(rctx *runtime.Context, env *exec.Environment) *Builder {
	return &Builder{
		rctx: rctx,
		mctx: super.NewContext(),
		env:  env,
		progress: &sbuf.Progress{
			BytesRead:      0,
			BytesMatched:   0,
			RecordsRead:    0,
			RecordsMatched: 0,
		},
		channels:        make(map[string][]sbuf.Puller),
		udfs:            make(map[string]*dag.Func),
		compiledUDFs:    make(map[string]*expr.UDF),
		compiledVamUDFs: make(map[string]*vamexpr.UDF),
	}
}

// Build builds a flowgraph for seq.  If seq contains a dag.DefaultSource, it
// will read from readers.
func (b *Builder) Build(seq dag.Seq, readers ...sio.Reader) (map[string]sbuf.Puller, error) {
	if !isEntry(seq) {
		return nil, errors.New("internal error: DAG entry point is not a data source")
	}
	b.readers = readers
	if b.env.UseVAM() {
		if _, err := b.compileVamSeq(seq, nil); err != nil {
			return nil, err
		}
	} else {
		if _, err := b.compileSeq(seq, nil); err != nil {
			return nil, err
		}
	}
	channels := make(map[string]sbuf.Puller)
	for key, pullers := range b.channels {
		channels[key] = b.combine(pullers)
	}
	return channels, nil
}

func (b *Builder) BuildWithPuller(seq dag.Seq, parent vector.Puller) ([]vector.Puller, error) {
	return b.compileVamSeq(seq, []vector.Puller{parent})
}

<<<<<<< HEAD
func (b *Builder) BuildVamToSeqFilter(filter dag.Expr, poolID, commitID ksuid.KSUID) (sbuf.Puller, error) {
	pool, err := b.env.Lake().OpenPool(b.rctx.Context, poolID)
=======
func (b *Builder) BuildVamToSeqFilter(filter dag.Expr, poolID, commitID ksuid.KSUID) (zbuf.Puller, error) {
	pool, err := b.env.DB().OpenPool(b.rctx.Context, poolID)
>>>>>>> 3f5aee43
	if err != nil {
		return nil, err
	}
	e, err := b.compileVamExpr(filter)
	if err != nil {
		return nil, err
	}
	l, err := meta.NewSortedLister(b.rctx.Context, b.mctx, pool, commitID, nil)
	if err != nil {
		return nil, err
	}
	cache := b.env.DB().VectorCache()
	project, _ := optimizer.FieldsOf(filter)
	search, err := vamop.NewSearcher(b.rctx, cache, l, pool, e, project)
	if err != nil {
		return nil, err
	}
	return meta.NewSearchScanner(b.rctx, search, pool, b.newPushdown(filter, nil), b.progress), nil
}

func (b *Builder) sctx() *super.Context {
	return b.rctx.Sctx
}

func (b *Builder) Meter() sbuf.Meter {
	return b.progress
}

func (b *Builder) Deletes() *sync.Map {
	return b.deletes
}

func (b *Builder) resetResetters() {
	b.resetters = nil
}

func (b *Builder) compileLeaf(o dag.Op, parent sbuf.Puller) (sbuf.Puller, error) {
	switch v := o.(type) {
	case *dag.Aggregate:
		return b.compileAggregate(parent, v)
	case *dag.Cut:
		b.resetResetters()
		assignments, err := b.compileAssignments(v.Args)
		if err != nil {
			return nil, err
		}
		lhs, rhs := splitAssignments(assignments)
		cutter := expr.NewCutter(b.sctx(), lhs, rhs)
		return op.NewApplier(b.rctx, parent, cutter, b.resetters), nil
	case *dag.Drop:
		fields := make(field.List, 0, len(v.Args))
		for _, e := range v.Args {
			fields = append(fields, e.(*dag.This).Path)
		}
		dropper := expr.NewDropper(b.sctx(), fields)
		return op.NewApplier(b.rctx, parent, dropper, expr.Resetters{}), nil
	case *dag.Distinct:
		b.resetResetters()
		e, err := b.compileExpr(v.Expr)
		if err != nil {
			return nil, err
		}
		return distinct.New(parent, e), nil
	case *dag.Sort:
		b.resetResetters()
		var sortExprs []expr.SortExpr
		for _, e := range v.Exprs {
			k, err := b.compileExpr(e.Key)
			if err != nil {
				return nil, err
			}
			sortExprs = append(sortExprs, expr.NewSortExpr(k, e.Order, e.Nulls))
		}
		return sort.New(b.rctx, parent, sortExprs, v.Reverse, b.resetters), nil
	case *dag.Head:
		limit := v.Count
		if limit == 0 {
			limit = 1
		}
		return head.New(parent, limit), nil
	case *dag.Tail:
		limit := v.Count
		if limit == 0 {
			limit = 1
		}
		return tail.New(parent, limit), nil
	case *dag.Skip:
		return skip.New(parent, v.Count), nil
	case *dag.Uniq:
		return uniq.New(b.rctx, parent, v.Cflag), nil
	case *dag.Pass:
		return parent, nil
	case *dag.Filter:
		b.resetResetters()
		f, err := b.compileExpr(v.Expr)
		if err != nil {
			return nil, fmt.Errorf("compiling filter: %w", err)
		}
		return op.NewApplier(b.rctx, parent, expr.NewFilterApplier(b.sctx(), f), b.resetters), nil
	case *dag.Top:
		b.resetResetters()
		var sortExprs []expr.SortExpr
		for _, dagSortExpr := range v.Exprs {
			e, err := b.compileExpr(dagSortExpr.Key)
			if err != nil {
				return nil, err
			}
			sortExprs = append(sortExprs, expr.NewSortExpr(e, dagSortExpr.Order, dagSortExpr.Nulls))
		}
		return top.New(b.sctx(), parent, v.Limit, sortExprs, v.Reverse, b.resetters), nil
	case *dag.Put:
		b.resetResetters()
		clauses, err := b.compileAssignments(v.Args)
		if err != nil {
			return nil, err
		}
		putter := expr.NewPutter(b.sctx(), clauses)
		return op.NewApplier(b.rctx, parent, putter, b.resetters), nil
	case *dag.Rename:
		b.resetResetters()
		srcs, dsts, err := b.compileAssignmentsToLvals(v.Args)
		if err != nil {
			return nil, err
		}
		renamer := expr.NewRenamer(b.sctx(), srcs, dsts)
		return op.NewApplier(b.rctx, parent, renamer, b.resetters), nil
	case *dag.Fuse:
		return fuse.New(b.rctx, parent)
	case *dag.Shape:
		return shape.New(b.rctx, parent)
	case *dag.Join:
		return nil, ErrJoinParents
	case *dag.Merge:
		return nil, errors.New("merge: multiple upstream paths required")
	case *dag.Explode:
		typ, err := sup.ParseType(b.sctx(), v.Type)
		if err != nil {
			return nil, err
		}
		b.resetResetters()
		args, err := b.compileExprs(v.Args)
		if err != nil {
			return nil, err
		}
		return explode.New(b.sctx(), parent, args, typ, v.As, b.resetters)
	case *dag.Unnest:
		return b.compileUnnest(parent, v)
	case *dag.Values:
		b.resetResetters()
		exprs, err := b.compileExprs(v.Exprs)
		if err != nil {
			return nil, err
		}
		t := values.New(parent, exprs, b.resetters)
		return t, nil
	case *dag.PoolScan:
		if parent != nil {
			return nil, errors.New("internal error: pool scan cannot have a parent operator")
		}
		return b.compilePoolScan(v)
	case *dag.PoolMetaScan:
		return meta.NewPoolMetaScanner(b.rctx.Context, b.sctx(), b.env.DB(), v.ID, v.Meta)
	case *dag.CommitMetaScan:
		var pruner expr.Evaluator
		if v.Tap && v.KeyPruner != nil {
			var err error
			pruner, err = compileExpr(v.KeyPruner)
			if err != nil {
				return nil, err
			}
		}
		return meta.NewCommitMetaScanner(b.rctx.Context, b.sctx(), b.env.DB(), v.Pool, v.Commit, v.Meta, pruner)
	case *dag.DBMetaScan:
		return meta.NewDBMetaScanner(b.rctx.Context, b.sctx(), b.env.DB(), v.Meta)
	case *dag.HTTPScan:
		body := strings.NewReader(v.Body)
		return b.env.OpenHTTP(b.rctx.Context, b.sctx(), v.URL, v.Format, v.Method, v.Headers, body, nil)
	case *dag.FileScan:
		var dataFilter dag.Expr
		if v.Pushdown.DataFilter != nil {
			dataFilter = v.Pushdown.DataFilter.Expr
		}
		return b.env.Open(b.rctx.Context, b.sctx(), v.Path, v.Format, b.newPushdown(dataFilter, v.Pushdown.Projection))
	case *dag.RobotScan:
		e, err := compileExpr(v.Expr)
		if err != nil {
			return nil, err
		}
		return robot.New(b.rctx, b.env, parent, e, v.Format, b.newPushdown(v.Filter, nil)), nil
	case *dag.DefaultScan:
		pushdown := b.newPushdown(v.Filter, nil)
		if len(b.readers) == 1 {
			return sbuf.NewScanner(b.rctx.Context, b.readers[0], pushdown)
		}
		scanners := make([]sbuf.Scanner, 0, len(b.readers))
		for _, r := range b.readers {
			scanner, err := sbuf.NewScanner(b.rctx.Context, r, pushdown)
			if err != nil {
				return nil, err
			}
			scanners = append(scanners, scanner)
		}
		return sbuf.MultiScanner(scanners...), nil
	case *dag.NullScan:
		return sbuf.NewPuller(sbuf.NewArray([]super.Value{super.Null})), nil
	case *dag.Lister:
		if parent != nil {
			return nil, errors.New("internal error: data source cannot have a parent operator")
		}
		pool, err := b.lookupPool(v.Pool)
		if err != nil {
			return nil, err
		}
		var pruner expr.Evaluator
		if v.KeyPruner != nil {
			pruner, err = compileExpr(v.KeyPruner)
			if err != nil {
				return nil, err
			}
		}
		return meta.NewSortedLister(b.rctx.Context, b.mctx, pool, v.Commit, pruner)
	case *dag.Slicer:
		return meta.NewSlicer(parent, b.mctx), nil
	case *dag.SeqScan:
		pool, err := b.lookupPool(v.Pool)
		if err != nil {
			return nil, err
		}
		var pruner expr.Evaluator
		if v.KeyPruner != nil {
			pruner, err = compileExpr(v.KeyPruner)
			if err != nil {
				return nil, err
			}
		}
		return meta.NewSequenceScanner(b.rctx, parent, pool, b.newPushdown(v.Filter, nil), pruner, b.progress), nil
	case *dag.Deleter:
		pool, err := b.lookupPool(v.Pool)
		if err != nil {
			return nil, err
		}
		var pruner expr.Evaluator
		if v.KeyPruner != nil {
			pruner, err = compileExpr(v.KeyPruner)
			if err != nil {
				return nil, err
			}
		}
		if b.deletes == nil {
			b.deletes = &sync.Map{}
		}
		pushdown := b.newPushdown(v.Where, nil)
		if pushdown != nil {
			pushdown = &deleter{pushdown, b, v.Where}
		}
		return meta.NewDeleter(b.rctx, parent, pool, pushdown, pruner, b.progress, b.deletes), nil
	case *dag.Load:
		return load.New(b.rctx, b.env.DB(), parent, v.Pool, v.Branch, v.Author, v.Message, v.Meta), nil
	case *dag.Vectorize:
		// If the first op is SeqScan, then pull it out so we can
		// give the scanner a sio.Puller parent (i.e., the lister).
		if scan, ok := v.Body[0].(*dag.SeqScan); ok {
			puller, err := b.compileVamScan(scan, parent)
			if err != nil {
				return nil, err
			}
			if len(v.Body) > 1 {
				outputs, err := b.compileVamSeq(v.Body[1:], []vector.Puller{puller})
				if err != nil {
					return nil, err
				}
				if len(outputs) == 1 {
					puller = outputs[0]
				} else {
					puller = vamop.NewCombine(b.rctx, outputs)
				}
			}
			return vam.NewMaterializer(puller), nil
		}
		//XXX
		return nil, errors.New("dag.Vectorize must begin with SeqScan")
	case *dag.Output:
		b.channels[v.Name] = append(b.channels[v.Name], parent)
		return parent, nil
	default:
		return nil, fmt.Errorf("unknown DAG operator type: %v", v)
	}
}

func (b *Builder) compileUnnest(parent sbuf.Puller, u *dag.Unnest) (sbuf.Puller, error) {
	b.resetResetters()
	expr, err := b.compileExpr(u.Expr)
	if err != nil {
		return nil, err
	}
	unnestOp := unnest.NewUnnest(b.rctx, parent, expr, b.resetters)
	if u.Body == nil {
		return unnestOp, nil
	}
	scope := scope.NewScope(b.rctx.Context, unnestOp)
	exits, err := b.compileSeq(u.Body, []sbuf.Puller{scope})
	if err != nil {
		return nil, err
	}
	return scope.NewExit(b.combine(exits)), nil
}

func (b *Builder) compileAssignments(assignments []dag.Assignment) ([]expr.Assignment, error) {
	keys := make([]expr.Assignment, 0, len(assignments))
	for _, assignment := range assignments {
		a, err := b.compileAssignment(&assignment)
		if err != nil {
			return nil, err
		}
		keys = append(keys, a)
	}
	return keys, nil
}

func (b *Builder) compileAssignmentsToLvals(assignments []dag.Assignment) ([]*expr.Lval, []*expr.Lval, error) {
	var srcs, dsts []*expr.Lval
	for _, a := range assignments {
		src, err := b.compileLval(a.RHS)
		if err != nil {
			return nil, nil, err
		}
		dst, err := b.compileLval(a.LHS)
		if err != nil {
			return nil, nil, err
		}
		srcs = append(srcs, src)
		dsts = append(dsts, dst)
	}
	return srcs, dsts, nil
}

func splitAssignments(assignments []expr.Assignment) ([]*expr.Lval, []expr.Evaluator) {
	n := len(assignments)
	lhs := make([]*expr.Lval, 0, n)
	rhs := make([]expr.Evaluator, 0, n)
	for _, a := range assignments {
		lhs = append(lhs, a.LHS)
		rhs = append(rhs, a.RHS)
	}
	return lhs, rhs
}

func (b *Builder) compileSeq(seq dag.Seq, parents []sbuf.Puller) ([]sbuf.Puller, error) {
	for _, o := range seq {
		var err error
		parents, err = b.compile(o, parents)
		if err != nil {
			return nil, err
		}
	}
	return parents, nil
}

func (b *Builder) compileScope(scope *dag.Scope, parents []sbuf.Puller) ([]sbuf.Puller, error) {
	// Because there can be name collisions between a child and parent scope
	// we clone the current udf map, populate the cloned map, then restore the
	// old scope once the current scope has been built.
	parentUDFs := b.udfs
	b.udfs = maps.Clone(parentUDFs)
	defer func() { b.udfs = parentUDFs }()
	for _, f := range scope.Funcs {
		b.udfs[f.Name] = f
	}
	return b.compileSeq(scope.Body, parents)
}

func (b *Builder) compileFork(par *dag.Fork, parents []sbuf.Puller) ([]sbuf.Puller, error) {
	var f *fork.Op
	switch len(parents) {
	case 0:
		// No parents: no need for a fork since every op gets a nil parent.
	case 1:
		// Single parent: insert a fork for n-way fanout.
		f = fork.New(b.rctx, parents[0])
	default:
		// Multiple parents: insert a combine followed by a fork for n-way fanout.
		f = fork.New(b.rctx, combine.New(b.rctx, parents))
	}
	var ops []sbuf.Puller
	for _, seq := range par.Paths {
		var parent sbuf.Puller
		if f != nil && !isEntry(seq) {
			parent = f.AddExit()
		}
		op, err := b.compileSeq(seq, []sbuf.Puller{parent})
		if err != nil {
			return nil, err
		}
		ops = append(ops, op...)
	}
	return ops, nil
}

func (b *Builder) compileScatter(par *dag.Scatter, parents []sbuf.Puller) ([]sbuf.Puller, error) {
	if len(parents) != 1 {
		return nil, errors.New("internal error: scatter operator requires a single parent")
	}
	var ops []sbuf.Puller
	for _, o := range par.Paths {
		op, err := b.compileSeq(o, parents[:1])
		if err != nil {
			return nil, err
		}
		ops = append(ops, op...)
	}
	return ops, nil
}

func (b *Builder) compileMirror(m *dag.Mirror, parents []sbuf.Puller) ([]sbuf.Puller, error) {
	o := mirror.New(b.rctx, b.combine(parents))
	main, err := b.compileSeq(m.Main, []sbuf.Puller{o})
	if err != nil {
		return nil, err
	}
	mirrored, err := b.compileSeq(m.Mirror, []sbuf.Puller{o.Mirrored()})
	if err != nil {
		return nil, err
	}
	return append(main, mirrored...), nil
}

func (b *Builder) compileExprSwitch(swtch *dag.Switch, parents []sbuf.Puller) ([]sbuf.Puller, error) {
	b.resetResetters()
	e, err := b.compileExpr(swtch.Expr)
	if err != nil {
		return nil, err
	}
	s := exprswitch.New(b.rctx, b.combine(parents), e, b.resetters)
	var exits []sbuf.Puller
	for _, c := range swtch.Cases {
		var val *super.Value
		if c.Expr != nil {
			val2, err := b.evalAtCompileTime(c.Expr)
			if err != nil {
				return nil, err
			}
			if val2.IsError() {
				return nil, errors.New("switch case is not a constant expression")
			}
			val = &val2
		}
		parents, err := b.compileSeq(c.Path, []sbuf.Puller{s.AddCase(val)})
		if err != nil {
			return nil, err
		}
		exits = append(exits, parents...)
	}
	return exits, nil
}

func (b *Builder) compileSwitch(swtch *dag.Switch, parents []sbuf.Puller) ([]sbuf.Puller, error) {
	b.resetResetters()
	var exprs []expr.Evaluator
	for _, c := range swtch.Cases {
		e, err := b.compileExpr(c.Expr)
		if err != nil {
			return nil, fmt.Errorf("compiling switch case filter: %w", err)
		}
		exprs = append(exprs, e)
	}
	switcher := switcher.New(b.rctx, b.combine(parents), b.resetters)
	var ops []sbuf.Puller
	for i, e := range exprs {
		o, err := b.compileSeq(swtch.Cases[i].Path, []sbuf.Puller{switcher.AddCase(e)})
		if err != nil {
			return nil, err
		}
		ops = append(ops, o...)
	}
	return ops, nil
}

// compile compiles a DAG into a graph of runtime operators, and returns
// the leaves.
func (b *Builder) compile(o dag.Op, parents []sbuf.Puller) ([]sbuf.Puller, error) {
	switch o := o.(type) {
	case *dag.Fork:
		return b.compileFork(o, parents)
	case *dag.Scatter:
		return b.compileScatter(o, parents)
	case *dag.Mirror:
		return b.compileMirror(o, parents)
	case *dag.Scope:
		return b.compileScope(o, parents)
	case *dag.Switch:
		if o.Expr != nil {
			return b.compileExprSwitch(o, parents)
		}
		return b.compileSwitch(o, parents)
	case *dag.Join:
		if len(parents) != 2 {
			return nil, ErrJoinParents
		}
		vectorParents := []vector.Puller{
			vam.NewDematerializer(parents[0]),
			vam.NewDematerializer(parents[1]),
		}
		vectorPuller, err := b.compileVam(o, vectorParents)
		if err != nil {
			return nil, err
		}
		return []sbuf.Puller{vam.NewMaterializer(vectorPuller[0])}, nil
	case *dag.Merge:
		b.resetResetters()
		exprs, err := b.compileSortExprs(o.Exprs)
		if err != nil {
			return nil, err
		}
		cmp := expr.NewComparator(exprs...).WithMissingAsNull()
		return []sbuf.Puller{merge.New(b.rctx, parents, cmp.Compare, b.resetters)}, nil
	case *dag.Combine:
		return []sbuf.Puller{combine.New(b.rctx, parents)}, nil
	default:
		p, err := b.compileLeaf(o, b.combine(parents))
		if err != nil {
			return nil, err
		}
		return []sbuf.Puller{p}, nil
	}
}

func (b *Builder) compilePoolScan(scan *dag.PoolScan) (sbuf.Puller, error) {
	// Here we convert PoolScan to lister->slicer->seqscan for the slow path as
	// optimizer should do this conversion, but this allows us to run
	// unoptimized scans too.
	pool, err := b.lookupPool(scan.ID)
	if err != nil {
		return nil, err
	}
	l, err := meta.NewSortedLister(b.rctx.Context, b.mctx, pool, scan.Commit, nil)
	if err != nil {
		return nil, err
	}
	slicer := meta.NewSlicer(l, b.mctx)
	return meta.NewSequenceScanner(b.rctx, slicer, pool, nil, nil, b.progress), nil
}

// For runtime/sam/expr/filter_test.go
func NewPushdown(b *Builder, e dag.Expr) sbuf.Pushdown {
	return b.newPushdown(e, nil)
}
func (b *Builder) newPushdown(e dag.Expr, projection []field.Path) sbuf.Pushdown {
	if e == nil && projection == nil {
		return nil
	}
	return &pushdown{
		dataFilter: e,
		builder:    b,
		projection: field.NewProjection(projection),
	}
}

func (b *Builder) newMetaPushdown(e dag.Expr, projection, metaProjection []field.Path, unordered bool) *pushdown {
	return &pushdown{
		metaFilter:     e,
		builder:        b,
		projection:     field.NewProjection(projection),
		metaProjection: field.NewProjection(metaProjection),
		unordred:       unordered,
	}
}

func (b *Builder) lookupPool(id ksuid.KSUID) (*db.Pool, error) {
	if b.env == nil || b.env.DB() == nil {
		return nil, errors.New("internal error: database operation requires database operating context")
	}
	// This is fast because of the pool cache in the database.
	return b.env.DB().OpenPool(b.rctx.Context, id)
}

func (b *Builder) combine(pullers []sbuf.Puller) sbuf.Puller {
	switch len(pullers) {
	case 0:
		return nil
	case 1:
		return pullers[0]
	default:
		return combine.New(b.rctx, pullers)
	}
}

func (b *Builder) evalAtCompileTime(in dag.Expr) (val super.Value, err error) {
	if in == nil {
		return super.Null, nil
	}
	e, err := b.compileExpr(in)
	if err != nil {
		return super.Null, err
	}
	// Catch panic as the runtime will panic if there is a
	// reference to a var not in scope, a field access null this, etc.
	defer func() {
		if recover() != nil {
			val = b.sctx().Missing()
		}
	}()
	return e.Eval(b.sctx().Missing()), nil
}

func compileExpr(in dag.Expr) (expr.Evaluator, error) {
	b := NewBuilder(runtime.NewContext(context.Background(), super.NewContext()), nil)
	return b.compileExpr(in)
}

func EvalAtCompileTime(sctx *super.Context, in dag.Expr) (val super.Value, err error) {
	// We pass in a nil adaptor, which causes a panic for anything adaptor
	// related, which is not currently allowed in an expression sub-query.
	b := NewBuilder(runtime.NewContext(context.Background(), sctx), nil)
	return b.evalAtCompileTime(in)
}

func isEntry(seq dag.Seq) bool {
	if len(seq) == 0 {
		return false
	}
	switch op := seq[0].(type) {
	case *dag.Lister, *dag.DefaultScan, *dag.FileScan, *dag.HTTPScan, *dag.PoolScan, *dag.DBMetaScan, *dag.PoolMetaScan, *dag.CommitMetaScan, *dag.NullScan:
		return true
	case *dag.Scope:
		return isEntry(op.Body)
	case *dag.Fork:
		return len(op.Paths) > 0 && !slices.ContainsFunc(op.Paths, func(seq dag.Seq) bool {
			return !isEntry(seq)
		})
	}
	return false
}<|MERGE_RESOLUTION|>--- conflicted
+++ resolved
@@ -111,13 +111,8 @@
 	return b.compileVamSeq(seq, []vector.Puller{parent})
 }
 
-<<<<<<< HEAD
 func (b *Builder) BuildVamToSeqFilter(filter dag.Expr, poolID, commitID ksuid.KSUID) (sbuf.Puller, error) {
-	pool, err := b.env.Lake().OpenPool(b.rctx.Context, poolID)
-=======
-func (b *Builder) BuildVamToSeqFilter(filter dag.Expr, poolID, commitID ksuid.KSUID) (zbuf.Puller, error) {
 	pool, err := b.env.DB().OpenPool(b.rctx.Context, poolID)
->>>>>>> 3f5aee43
 	if err != nil {
 		return nil, err
 	}
