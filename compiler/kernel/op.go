package kernel

import (
	"context"
	"errors"
	"fmt"
	"sync"

	"github.com/brimdata/zed"
	"github.com/brimdata/zed/compiler/ast"
	"github.com/brimdata/zed/compiler/ast/dag"
	"github.com/brimdata/zed/compiler/data"
	"github.com/brimdata/zed/lake"
	"github.com/brimdata/zed/order"
	"github.com/brimdata/zed/pkg/field"
	"github.com/brimdata/zed/runtime/expr"
	"github.com/brimdata/zed/runtime/op"
	"github.com/brimdata/zed/runtime/op/combine"
	"github.com/brimdata/zed/runtime/op/explode"
	"github.com/brimdata/zed/runtime/op/exprswitch"
	"github.com/brimdata/zed/runtime/op/fork"
	"github.com/brimdata/zed/runtime/op/fuse"
	"github.com/brimdata/zed/runtime/op/head"
	"github.com/brimdata/zed/runtime/op/join"
	"github.com/brimdata/zed/runtime/op/load"
	"github.com/brimdata/zed/runtime/op/merge"
	"github.com/brimdata/zed/runtime/op/meta"
	"github.com/brimdata/zed/runtime/op/pass"
	"github.com/brimdata/zed/runtime/op/shape"
	"github.com/brimdata/zed/runtime/op/sort"
	"github.com/brimdata/zed/runtime/op/switcher"
	"github.com/brimdata/zed/runtime/op/tail"
	"github.com/brimdata/zed/runtime/op/top"
	"github.com/brimdata/zed/runtime/op/traverse"
	"github.com/brimdata/zed/runtime/op/uniq"
	"github.com/brimdata/zed/runtime/op/yield"
	"github.com/brimdata/zed/zbuf"
	"github.com/brimdata/zed/zio"
	"github.com/brimdata/zed/zson"
	"github.com/segmentio/ksuid"
)

var ErrJoinParents = errors.New("join requires two upstream parallel query paths")

type Builder struct {
	octx     *op.Context
	mctx     *zed.Context
	source   *data.Source
	progress *zbuf.Progress
	deletes  *sync.Map
	funcs    map[string]expr.Function
}

func NewBuilder(octx *op.Context, source *data.Source) *Builder {
	return &Builder{
		octx:   octx,
		mctx:   zed.NewContext(),
		source: source,
		progress: &zbuf.Progress{
			BytesRead:      0,
			BytesMatched:   0,
			RecordsRead:    0,
			RecordsMatched: 0,
		},
		funcs: make(map[string]expr.Function),
	}
}

type Reader struct {
	SortKey order.SortKey
	Filter  dag.Expr
	Readers []zio.Reader
}

var _ dag.Op = (*Reader)(nil)
var _ ast.Source = (*Reader)(nil)

func (*Reader) OpNode() {}
func (*Reader) Source() {}

func (b *Builder) Build(scope *dag.Scope) ([]zbuf.Puller, error) {
	if !isEntry(scope) {
		return nil, errors.New("internal error: DAG entry point is not a data source")
	}
	return b.compileScope(scope, nil)
}

func (b *Builder) zctx() *zed.Context {
	return b.octx.Zctx
}

func (b *Builder) Meter() zbuf.Meter {
	return b.progress
}

func (b *Builder) Deletes() *sync.Map {
	return b.deletes
}

func (b *Builder) compileLeaf(o dag.Op, parent zbuf.Puller) (zbuf.Puller, error) {
	switch v := o.(type) {
	case *dag.Summarize:
		return b.compileGroupBy(parent, v)
	case *dag.Cut:
		assignments, err := b.compileAssignments(v.Args)
		if err != nil {
			return nil, err
		}
		lhs, rhs := splitAssignments(assignments)
		cutter, err := expr.NewCutter(b.octx.Zctx, lhs, rhs)
		if err != nil {
			return nil, err
		}
		if v.Quiet {
			cutter.Quiet()
		}
		return op.NewApplier(b.octx, parent, cutter), nil
	case *dag.Drop:
		if len(v.Args) == 0 {
			return nil, errors.New("drop: no fields given")
		}
		fields := make(field.List, 0, len(v.Args))
		for _, e := range v.Args {
			field, ok := e.(*dag.This)
			if !ok {
				return nil, errors.New("drop: arg not a field")
			}
			fields = append(fields, field.Path)
		}
		dropper := expr.NewDropper(b.octx.Zctx, fields)
		return op.NewApplier(b.octx, parent, dropper), nil
	case *dag.Sort:
		fields, err := b.compileExprs(v.Args)
		if err != nil {
			return nil, err
		}
		sort, err := sort.New(b.octx, parent, fields, v.Order, v.NullsFirst)
		if err != nil {
			return nil, fmt.Errorf("compiling sort: %w", err)
		}
		return sort, nil
	case *dag.Head:
		limit := v.Count
		if limit == 0 {
			limit = 1
		}
		return head.New(parent, limit), nil
	case *dag.Tail:
		limit := v.Count
		if limit == 0 {
			limit = 1
		}
		return tail.New(parent, limit), nil
	case *dag.Uniq:
		return uniq.New(b.octx, parent, v.Cflag), nil
	case *dag.Pass:
		return pass.New(parent), nil
	case *dag.Filter:
		f, err := b.compileExpr(v.Expr)
		if err != nil {
			return nil, fmt.Errorf("compiling filter: %w", err)
		}
		return op.NewApplier(b.octx, parent, expr.NewFilterApplier(b.octx.Zctx, f)), nil
	case *dag.Top:
		fields, err := b.compileExprs(v.Args)
		if err != nil {
			return nil, fmt.Errorf("compiling top: %w", err)
		}
		return top.New(b.octx.Zctx, parent, v.Limit, fields, v.Flush), nil
	case *dag.Put:
		clauses, err := b.compileAssignments(v.Args)
		if err != nil {
			return nil, err
		}
		putter, err := expr.NewPutter(b.octx.Zctx, clauses)
		if err != nil {
			return nil, err
		}
		return op.NewApplier(b.octx, parent, putter), nil
	case *dag.Rename:
		var srcs, dsts field.List
		for _, fa := range v.Args {
			dst, err := compileLval(fa.LHS)
			if err != nil {
				return nil, err
			}
			// We call CompileLval on the RHS because renames are
			// restricted to dotted field name expressions.
			src, err := compileLval(fa.RHS)
			if err != nil {
				return nil, err
			}
			if len(dst) != len(src) {
				return nil, fmt.Errorf("cannot rename %s to %s", src, dst)
			}
			// Check that the prefixes match and, if not, report first place
			// that they don't.
			for i := 0; i <= len(src)-2; i++ {
				if src[i] != dst[i] {
					return nil, fmt.Errorf("cannot rename %s to %s (differ in %s vs %s)", src, dst, src[i], dst[i])
				}
			}
			dsts = append(dsts, dst)
			srcs = append(srcs, src)
		}
		renamer := expr.NewRenamer(b.octx.Zctx, srcs, dsts)
		return op.NewApplier(b.octx, parent, renamer), nil
	case *dag.Fuse:
		return fuse.New(b.octx, parent)
	case *dag.Shape:
		return shape.New(b.octx, parent)
	case *dag.Join:
		return nil, ErrJoinParents
	case *dag.Merge:
		return nil, errors.New("merge: multiple upstream paths required")
	case *dag.Explode:
		typ, err := zson.ParseType(b.octx.Zctx, v.Type)
		if err != nil {
			return nil, err
		}
		args, err := b.compileExprs(v.Args)
		if err != nil {
			return nil, err
		}
		as, err := compileLval(v.As)
		if err != nil {
			return nil, err
		}
		if len(as) != 1 {
			return nil, errors.New("explode field must be a top-level field")
		}
		return explode.New(b.octx.Zctx, parent, args, typ, as.Leaf())
	case *dag.Over:
		return b.compileOver(parent, v)
	case *dag.Yield:
		exprs, err := b.compileExprs(v.Exprs)
		if err != nil {
			return nil, err
		}
		t := yield.New(parent, exprs)
		return t, nil
	case *dag.PoolScan:
		if parent != nil {
			return nil, errors.New("internal error: pool scan cannot have a parent operator")
		}
		return b.compilePoolScan(v)
	case *dag.PoolMetaScan:
		return meta.NewPoolMetaScanner(b.octx.Context, b.octx.Zctx, b.source.Lake(), v.ID, v.Meta)
	case *dag.CommitMetaScan:
		var pruner expr.Evaluator
		if v.Tap && v.KeyPruner != nil {
			var err error
			pruner, err = compileExpr(v.KeyPruner)
			if err != nil {
				return nil, err
			}
		}
		return meta.NewCommitMetaScanner(b.octx.Context, b.octx.Zctx, b.source.Lake(), v.Pool, v.Commit, v.Meta, pruner)
	case *dag.LakeMetaScan:
		return meta.NewLakeMetaScanner(b.octx.Context, b.octx.Zctx, b.source.Lake(), v.Meta)
	case *dag.HTTPScan:
		return b.source.Open(b.octx.Context, b.octx.Zctx, v.URL, v.Format, nil)
	case *dag.FileScan:
		return b.source.Open(b.octx.Context, b.octx.Zctx, v.Path, v.Format, b.PushdownOf(v.Filter))
	case *Reader:
		pushdown := b.PushdownOf(v.Filter)
		if len(v.Readers) == 1 {
			return zbuf.NewScanner(b.octx.Context, v.Readers[0], pushdown)
		}
		scanners := make([]zbuf.Scanner, 0, len(v.Readers))
		for _, r := range v.Readers {
			scanner, err := zbuf.NewScanner(b.octx.Context, r, pushdown)
			if err != nil {
				return nil, err
			}
			scanners = append(scanners, scanner)
		}
		return zbuf.MultiScanner(scanners...), nil
	case *dag.Lister:
		if parent != nil {
			return nil, errors.New("internal error: data source cannot have a parent operator")
		}
		pool, err := b.lookupPool(v.Pool)
		if err != nil {
			return nil, err
		}
		var pruner expr.Evaluator
		if v.KeyPruner != nil {
			pruner, err = compileExpr(v.KeyPruner)
			if err != nil {
				return nil, err
			}
		}
		return meta.NewSortedLister(b.octx.Context, b.mctx, b.source.Lake(), pool, v.Commit, pruner)
	case *dag.Slicer:
		return meta.NewSlicer(parent, b.mctx), nil
	case *dag.SeqScan:
		pool, err := b.lookupPool(v.Pool)
		if err != nil {
			return nil, err
		}
<<<<<<< HEAD
		return b.compileOver(parent, v.Over, names, exprs)
	case *dag.Load:
		return load.New(b.octx, b.source.Lake(), parent, v.Pool, v.Author, v.Message, v.Meta), nil
=======
		var pruner expr.Evaluator
		if v.KeyPruner != nil {
			pruner, err = compileExpr(v.KeyPruner)
			if err != nil {
				return nil, err
			}
		}
		return meta.NewSequenceScanner(b.octx, parent, pool, b.PushdownOf(v.Filter), pruner, b.progress), nil
	case *dag.Deleter:
		pool, err := b.lookupPool(v.Pool)
		if err != nil {
			return nil, err
		}
		var pruner expr.Evaluator
		if v.KeyPruner != nil {
			pruner, err = compileExpr(v.KeyPruner)
			if err != nil {
				return nil, err
			}
		}
		if b.deletes == nil {
			b.deletes = &sync.Map{}
		}
		var filter *DeleteFilter
		if f := b.PushdownOf(v.Where); f != nil {
			filter = &DeleteFilter{f}
		}
		return meta.NewDeleter(b.octx, parent, pool, filter, pruner, b.progress, b.deletes), nil
>>>>>>> d5998393
	default:
		return nil, fmt.Errorf("unknown DAG operator type: %v", v)
	}
}

func (b *Builder) compileDefs(defs []dag.Def) ([]string, []expr.Evaluator, error) {
	exprs := make([]expr.Evaluator, 0, len(defs))
	names := make([]string, 0, len(defs))
	for _, def := range defs {
		e, err := b.compileExpr(def.Expr)
		if err != nil {
			return nil, nil, err
		}
		exprs = append(exprs, e)
		names = append(names, def.Name)
	}
	return names, exprs, nil
}

func (b *Builder) compileOver(parent zbuf.Puller, over *dag.Over) (zbuf.Puller, error) {
	if len(over.Defs) != 0 && over.Body == nil {
		return nil, errors.New("internal error: over operator has defs but no body")
	}
	withNames, withExprs, err := b.compileDefs(over.Defs)
	if err != nil {
		return nil, err
	}
	exprs, err := b.compileExprs(over.Exprs)
	if err != nil {
		return nil, err
	}
	enter := traverse.NewOver(b.octx, parent, exprs)
	if over.Body == nil {
		return enter, nil
	}
	scope := enter.AddScope(b.octx.Context, withNames, withExprs)
	exits, err := b.compile(over.Body, []zbuf.Puller{scope})
	if err != nil {
		return nil, err
	}
	var exit zbuf.Puller
	if len(exits) == 1 {
		exit = exits[0]
	} else {
		// This can happen when output of over body
		// is a fork or switch.
		exit = combine.New(b.octx, exits)
	}
	return scope.NewExit(exit), nil
}

func (b *Builder) compileAssignments(assignments []dag.Assignment) ([]expr.Assignment, error) {
	keys := make([]expr.Assignment, 0, len(assignments))
	for _, assignment := range assignments {
		a, err := b.compileAssignment(&assignment)
		if err != nil {
			return nil, err
		}
		keys = append(keys, a)
	}
	return keys, nil
}

func splitAssignments(assignments []expr.Assignment) (field.List, []expr.Evaluator) {
	n := len(assignments)
	lhs := make(field.List, 0, n)
	rhs := make([]expr.Evaluator, 0, n)
	for _, a := range assignments {
		lhs = append(lhs, a.LHS)
		rhs = append(rhs, a.RHS)
	}
	return lhs, rhs
}

func (b *Builder) compileSequential(seq *dag.Sequential, parents []zbuf.Puller) ([]zbuf.Puller, error) {
	for _, o := range seq.Ops {
		var err error
		parents, err = b.compile(o, parents)
		if err != nil {
			return nil, err
		}
	}
	return parents, nil
}

func (b *Builder) compileScope(scope *dag.Scope, parents []zbuf.Puller) ([]zbuf.Puller, error) {
	if err := b.compileFuncs(scope.Funcs); err != nil {
		return nil, err
	}
	return b.compileSequential(scope.Body, parents)
}

func (b *Builder) compileParallel(par *dag.Parallel, parents []zbuf.Puller) ([]zbuf.Puller, error) {
	if par.Any {
		if len(parents) != 1 {
			return nil, errors.New("internal error: any-path parallel operator requires a single parent")
		}
		var ops []zbuf.Puller
		for _, o := range par.Ops {
			op, err := b.compile(o, parents[:1])
			if err != nil {
				return nil, err
			}
			ops = append(ops, op...)
		}
		return ops, nil
	}
	var f *fork.Op
	switch len(parents) {
	case 0:
		// No parents: no need for a fork since every op gets a nil parent.
	case 1:
		// Single parent: insert a fork for n-way fanout.
		f = fork.New(b.octx, parents[0])
	default:
		// Multiple parents: insert a combine followed by a fork for n-way fanout.
		f = fork.New(b.octx, combine.New(b.octx, parents))
	}
	var ops []zbuf.Puller
	for _, o := range par.Ops {
		var parent zbuf.Puller
		if f != nil && !isEntry(o) {
			parent = f.AddExit()
		}
		op, err := b.compile(o, []zbuf.Puller{parent})
		if err != nil {
			return nil, err
		}
		ops = append(ops, op...)
	}
	return ops, nil
}

func (b *Builder) compileFuncs(fns []*dag.Func) error {
	udfs := make([]*expr.UDF, 0, len(fns))
	for _, f := range fns {
		if _, ok := b.funcs[f.Name]; ok {
			return fmt.Errorf("internal error: func %q declared twice", f.Name)
		}
		u := &expr.UDF{}
		b.funcs[f.Name] = u
		udfs = append(udfs, u)
	}
	for i := range fns {
		var err error
		if udfs[i].Body, err = b.compileExpr(fns[i].Expr); err != nil {
			return err
		}
	}
	return nil
}

func (b *Builder) compileExprSwitch(swtch *dag.Switch, parents []zbuf.Puller) ([]zbuf.Puller, error) {
	if len(parents) != 1 {
		return nil, errors.New("expression switch has multiple parents")
	}
	e, err := b.compileExpr(swtch.Expr)
	if err != nil {
		return nil, err
	}
	s := exprswitch.New(b.octx, parents[0], e)
	var exits []zbuf.Puller
	for _, c := range swtch.Cases {
		var val *zed.Value
		if c.Expr != nil {
			val, err = b.evalAtCompileTime(c.Expr)
			if err != nil {
				return nil, err
			}
			if val.IsError() {
				return nil, errors.New("switch case is not a constant expression")
			}
		}
		parents, err := b.compile(c.Op, []zbuf.Puller{s.AddCase(val)})
		if err != nil {
			return nil, err
		}
		exits = append(exits, parents...)
	}
	return exits, nil
}

func (b *Builder) compileSwitch(swtch *dag.Switch, parents []zbuf.Puller) ([]zbuf.Puller, error) {
	n := len(swtch.Cases)
	if len(parents) == 1 {
		// Single parent: insert a switcher and wire to each branch.
		switcher := switcher.New(b.octx, parents[0])
		parents = []zbuf.Puller{}
		for _, c := range swtch.Cases {
			f, err := b.compileExpr(c.Expr)
			if err != nil {
				return nil, fmt.Errorf("compiling switch case filter: %w", err)
			}
			sc := switcher.AddCase(f)
			parents = append(parents, sc)
		}
	}
	if len(parents) != n {
		return nil, fmt.Errorf("%d parents for switch with %d branches", len(parents), len(swtch.Cases))
	}
	var ops []zbuf.Puller
	for k := 0; k < n; k++ {
		o, err := b.compile(swtch.Cases[k].Op, []zbuf.Puller{parents[k]})
		if err != nil {
			return nil, err
		}
		ops = append(ops, o...)
	}
	return ops, nil
}

// compile compiles a DAG into a graph of runtime operators, and returns
// the leaves.
func (b *Builder) compile(o dag.Op, parents []zbuf.Puller) ([]zbuf.Puller, error) {
	switch o := o.(type) {
	case *dag.Sequential:
		if len(o.Ops) == 0 {
			return nil, errors.New("empty sequential operator")
		}
		return b.compileSequential(o, parents)
	case *dag.Scope:
		return b.compileScope(o, parents)
	case *dag.Parallel:
		return b.compileParallel(o, parents)
	case *dag.Switch:
		if o.Expr != nil {
			return b.compileExprSwitch(o, parents)
		}
		return b.compileSwitch(o, parents)
	case *dag.Join:
		if len(parents) != 2 {
			return nil, ErrJoinParents
		}
		assignments, err := b.compileAssignments(o.Args)
		if err != nil {
			return nil, err
		}
		lhs, rhs := splitAssignments(assignments)
		leftKey, err := b.compileExpr(o.LeftKey)
		if err != nil {
			return nil, err
		}
		rightKey, err := b.compileExpr(o.RightKey)
		if err != nil {
			return nil, err
		}
		leftParent, rightParent := parents[0], parents[1]
		var anti, inner bool
		switch o.Style {
		case "anti":
			anti = true
		case "inner":
			inner = true
		case "left":
		case "right":
			leftKey, rightKey = rightKey, leftKey
			leftParent, rightParent = rightParent, leftParent
		default:
			return nil, fmt.Errorf("unknown kind of join: '%s'", o.Style)
		}
		join, err := join.New(b.octx, anti, inner, leftParent, rightParent, leftKey, rightKey, lhs, rhs)
		if err != nil {
			return nil, err
		}
		return []zbuf.Puller{join}, nil
	case *dag.Merge:
		e, err := b.compileExpr(o.Expr)
		if err != nil {
			return nil, err
		}
		nullsMax := o.Order == order.Asc
		cmp := expr.NewComparator(nullsMax, !nullsMax, e).WithMissingAsNull()
		return []zbuf.Puller{merge.New(b.octx, parents, cmp.Compare)}, nil
	case *dag.Combine:
		return []zbuf.Puller{combine.New(b.octx, parents)}, nil
	default:
		var parent zbuf.Puller
		if len(parents) == 1 {
			parent = parents[0]
		} else if len(parents) > 1 {
			parent = combine.New(b.octx, parents)
		}
		p, err := b.compileLeaf(o, parent)
		if err != nil {
			return nil, err
		}
		return []zbuf.Puller{p}, nil
	}
}

func (b *Builder) compilePoolScan(scan *dag.PoolScan) (zbuf.Puller, error) {
	// Here we convert PoolScan to lister->slicer->seqscan for the slow path as
	// optimizer should do this conversion, but this allows us to run
	// unoptimized scans too.
	pool, err := b.lookupPool(scan.ID)
	if err != nil {
		return nil, err
	}
	l, err := meta.NewSortedLister(b.octx.Context, b.mctx, b.source.Lake(), pool, scan.Commit, nil)
	if err != nil {
		return nil, err
	}
	slicer := meta.NewSlicer(l, b.mctx)
	return meta.NewSequenceScanner(b.octx, slicer, pool, nil, nil, b.progress), nil
}

func (b *Builder) PushdownOf(e dag.Expr) *Filter {
	if e == nil {
		return nil
	}
	return &Filter{e, b}
}

func (b *Builder) lookupPool(id ksuid.KSUID) (*lake.Pool, error) {
	if b.source == nil || b.source.Lake() == nil {
		return nil, errors.New("internal error: lake operation cannot be used in non-lake context")
	}
	// This is fast because of the pool cache in the lake.
	return b.source.Lake().OpenPool(b.octx.Context, id)
}

func (b *Builder) evalAtCompileTime(in dag.Expr) (val *zed.Value, err error) {
	if in == nil {
		return zed.Null, nil
	}
	e, err := b.compileExpr(in)
	if err != nil {
		return nil, err
	}
	// Catch panic as the runtime will panic if there is a
	// reference to a var not in scope, a field access null this, etc.
	defer func() {
		if recover() != nil {
			val = b.zctx().Missing()
		}
	}()
	return e.Eval(expr.NewContext(), b.zctx().Missing()), nil
}

func compileExpr(in dag.Expr) (expr.Evaluator, error) {
	b := NewBuilder(op.NewContext(context.Background(), zed.NewContext(), nil), nil)
	return b.compileExpr(in)
}

func EvalAtCompileTime(zctx *zed.Context, in dag.Expr) (val *zed.Value, err error) {
	// We pass in a nil adaptor, which causes a panic for anything adaptor
	// related, which is not currently allowed in an expression sub-query.
	b := NewBuilder(op.NewContext(context.Background(), zctx, nil), nil)
	return b.evalAtCompileTime(in)
}

func isEntry(op dag.Op) bool {
	switch op := op.(type) {
	case *Reader, *dag.Lister, *dag.FileScan, *dag.HTTPScan, *dag.PoolScan, *dag.LakeMetaScan, *dag.PoolMetaScan, *dag.CommitMetaScan:
		return true
	case *dag.Sequential:
		if len(op.Ops) == 0 {
			return false
		}
		return isEntry(op.Ops[0])
	case *dag.Scope:
		return isEntry(op.Body)
	case *dag.Parallel:
		if len(op.Ops) == 0 {
			return false
		}
		for _, o := range op.Ops {
			if s, ok := o.(*dag.Sequential); !ok || !isEntry(s) {
				return false
			}
		}
		return true
	}
	return false
}<|MERGE_RESOLUTION|>--- conflicted
+++ resolved
@@ -299,11 +299,6 @@
 		if err != nil {
 			return nil, err
 		}
-<<<<<<< HEAD
-		return b.compileOver(parent, v.Over, names, exprs)
-	case *dag.Load:
-		return load.New(b.octx, b.source.Lake(), parent, v.Pool, v.Author, v.Message, v.Meta), nil
-=======
 		var pruner expr.Evaluator
 		if v.KeyPruner != nil {
 			pruner, err = compileExpr(v.KeyPruner)
@@ -332,7 +327,8 @@
 			filter = &DeleteFilter{f}
 		}
 		return meta.NewDeleter(b.octx, parent, pool, filter, pruner, b.progress, b.deletes), nil
->>>>>>> d5998393
+	case *dag.Load:
+		return load.New(b.octx, b.source.Lake(), parent, v.Pool, v.Author, v.Message, v.Meta), nil
 	default:
 		return nil, fmt.Errorf("unknown DAG operator type: %v", v)
 	}
