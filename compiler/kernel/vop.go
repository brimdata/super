--- conflicted
+++ resolved
@@ -130,15 +130,7 @@
 		}
 		elems = append(elems, newDagRecordExprForPath(lhs.Path, a.RHS).Elems...)
 	}
-<<<<<<< HEAD
-	e, err := b.compileVamRecordExpr(&dag.RecordExpr{Kind: "RecordExpr", Elems: elems})
-	if err != nil {
-		return nil, err
-	}
-	return vamop.NewYield(b.zctx(), parent, []expr.Evaluator{expr.NewPutter(b.zctx(), e)}), nil
-=======
 	return b.compileVamRecordExpr(&dag.RecordExpr{Kind: "RecordExpr", Elems: elems})
->>>>>>> a9e605d2
 }
 
 func newDagRecordExprForPath(path []string, expr dag.Expr) *dag.RecordExpr {
