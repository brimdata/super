--- conflicted
+++ resolved
@@ -4,14 +4,7 @@
   {a:1}
   {a:2}
 
-output: ""
-
-<<<<<<< HEAD
-errorRE: |
+error: |
   const "t": cannot have variable dependency at line 1, column 1:
-=======
-error: |
-  const &{"ID" "t" {'\x06' '\x06'}}: cannot have variable dependency at line 1, column 1:
->>>>>>> 29bbea5b
   const t=a put x:=t
   ~~~~~~~~~