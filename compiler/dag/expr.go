--- conflicted
+++ resolved
@@ -139,7 +139,6 @@
 	}
 )
 
-<<<<<<< HEAD
 func (*Agg) exprNode()          {}
 func (*ArrayExpr) exprNode()    {}
 func (*BadExpr) exprNode()      {}
@@ -153,7 +152,6 @@
 func (*Literal) exprNode()      {}
 func (*MapCall) exprNode()      {}
 func (*MapExpr) exprNode()      {}
-func (*OverExpr) exprNode()     {}
 func (*RecordExpr) exprNode()   {}
 func (*RegexpMatch) exprNode()  {}
 func (*RegexpSearch) exprNode() {}
@@ -162,32 +160,8 @@
 func (*SliceExpr) exprNode()    {}
 func (*This) exprNode()         {}
 func (*UnaryExpr) exprNode()    {}
+func (*UnnestExpr) exprNode()   {}
 func (*Var) exprNode()          {}
-=======
-func (*Agg) ExprDAG()          {}
-func (*ArrayExpr) ExprDAG()    {}
-func (*BadExpr) ExprDAG()      {}
-func (*BinaryExpr) ExprDAG()   {}
-func (*Call) ExprDAG()         {}
-func (*Conditional) ExprDAG()  {}
-func (*Dot) ExprDAG()          {}
-func (*Func) ExprDAG()         {}
-func (*IndexExpr) ExprDAG()    {}
-func (*IsNullExpr) ExprDAG()   {}
-func (*Literal) ExprDAG()      {}
-func (*MapCall) ExprDAG()      {}
-func (*MapExpr) ExprDAG()      {}
-func (*RecordExpr) ExprDAG()   {}
-func (*RegexpMatch) ExprDAG()  {}
-func (*RegexpSearch) ExprDAG() {}
-func (*Search) ExprDAG()       {}
-func (*SetExpr) ExprDAG()      {}
-func (*SliceExpr) ExprDAG()    {}
-func (*This) ExprDAG()         {}
-func (*UnaryExpr) ExprDAG()    {}
-func (*UnnestExpr) ExprDAG()   {}
-func (*Var) ExprDAG()          {}
->>>>>>> 16aa5b7e
 
 // Various Expr fields.
 
