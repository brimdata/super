package auth

import (
	"crypto/rsa"
	"errors"
	"fmt"
	"net/http"
	"net/url"
	"time"

	"github.com/brimdata/zed/pkg/fs"
	"github.com/brimdata/zed/service/srverr"
	"github.com/golang-jwt/jwt"
	"github.com/golang-jwt/jwt/request"
)

const (
	// AudienceClaimValue is the value of the "aud" standard claim that clients
	// should use when requesting access tokens for this api.
	// Though formatted as a URL, it does not need to be a reachable location.
	AudienceClaimValue = "https://lake.brimdata.io"

	// These are the namespaced custom claims we expect on any JWT
	// access token.
	TenantIDClaim = AudienceClaimValue + "/tenant_id"
	UserIDClaim   = AudienceClaimValue + "/user_id"
)

type TokenValidator struct {
	keyGetter      jwt.Keyfunc
	expectedIssuer string
}

func NewTokenValidator(domain, jwksPath string) (*TokenValidator, error) {
	domainURL, err := url.Parse(domain)
	if err != nil {
		return nil, fmt.Errorf("bad auth.domain URL: %w", err)
	}
	keys, err := loadPublicKeys(jwksPath)
	if err != nil {
		return nil, fmt.Errorf("failed to load JWKS file: %w", err)
	}
	// Auth0 issuer is always the domain URL with trailing "/".
	// https://auth0.com/docs/tokens/access-tokens/get-access-tokens#custom-domains-and-the-management-api
	expectedIssuer := domainURL.String() + "/"
	keyGetter := func(token *jwt.Token) (interface{}, error) {
		tokenKeyID, _ := token.Header["kid"].(string)
		key, ok := keys[tokenKeyID]
		if !ok {
			return token, errors.New("unknown token key id")
		}
		return key, nil
	}
	return &TokenValidator{
		expectedIssuer: expectedIssuer,
		keyGetter:      keyGetter,
	}, nil
}

func (v *TokenValidator) ValidateRequest(r *http.Request) (string, Identity, error) {
	token, err := request.AuthorizationHeaderExtractor.ExtractToken(r)
	if err != nil {
		return "", Identity{}, srverr.ErrNoCredentials(err)
	}
	ident, err := v.Validate(token)
	if err != nil {
		return "", Identity{}, err
	}
	return token, ident, nil
}

func (v *TokenValidator) Validate(token string) (Identity, error) {
	if token == "" {
		return Identity{}, srverr.ErrNoCredentials()
	}
	parsed, err := jwt.Parse(token, v.keyGetter)
	if err != nil || !parsed.Valid {
		return Identity{}, srverr.ErrNoCredentials("invalid token")
	}
	if parsed.Header["alg"] != jwt.SigningMethodRS256.Alg() {
		return Identity{}, srverr.ErrNoCredentials("invalid signing method")
	}
	claims := parsed.Claims.(jwt.MapClaims)
	if !claims.VerifyAudience(AudienceClaimValue, true) {
		return Identity{}, srverr.ErrNoCredentials("invalid audience")
	}
	// jwt-go verifies any expiry claim, but will not fail if the expiry claim
	// is missing. The call here with req=true ensures that the claim is both
	// present and valid.
	if !claims.VerifyExpiresAt(time.Now().Unix(), true) {
		return Identity{}, srverr.ErrNoCredentials("invalid expiration")
	}
	if !claims.VerifyIssuer(v.expectedIssuer, true) {
		return Identity{}, srverr.ErrNoCredentials("invalid issuer")
	}
<<<<<<< HEAD
	tid, _ := claims[TenantIDClaim].(string)
	if tid == "" || TenantID(tid) == AnonymousTenantID {
		return Identity{}, srverr.ErrNoCredentials("invalid tenant id")
=======
	if !verifyAPIAudience(claims) {
		return Identity{}, srverr.ErrNoCredentials("invalid audience")
	}
	ident := Identity{AnonymousTenantID, AnonymousUserID}
	if v, ok := claims[TenantIDClaim]; ok {
		s, _ := v.(string)
		if s == "" || TenantID(s) == AnonymousTenantID {
			return Identity{}, srverr.ErrNoCredentials("invalid tenant ID")
		}
		ident.TenantID = TenantID(s)
>>>>>>> 24195807
	}
	if v, ok := claims[UserIDClaim]; ok {
		s, _ := v.(string)
		if s == "" || UserID(s) == AnonymousUserID {
			return Identity{}, srverr.ErrNoCredentials("invalid tenant ID")
		}
		ident.UserID = UserID(s)
	}
	return ident, nil
}

// jwks matches the format of a JSON Web Key Set file:
// https://auth0.com/docs/tokens/json-web-tokens/json-web-key-sets
type jwks struct {
	Keys []struct {
		Kty string   `json:"kty"`
		Kid string   `json:"kid"`
		Use string   `json:"use"`
		N   string   `json:"n"`
		E   string   `json:"e"`
		X5c []string `json:"x5c"`
	} `json:"keys"`
}

func loadPublicKeys(jwkspath string) (map[string]*rsa.PublicKey, error) {
	var jwks jwks
	if err := fs.UnmarshalJSONFile(jwkspath, &jwks); err != nil {
		return nil, err
	}
	keys := make(map[string]*rsa.PublicKey)
	for _, jwk := range jwks.Keys {
		if len(jwk.X5c) == 0 {
			continue
		}
		cert := "-----BEGIN CERTIFICATE-----\n" + jwk.X5c[0] + "\n-----END CERTIFICATE-----"
		public, err := jwt.ParseRSAPublicKeyFromPEM([]byte(cert))
		if err != nil {
			return nil, err
		}
		keys[jwk.Kid] = public
	}
	return keys, nil
}<|MERGE_RESOLUTION|>--- conflicted
+++ resolved
@@ -93,14 +93,6 @@
 	if !claims.VerifyIssuer(v.expectedIssuer, true) {
 		return Identity{}, srverr.ErrNoCredentials("invalid issuer")
 	}
-<<<<<<< HEAD
-	tid, _ := claims[TenantIDClaim].(string)
-	if tid == "" || TenantID(tid) == AnonymousTenantID {
-		return Identity{}, srverr.ErrNoCredentials("invalid tenant id")
-=======
-	if !verifyAPIAudience(claims) {
-		return Identity{}, srverr.ErrNoCredentials("invalid audience")
-	}
 	ident := Identity{AnonymousTenantID, AnonymousUserID}
 	if v, ok := claims[TenantIDClaim]; ok {
 		s, _ := v.(string)
@@ -108,7 +100,6 @@
 			return Identity{}, srverr.ErrNoCredentials("invalid tenant ID")
 		}
 		ident.TenantID = TenantID(s)
->>>>>>> 24195807
 	}
 	if v, ok := claims[UserIDClaim]; ok {
 		s, _ := v.(string)
