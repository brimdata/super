--- conflicted
+++ resolved
@@ -165,13 +165,8 @@
 | **Syntax**                | `fuse`                                            |
 | **Required<br>arguments** | None                                              |
 | **Optional<br>arguments** | None                                              |
-<<<<<<< HEAD
-| **Limitations**           | Because `fuse` must make a first pass through the data to assemble the unified schema, results from queries that use `fuse` will not begin streaming back immediately.<br><br>If the query result is too large, an error message `"fuse processor exceeded memory limit"` will be returned. Issue [zq/1320](https://github.com/brimsec/zq/issues/1320) tracks the removal of this limitation. |
+| **Limitations**           | Because `fuse` must make a first pass through the data to assemble the unified schema, results from queries that use `fuse` will not begin streaming back immediately. |
 | **Developer Docs**        | https://pkg.go.dev/github.com/brimsec/zq/proc/fuse |
-=======
-| **Limitations**           | Because `fuse` must make a first pass through the data to assemble the unified schema, results from queries that use `fuse` will not begin streaming back immediately. |
-| **Developer Docs**        | https://godoc.org/github.com/brimsec/zq/proc/fuse |
->>>>>>> 87493fcc
 
 #### Example:
 
