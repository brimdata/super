--- conflicted
+++ resolved
@@ -68,37 +68,6 @@
 			typ = recType.Columns[nestedCol].Type
 		}
 
-<<<<<<< HEAD
-		if len(val) == 1 && val[0] == '-' {
-			switch typ.(type) {
-			case *zng.TypeSet, *zng.TypeVector:
-				builder.AppendContainer(nil)
-			default:
-				builder.AppendPrimitive(nil)
-			}
-		} else {
-			switch typ.(type) {
-			case *zng.TypeSet, *zng.TypeVector:
-				inner := zng.InnerType(typ)
-				builder.BeginContainer()
-				if bytes.Compare(val, []byte(emptyContainer)) != 0 {
-					cstart := 0
-					for i, ch := range val {
-						if ch == setSeparator {
-							zv, err := inner.Parse(zng.Unescape(val[cstart:i]))
-							if err != nil {
-								return err
-							}
-							builder.AppendPrimitive(zv)
-							cstart = i + 1
-						}
-					}
-					zv, err := inner.Parse(zng.Unescape(val[cstart:]))
-					if err != nil {
-						return err
-					}
-					builder.AppendPrimitive(zv)
-=======
 		switch typ.(type) {
 		case *zng.TypeSet, *zng.TypeVector:
 			if string(val) == "-" {
@@ -118,7 +87,6 @@
 						return err
 					}
 					cstart = i + 1
->>>>>>> fcd7c1a4
 				}
 			}
 			if err := appendVal(val[cstart:], inner); err != nil {
@@ -137,21 +105,8 @@
 				if err != nil {
 					return err
 				}
-<<<<<<< HEAD
-				//XXX pulling out ts field should be done outside
-				// of this routine... this is severe bit rot
-				if columns[col].Name == "ts" {
-					_, err := zng.DecodeTime(zv)
-					if err != nil {
-						return err
-					}
-					tsVal = zng.Value{zng.TypeTime, zv}
-				}
-				builder.AppendPrimitive(zv)
-=======
 				tsVal = zng.Value{zng.TypeTime, zv}
 
->>>>>>> fcd7c1a4
 			}
 		}
 
