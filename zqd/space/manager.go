package space

import (
	"context"
	"errors"
	"io/ioutil"
	"os"
	"path/filepath"
	"sync"

	"github.com/brimsec/zq/zqd/api"
	"github.com/brimsec/zq/zqd/storage"
	"github.com/brimsec/zq/zqe"
	"go.uber.org/zap"
)

type Manager struct {
	rootPath string
<<<<<<< HEAD
	mapLock  sync.Mutex
	spaces   map[api.SpaceID]Space
=======
	spacesMu sync.Mutex
	spaces   map[api.SpaceID]*Space
>>>>>>> 81c76b0c
	logger   *zap.Logger
}

func NewManager(root string, logger *zap.Logger) (*Manager, error) {
	mgr := &Manager{
		rootPath: root,
		spaces:   make(map[api.SpaceID]Space),
		logger:   logger,
	}

	dirs, err := ioutil.ReadDir(root)
	if err != nil {
		return nil, err
	}

	for _, dir := range dirs {
		if !dir.IsDir() {
			continue
		}

		path := filepath.Join(root, dir.Name())
		config, err := loadConfig(path)
		if err != nil {
			logger.Error("Error loading config", zap.Error(err))
			continue
		}

		spaces, err := loadSpaces(path, config)
		if err != nil {
			return nil, err
		}
		for _, s := range spaces {
			mgr.spaces[s.ID()] = s
		}
	}

	return mgr, nil
}

<<<<<<< HEAD
func (m *Manager) Create(req api.SpacePostRequest) (Space, error) {
	m.mapLock.Lock()
	defer m.mapLock.Unlock()
=======
func (m *Manager) Create(name, dataPath string) (*Space, error) {
	m.spacesMu.Lock()
	defer m.spacesMu.Unlock()
>>>>>>> 81c76b0c

	if req.Name == "" && req.DataPath == "" {
		return nil, zqe.E(zqe.Invalid, "must supply non-empty name or dataPath")
	}

	var storecfg storage.Config
	if req.Storage != nil {
		storecfg = *req.Storage
	}
	if storecfg.Kind == storage.UnknownStore {
		storecfg.Kind = storage.FileStore
	}

	if req.Name == "" {
		req.Name = filepath.Base(req.DataPath)
	}
	id := newSpaceID()
	path := filepath.Join(m.rootPath, string(id))
	if err := os.Mkdir(path, 0755); err != nil {
		return nil, err
	}
	if req.DataPath == "" {
		req.DataPath = path
	}
	c := config{
		Name:     req.Name,
		DataPath: req.DataPath,
		Storage:  storecfg,
	}
	if err := c.save(path); err != nil {
		os.RemoveAll(path)
		return nil, err
	}

	if _, exists := m.spaces[id]; exists {
		m.logger.Error("created duplicate space id", zap.String("id", string(id)))
		return nil, errors.New("created duplicate space id (this should not happen)")
	}

	spaces, err := loadSpaces(path, c)
	if err != nil {
		return nil, err
	}
	if len(spaces) != 1 {
		panic("multiple spaces created during space create")
	}
	m.spaces[id] = spaces[0]
	return spaces[0], nil
}

<<<<<<< HEAD
func (m *Manager) CreateSubspace(parent Space, req api.SubspacePostRequest) (Space, error) {
	m.mapLock.Lock()
	defer m.mapLock.Unlock()

	as, ok := parent.(*archiveSpace)
	if !ok {
		return nil, zqe.E(zqe.Invalid, "space does not support creating subspaces")
	}
	s, err := as.CreateSubspace(req)
	if err != nil {
		return nil, err
	}
	m.spaces[s.ID()] = s
	return s, nil
}

func (m *Manager) Get(id api.SpaceID) (Space, error) {
	m.mapLock.Lock()
	defer m.mapLock.Unlock()
=======
func (m *Manager) Get(id api.SpaceID) (*Space, error) {
	m.spacesMu.Lock()
	defer m.spacesMu.Unlock()
>>>>>>> 81c76b0c
	space, exists := m.spaces[id]
	if !exists {
		return nil, ErrSpaceNotExist
	}

	return space, nil
}

func (m *Manager) Delete(id api.SpaceID) error {
<<<<<<< HEAD
	space, err := m.Get(id)
	if err != nil {
		return err
=======
	m.spacesMu.Lock()
	defer m.spacesMu.Unlock()

	space, exists := m.spaces[id]
	if !exists {
		return ErrSpaceNotExist
>>>>>>> 81c76b0c
	}

	if err := space.delete(); err != nil {
		return err
	}

	m.mapLock.Lock()
	defer m.mapLock.Unlock()
	delete(m.spaces, id)
	return nil
}

func (m *Manager) List(ctx context.Context) ([]api.SpaceInfo, error) {
	result := []api.SpaceInfo{}

	m.spacesMu.Lock()
	defer m.spacesMu.Unlock()
	for id := range m.spaces {
		sp := m.spaces[id]
		info, err := sp.Info(ctx)
		if err != nil {
			return nil, err
		}
		result = append(result, info)
	}
	return result, nil
}<|MERGE_RESOLUTION|>--- conflicted
+++ resolved
@@ -16,13 +16,8 @@
 
 type Manager struct {
 	rootPath string
-<<<<<<< HEAD
-	mapLock  sync.Mutex
+	spacesMu sync.Mutex
 	spaces   map[api.SpaceID]Space
-=======
-	spacesMu sync.Mutex
-	spaces   map[api.SpaceID]*Space
->>>>>>> 81c76b0c
 	logger   *zap.Logger
 }
 
@@ -62,15 +57,9 @@
 	return mgr, nil
 }
 
-<<<<<<< HEAD
 func (m *Manager) Create(req api.SpacePostRequest) (Space, error) {
-	m.mapLock.Lock()
-	defer m.mapLock.Unlock()
-=======
-func (m *Manager) Create(name, dataPath string) (*Space, error) {
 	m.spacesMu.Lock()
 	defer m.spacesMu.Unlock()
->>>>>>> 81c76b0c
 
 	if req.Name == "" && req.DataPath == "" {
 		return nil, zqe.E(zqe.Invalid, "must supply non-empty name or dataPath")
@@ -121,10 +110,9 @@
 	return spaces[0], nil
 }
 
-<<<<<<< HEAD
 func (m *Manager) CreateSubspace(parent Space, req api.SubspacePostRequest) (Space, error) {
-	m.mapLock.Lock()
-	defer m.mapLock.Unlock()
+	m.spacesMu.Lock()
+	defer m.spacesMu.Unlock()
 
 	as, ok := parent.(*archiveSpace)
 	if !ok {
@@ -139,13 +127,9 @@
 }
 
 func (m *Manager) Get(id api.SpaceID) (Space, error) {
-	m.mapLock.Lock()
-	defer m.mapLock.Unlock()
-=======
-func (m *Manager) Get(id api.SpaceID) (*Space, error) {
 	m.spacesMu.Lock()
 	defer m.spacesMu.Unlock()
->>>>>>> 81c76b0c
+
 	space, exists := m.spaces[id]
 	if !exists {
 		return nil, ErrSpaceNotExist
@@ -155,26 +139,17 @@
 }
 
 func (m *Manager) Delete(id api.SpaceID) error {
-<<<<<<< HEAD
 	space, err := m.Get(id)
 	if err != nil {
 		return err
-=======
-	m.spacesMu.Lock()
-	defer m.spacesMu.Unlock()
-
-	space, exists := m.spaces[id]
-	if !exists {
-		return ErrSpaceNotExist
->>>>>>> 81c76b0c
 	}
 
 	if err := space.delete(); err != nil {
 		return err
 	}
 
-	m.mapLock.Lock()
-	defer m.mapLock.Unlock()
+	m.spacesMu.Lock()
+	defer m.spacesMu.Unlock()
 	delete(m.spaces, id)
 	return nil
 }
