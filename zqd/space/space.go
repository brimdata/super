package space

import (
	"context"
	"encoding/json"
	"errors"
	"fmt"
	"io/ioutil"
	"os"
	"path/filepath"
	"strings"
	"sync"

	"github.com/brimsec/zq/pcap"
	"github.com/brimsec/zq/pcap/pcapio"
	"github.com/brimsec/zq/pkg/fs"
	"github.com/brimsec/zq/pkg/nano"
	"github.com/brimsec/zq/zbuf"
	"github.com/brimsec/zq/zio/zngio"
	"github.com/brimsec/zq/zng/resolver"
	"github.com/brimsec/zq/zqd/api"
	"github.com/brimsec/zq/zqe"
	"go.uber.org/zap"
)

const (
	AllZngFile    = "all.zng"
	configFile    = "config.json"
	infoFile      = "info.json"
	PcapIndexFile = "packets.idx.json"
)

var (
	ErrPcapOpsNotSupported = zqe.E(zqe.Invalid, "space does not support pcap operations")
	ErrSpaceExists         = zqe.E(zqe.Exists, "space exists")
	ErrSpaceNotExist       = zqe.E(zqe.NotFound, "space does not exist")
)

type Manager struct {
	rootPath string
	mapLock  sync.Mutex
	spaces   map[string]*Space
	logger   *zap.Logger
}

type Space struct {
	path string
	conf config

	// state about operations in progress
	opMutex       sync.Mutex
	active        int
	deletePending bool

	wg sync.WaitGroup
	// closed to signal non-delete ops should terminate
	cancelChan chan struct{}
}

func NewManager(root string, logger *zap.Logger) *Manager {
	mgr := &Manager{
		rootPath: root,
		spaces:   make(map[string]*Space),
		logger:   logger,
	}

	dirs, err := ioutil.ReadDir(root)
	if err != nil {
		return mgr
	}

	for _, dir := range dirs {
		if !dir.IsDir() {
			continue
		}

		path := filepath.Join(root, dir.Name())
		config, err := loadConfig(path)
		if err != nil {
			logger.Error("Error loading config", zap.Error(err))
			continue
		}

		space := Space{
			path:       path,
			conf:       config,
			cancelChan: make(chan struct{}, 0),
		}
		mgr.spaces[space.Name()] = &space
	}

	return mgr
}

func (m *Manager) Create(name, dataPath string) (*api.SpacePostResponse, error) {
	m.mapLock.Lock()
	_, exists := m.spaces[name]
	if exists {
		m.mapLock.Unlock()
		return nil, ErrSpaceExists
	}

	defer m.mapLock.Unlock()

	if name == "" && dataPath == "" {
		return nil, zqe.E(zqe.Invalid, "must supply non-empty name or dataPath")
	}
	var path string
	if name == "" {
		var err error
		if path, err = fs.UniqueDir(m.rootPath, filepath.Base(dataPath)); err != nil {
			return nil, err
		}
		name = filepath.Base(path)
	} else {
		path = filepath.Join(m.rootPath, name)
		if err := os.Mkdir(path, 0700); err != nil {
			if os.IsExist(err) {
				return nil, ErrSpaceExists
			}
			return nil, err
		}
		dataPath = path
	}

	c := config{DataPath: dataPath}
	if err := c.save(path); err != nil {
		os.RemoveAll(path)
		return nil, err
	}

	space := Space{
		path:       path,
		conf:       c,
		cancelChan: make(chan struct{}, 0),
	}
	m.spaces[name] = &space
	return &api.SpacePostResponse{
		Name:    name,
		DataDir: dataPath,
	}, nil
}

func (m *Manager) Get(name string) (*Space, error) {
	m.mapLock.Lock()
	defer m.mapLock.Unlock()
	space, exists := m.spaces[name]
	if !exists {
		return nil, ErrSpaceNotExist
	}

	return space, nil
}

func (m *Manager) Delete(name string) error {
	m.mapLock.Lock()
	defer m.mapLock.Unlock()

	space, exists := m.spaces[name]
	if !exists {
		return ErrSpaceNotExist
	}

	err := space.delete()
	if err != nil {
		return err
	}

	delete(m.spaces, name)
	return nil
}

func (m *Manager) ListNames() []string {
	result := []string{}

	m.mapLock.Lock()
	defer m.mapLock.Unlock()
	for name := range m.spaces {
		result = append(result, name)
	}
	return result
}

func (m *Manager) List() []api.SpaceInfo {
	result := []api.SpaceInfo{}

	m.mapLock.Lock()
	defer m.mapLock.Unlock()
	for _, space := range m.spaces {
		info, err := space.Info()
		if err != nil {
			m.logger.Error("error reading space info", zap.Error(err))
			continue
		}
		result = append(result, info)
	}
	return result
}

// StartSpaceOp registers that an operation on this space is in progress.
// If the space is pending deletion, an error is returned.
// Otherwise, this returns a new context, and a done function that must
// be called when the operation completes.
func (s *Space) StartSpaceOp(ctx context.Context) (context.Context, context.CancelFunc, error) {
	s.opMutex.Lock()
	defer s.opMutex.Unlock()

	if s.deletePending {
		return ctx, func() {}, zqe.E(zqe.Conflict, "space is pending deletion")
	}

	s.wg.Add(1)

	ctx, cancel := context.WithCancel(ctx)
	go func() {
		select {
		case <-ctx.Done():
		case <-s.cancelChan:
			cancel()
		}
	}()

	done := func() {
		s.opMutex.Lock()
		defer s.opMutex.Unlock()

		s.wg.Done()
		cancel()
	}

	return ctx, done, nil
}

func (s *Space) Name() string {
	return filepath.Base(s.path)
}

func (s *Space) Info() (api.SpaceInfo, error) {
	logsize, err := s.LogSize()
	if err != nil {
		return api.SpaceInfo{}, err
	}
	packetsize, err := s.PacketSize()
	if err != nil {
		return api.SpaceInfo{}, err
	}
	spaceInfo := api.SpaceInfo{
		Name:          s.Name(),
		Size:          logsize,
		PacketSupport: s.PacketPath() != "",
		PacketPath:    s.PacketPath(),
		PacketSize:    packetsize,
	}
	i, err := loadInfoFile(s.conf.DataPath)
	if err == nil {
		spaceInfo.MinTime = &i.MinTime
		spaceInfo.MaxTime = &i.MaxTime
	} else if !errors.Is(err, os.ErrNotExist) {
		return api.SpaceInfo{}, err
	}
	return spaceInfo, nil
}

// PcapSearch returns a *pcap.SearchReader that streams all the packets meeting
// the provided search request. If pcaps are not supported in this Space,
// ErrPcapOpsNotSupported is returned.
func (s *Space) PcapSearch(ctx context.Context, req api.PacketSearch) (*SearchReadCloser, error) {
	if s.PacketPath() == "" || !s.HasFile(PcapIndexFile) {
		return nil, ErrPcapOpsNotSupported
	}
	index, err := pcap.LoadIndex(s.DataPath(PcapIndexFile))
	if err != nil {
		return nil, err
	}
	var search *pcap.Search
	switch req.Proto {
	case "tcp":
		flow := pcap.NewFlow(req.SrcHost, int(req.SrcPort), req.DstHost, int(req.DstPort))
		search = pcap.NewTCPSearch(req.Span, flow)
	case "udp":
		flow := pcap.NewFlow(req.SrcHost, int(req.SrcPort), req.DstHost, int(req.DstPort))
		search = pcap.NewUDPSearch(req.Span, flow)
	case "icmp":
		search = pcap.NewICMPSearch(req.Span, req.SrcHost, req.DstHost)
	default:
		return nil, fmt.Errorf("unsupported proto type: %s", req.Proto)
	}
	f, err := os.Open(s.PacketPath())
	if err != nil {
		return nil, err
	}
	slicer, err := pcap.NewSlicer(f, index, req.Span)
	if err != nil {
		f.Close()
		return nil, err
	}
	pcapReader, err := pcapio.NewReader(slicer)
	if err != nil {
		f.Close()
		return nil, err
	}
	r, err := search.Reader(ctx, pcapReader)
	if err != nil {
		f.Close()
		return nil, err
	}
	return &SearchReadCloser{r, f}, nil

}

type SearchReadCloser struct {
	*pcap.SearchReader
	f *os.File
}

func (c *SearchReadCloser) Close() error {
	return c.f.Close()
}

// LogSize returns the size in bytes of the logs in space.
<<<<<<< HEAD
func (s *Space) LogSize() (int64, error) {
	return sizeof(s.DataPath(AllBzngFile))
=======
func (s Space) LogSize() (int64, error) {
	return sizeof(s.DataPath(AllZngFile))
>>>>>>> 6a059538
}

// PacketSize returns the size in bytes of the packet capture in the space.
func (s *Space) PacketSize() (int64, error) {
	return sizeof(s.PacketPath())
}

func sizeof(path string) (int64, error) {
	f, err := os.Stat(path)
	if err != nil {
		if errors.Is(err, os.ErrNotExist) {
			return 0, nil
		}
		return 0, err
	}
	return f.Size(), nil
}

func (s *Space) DataPath(elem ...string) string {
	return filepath.Join(append([]string{s.conf.DataPath}, elem...)...)
}

func (s *Space) OpenZng(span nano.Span) (zbuf.ReadCloser, error) {
	zctx := resolver.NewContext()

	f, err := os.Open(s.DataPath(AllZngFile))
	if err != nil {
		if !os.IsNotExist(err) {
			return nil, err
		}
	} else {
		r := zngio.NewReader(f, zctx)
		return zbuf.NewReadCloser(r, f), nil
	}

	bzngFile := strings.TrimSuffix(AllZngFile, filepath.Ext(AllZngFile)) + ".bzng"
	f, err = os.Open(s.DataPath(bzngFile))
	if err != nil {
		if !os.IsNotExist(err) {
			return nil, err
		}
		r := zngio.NewReader(strings.NewReader(""), zctx)
		return zbuf.NopReadCloser(r), nil
	}
	r := zngio.NewReader(f, zctx)
	return zbuf.NewReadCloser(r, f), nil
}

func (s *Space) CreateFile(file string) (*os.File, error) {
	return os.Create(s.DataPath(file))
}

func (s *Space) HasFile(file string) bool {
	info, err := os.Stat(s.DataPath(file))
	if err != nil {
		return false
	}
	return !info.IsDir()
}

func (s *Space) SetPacketPath(pcapPath string) error {
	s.conf.PacketPath = pcapPath
	return s.conf.save(s.path)
}

func (s *Space) PacketPath() string {
	return s.conf.PacketPath
}

// Delete removes the space's path and data dir (should the data dir be
// different then the space's path).
// Don't call this directly, used Manager.Delete()
func (s *Space) delete() error {
	s.opMutex.Lock()

	if s.deletePending {
		s.opMutex.Unlock()
		return zqe.E(zqe.Conflict, "space is pending deletion")
	}

	s.deletePending = true
	s.opMutex.Unlock()

	close(s.cancelChan)
	s.wg.Wait()

	if err := os.RemoveAll(s.path); err != nil {
		return err
	}
	return os.RemoveAll(s.conf.DataPath)
}

type config struct {
	DataPath   string `json:"data_path"`
	PacketPath string `json:"packet_path"`
}

type info struct {
	MinTime nano.Ts `json:"min_time"`
	MaxTime nano.Ts `json:"max_time"`
}

// UnsetTimes nils out the cached time range value for the space.
// XXX For right now this simply deletes the info file as nothing else is stored
// there. When we get to brimsec/zq#541 the time range should be represented as
// as a pointer to a nano.Span.
func (s *Space) UnsetTimes() error {
	return os.Remove(s.DataPath(infoFile))
}

func (s *Space) SetTimes(minTs, maxTs nano.Ts) error {
	cur, err := loadInfoFile(s.conf.DataPath)
	if err != nil {
		if !os.IsNotExist(err) {
			return err
		}
		cur = info{nano.MaxTs, nano.MinTs}
	}
	cur.MinTime = nano.Min(cur.MinTime, minTs)
	cur.MaxTime = nano.Max(cur.MaxTime, maxTs)
	return cur.save(s.conf.DataPath)
}

func (s *Space) GetTimes() (*nano.Ts, *nano.Ts, error) {
	i, err := loadInfoFile(s.conf.DataPath)
	if err != nil {
		if !os.IsNotExist(err) {
			return nil, nil, err
		}
		return nil, nil, nil
	}
	return &i.MinTime, &i.MaxTime, nil
}

// loadConfig loads the contents of config.json in a space's path.
func loadConfig(spacePath string) (config, error) {
	var c config
	b, err := ioutil.ReadFile(filepath.Join(spacePath, configFile))
	if err != nil {
		return c, err
	}
	if err := json.Unmarshal(b, &c); err != nil {
		return c, err
	}
	return c, nil
}

func (c config) save(spacePath string) error {
	path := filepath.Join(spacePath, configFile)
	tmppath := path + ".tmp"
	f, err := os.Create(tmppath)
	if err != nil {
		return err
	}
	if err := json.NewEncoder(f).Encode(c); err != nil {
		f.Close()
		os.Remove(tmppath)
		return err
	}
	if err = f.Close(); err != nil {
		os.Remove(tmppath)
		return err
	}
	return os.Rename(tmppath, path)
}

func loadInfoFile(path string) (info, error) {
	var i info
	b, err := ioutil.ReadFile(filepath.Join(path, infoFile))
	if err != nil {
		return info{}, err
	}
	if err := json.Unmarshal(b, &i); err != nil {
		return i, err
	}
	return i, nil
}

func (i info) save(path string) error {
	path = filepath.Join(path, infoFile)
	tmppath := path + ".tmp"
	f, err := os.Create(tmppath)
	if err != nil {
		return err
	}
	if err := json.NewEncoder(f).Encode(i); err != nil {
		f.Close()
		os.Remove(tmppath)
		return err
	}
	if err = f.Close(); err != nil {
		os.Remove(tmppath)
		return err
	}
	return os.Rename(tmppath, path)
}<|MERGE_RESOLUTION|>--- conflicted
+++ resolved
@@ -318,13 +318,8 @@
 }
 
 // LogSize returns the size in bytes of the logs in space.
-<<<<<<< HEAD
-func (s *Space) LogSize() (int64, error) {
-	return sizeof(s.DataPath(AllBzngFile))
-=======
 func (s Space) LogSize() (int64, error) {
 	return sizeof(s.DataPath(AllZngFile))
->>>>>>> 6a059538
 }
 
 // PacketSize returns the size in bytes of the packet capture in the space.
