--- conflicted
+++ resolved
@@ -94,11 +94,7 @@
 	parquetErr := errors.New("parquet: auto-detection not supported")
 	vngErr := errors.New("vng: auto-detection not supported")
 	lineErr := errors.New("line: auto-detection not supported")
-<<<<<<< HEAD
-	return nil, joinErrs([]error{zeekErr, zjsonErr, zsonErr, zngErr, zng21Err, csvErr, jsonErr, parquetErr, vngErr, lineErr})
-=======
-	return nil, joinErrs([]error{zeekErr, zjsonErr, zsonErr, zngErr, csvErr, jsonErr, parquetErr, zstErr, lineErr})
->>>>>>> 2215c131
+	return nil, joinErrs([]error{zeekErr, zjsonErr, zsonErr, zngErr, csvErr, jsonErr, parquetErr, vngErr, lineErr})
 }
 
 func joinErrs(errs []error) error {
