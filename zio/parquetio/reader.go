package parquetio

import (
	"encoding/binary"
	"fmt"
	"io"

	"github.com/brimsec/zq/pkg/nano"
	"github.com/brimsec/zq/zcode"
	"github.com/brimsec/zq/zng"
	"github.com/brimsec/zq/zng/resolver"

	"github.com/apache/thrift/lib/go/thrift"
	"github.com/xitongsys/parquet-go/parquet"
	"github.com/xitongsys/parquet-go/source"
)

type HandledType int

// These are all the types we can handle...
const (
	// un-annotated primitive types
	boolean = iota
	tint32
	tint64
	float
	double
	byteArray

	// XXX
	int96

	// annotated strings
	utf8
	enum
	json
	bson

	// annotated int64s
	timestampMilliseconds
	timestampMicroseconds
	timestampNanoseconds

	// XXX INTERVAL
	// XXX INT_*, UINT_* types

	// composite types
	list
)

func lookupPrimitiveType(typ *parquet.Type, cType *parquet.ConvertedType) (HandledType, error) {
	if cType != nil {
		switch *cType {
		case parquet.ConvertedType_UTF8:
			return utf8, nil
		case parquet.ConvertedType_JSON:
			return json, nil
		case parquet.ConvertedType_BSON:
			return bson, nil
		case parquet.ConvertedType_ENUM:
			return enum, nil
		case parquet.ConvertedType_TIMESTAMP_MILLIS:
			return timestampMilliseconds, nil
		case parquet.ConvertedType_TIMESTAMP_MICROS:
			return timestampMicroseconds, nil

		// XXX case parquet.ConvertedType_INTERVAL:

		default:
			return -1, fmt.Errorf("cannot convert Ctype %s", *cType)
		}

		// XXX handle logical types
	} else if typ != nil {
		switch *typ {
		case parquet.Type_BOOLEAN:
			return boolean, nil
		case parquet.Type_INT32:
			return tint32, nil
		case parquet.Type_INT64:
			return tint64, nil
		case parquet.Type_FLOAT:
			return float, nil
		case parquet.Type_DOUBLE:
			return double, nil
		case parquet.Type_BYTE_ARRAY:
			return byteArray, nil
		case parquet.Type_INT96:
			return int96, nil
		default:
			return -1, fmt.Errorf("cannot convert type %s", *typ)
		}
	} else {
		return -1, fmt.Errorf("cannot convert unknown type")
	}
}

func simpleParquetTypeToZngType(typ HandledType) zng.Type {
	switch typ {
	case boolean:
		return zng.TypeBool
	case tint32:
		return zng.TypeInt32
	case tint64:
		return zng.TypeInt64
	case float, double:
		return zng.TypeFloat64
	case byteArray:
		return zng.TypeBstring

	case utf8, enum, json:
		return zng.TypeString
	case bson:
		return zng.TypeBstring

	case timestampMilliseconds, timestampMicroseconds, timestampNanoseconds:
		return zng.TypeTime

	// XXX
	case int96:
		return zng.TypeInt64
	}

	// This is only reachable in the event of a programming error.
	panic(fmt.Sprintf("unhandled type %d", typ))
}

type ReaderOpts struct {
	Columns                []string
	IgnoreUnhandledColumns bool
}

type Reader struct {
	file    source.ParquetFile
	footer  *parquet.FileMetaData
	typ     *zng.TypeRecord
	columns []column
	record  int
	total   int
	builder *zcode.Builder
}

<<<<<<< HEAD
func NewReader(f source.ParquetFile, zctx *resolver.Context) (*Reader, error) {
	reader := Reader{
		file: f,
	}
	err := reader.initialize(zctx)
=======
func NewReader(f source.ParquetFile, zctx *resolver.Context, opts ReaderOpts) (*Reader, error) {
	pr, err := reader.NewParquetReader(f, nil, 1)
>>>>>>> 64e326c5
	if err != nil {
		return nil, err
	}
	return &reader, nil
}

<<<<<<< HEAD
func (r *Reader) initialize(zctx *resolver.Context) error {
	err := r.readFooter()
=======
	cols, err := buildColumns(pr, opts)
>>>>>>> 64e326c5
	if err != nil {
		return err
	}
	r.total = int(r.footer.GetNumRows())

	err = r.buildColumns()
	if err != nil {
		return err
	}

	zcols := make([]zng.Column, len(r.columns))
	for i, c := range r.columns {
		zcols[i] = zng.Column{c.getName(), c.zngType(zctx)}
	}
	r.typ, err = zctx.LookupTypeRecord(zcols)
	if err != nil {
		return err
	}

	r.builder = zcode.NewBuilder()

	return nil
}

func (r *Reader) readFooter() error {
	// Per https://github.com/apache/parquet-format#file-format
	// the last 4 bytes are the sequence "PAR1", the preceding 4
	// bytes are the size of the metadata
	var err error
	buf := make([]byte, 4)
	if _, err = r.file.Seek(-8, io.SeekEnd); err != nil {
		return err
	}
	if _, err = r.file.Read(buf); err != nil {
		return err
	}
	size := binary.LittleEndian.Uint32(buf)

	if _, err = r.file.Seek(-(int64)(8+size), io.SeekEnd); err != nil {
		return err
	}

	r.footer = parquet.NewFileMetaData()
	pf := thrift.NewTCompactProtocolFactory()
	protocol := pf.GetProtocol(thrift.NewStreamTransportR(r.file))
	return r.footer.Read(protocol)
}

// column abstracts away the handling of an indvidual column from a
// parquet file.  This interface currently has two concrete
// implementations, one for columns that just hold primitive values
// and one for columns that hold lists.
type column interface {
	zngType(zctx *resolver.Context) zng.Type
	append(builder *zcode.Builder) error
	getName() string
}

<<<<<<< HEAD
func (r *Reader) buildColumns() error {
	schema := r.footer.Schema
=======
func (o *ReaderOpts) wantColumn(name string) bool {
	if len(o.Columns) == 0 {
		return true
	}
	for _, cname := range o.Columns {
		if name == cname {
			return true
		}
	}
	return false
}

func buildColumns(pr *reader.ParquetReader, opts ReaderOpts) ([]column, error) {
	schema := pr.Footer.Schema

>>>>>>> 64e326c5
	// first element in the schema is the root, skip it.
	// for each reamaining column, build a column iterator
	// structure.
	var columns []column
	for i := 1; i < len(schema); {
		n := 1
		var col column
		var err error
		if schema[i].NumChildren != nil {
			n, col, err = r.newNestedColumn(schema, i)
		} else {
			col, err = r.newSimpleColumn(*schema[i])
		}
		i += n
		if err != nil {
			return err
		}

		if col == nil {
			if opts.IgnoreUnhandledColumns {
				continue
			}
			return nil, fmt.Errorf("cannot handle column %s", col.getName())
		}

		if opts.wantColumn(col.getName()) {
			columns = append(columns, col)
		}
	}

	r.columns = columns
	return nil
}

func (r *Reader) newSimpleColumn(el parquet.SchemaElement) (column, error) {
	if el.RepetitionType != nil && *el.RepetitionType == parquet.FieldRepetitionType_REPEATED {
		return nil, fmt.Errorf("cannot convert repeated element %s", el.Name)
	}

	typ, err := lookupPrimitiveType(el.Type, el.ConvertedType)
	if err != nil {
		return nil, err
	}

	var maxDefinition int32 = 0
	if el.RepetitionType != nil && *el.RepetitionType == parquet.FieldRepetitionType_OPTIONAL {
		maxDefinition = 1
	}

	iter := newColumnIterator(el.Name, r.footer, r.file, 0, maxDefinition)
	return &simpleColumn{
		name:          el.Name,
		typ:           typ,
		iter:          iter,
		maxDefinition: maxDefinition,
	}, nil
}

// Given a schema element with child elements, recursively count its
// total number of descendents.  This is only used for skipping over
// columnns with an unrecognized structure.
func countChildren(els []*parquet.SchemaElement, i int) int {
	if i >= len(els) {
		return -1
	}
	if els[i].NumChildren == nil {
		return 1
	}

	n := int(*(els[i].NumChildren))
	j := i + 1
	for c := 0; c < n; c++ {
		cc := countChildren(els, j)
		if cc == -1 {
			return -1
		}
		j += cc
	}
	return j - i
}

func (r *Reader) newNestedColumn(els []*parquet.SchemaElement, i int) (int, column, error) {
	el := els[i]
	if el.ConvertedType != nil && *el.ConvertedType == parquet.ConvertedType_LIST {
		return r.newListColumn(els, i)
	}
	if el.LogicalType != nil && el.LogicalType.LIST != nil {
		return r.newListColumn(els, i)
	}

	// Skip this element and all its children...
	return countChildren(els, i), nil, nil
}

func (r *Reader) newListColumn(els []*parquet.SchemaElement, i int) (int, column, error) {
	// Per https://github.com/apache/parquet-format/blob/master/LogicalTypes.md#lists
	// List structure is:
	// <list-repetition> group <name> (LIST) {
	//   repeated group list {
	//     <element-repetition> <element-type> element;
	//   }
	// }
	//
	// First sanity check that we're looking at something with that
	// structure.

	el := els[i]
	if len(els) < i+2 {
		return 1, nil, fmt.Errorf("not enough nested elements for LIST %s", el.Name)
	}

	if el.RepetitionType == nil || *el.RepetitionType == parquet.FieldRepetitionType_REPEATED {
		return 1, nil, fmt.Errorf("list (field %s) must not be repeated", el.Name)
	}
	if el.NumChildren == nil || *el.NumChildren != 1 {
		return 1, nil, fmt.Errorf("LIST element (%s) should have 1 child", el.Name)
	}

	listEl := els[i+1]
	if listEl.RepetitionType == nil || *listEl.RepetitionType != parquet.FieldRepetitionType_REPEATED {
		return 1, nil, fmt.Errorf("list (field %s) must not be repeated", el.Name)
	}
	if listEl.NumChildren == nil || *listEl.NumChildren != 1 {
		return 1, nil, fmt.Errorf("LIST element (%s) should have 1 child", el.Name)
	}

	typeEl := els[i+2]
	typ, err := lookupPrimitiveType(typeEl.Type, typeEl.ConvertedType)
	if err != nil {
		return 3, nil, err
	}

	// This is something we can handle.  The column name correponds
	// to the outer element (el), but the actual values are kept in
	// the innermost nested element (typeEl).
	iter := newColumnIterator(el.Name, r.footer, r.file, 1, 2)

	c := listColumn{
		name:          el.Name,
		innerType:     typ,
		iter:          iter,
		maxDefinition: 2,
	}

	return 3, &c, nil
}

// Read one primitive value from a column iterator and append it to the
// given zcode.Builder.  This is essentially the complete implemenntation
// of append() for a non-repeated column, and is used inside a loop for
// LIST-valued columns.
func appendItem(builder *zcode.Builder, typ HandledType, iter *columnIterator, maxDef int32) error {
	var dl int32
	switch typ {
	case boolean:
		var b bool
		b, _, dl = iter.nextBoolean()
		if maxDef > dl {
			builder.AppendPrimitive(nil)
		} else {
			builder.AppendPrimitive(zng.EncodeBool(b))
		}
	case tint32:
		var i int32
		i, _, dl = iter.nextInt32()
		if maxDef > dl {
			builder.AppendPrimitive(nil)
		} else {
			builder.AppendPrimitive(zng.EncodeInt(int64(i)))
		}
	case tint64:
		var i int64
		i, _, dl = iter.nextInt64()
		if maxDef > dl {
			builder.AppendPrimitive(nil)
		} else {
			builder.AppendPrimitive(zng.EncodeInt(i))
		}
	case float:
		var f float64
		f, _, dl = iter.nextFloat()
		if maxDef > dl {
			builder.AppendPrimitive(nil)
		} else {
			builder.AppendPrimitive(zng.EncodeFloat64(f))
		}
	case double:
		var f float64
		f, _, dl = iter.nextDouble()
		if maxDef > dl {
			builder.AppendPrimitive(nil)
		} else {
			builder.AppendPrimitive(zng.EncodeFloat64(f))
		}
	case utf8, enum, json:
		var a []byte
		a, _, dl = iter.nextByteArray()
		if maxDef > dl {
			builder.AppendPrimitive(nil)
		} else {
			builder.AppendPrimitive(zng.EncodeString(string(a)))
		}
	case byteArray, bson:
		var a []byte
		a, _, dl = iter.nextByteArray()
		if maxDef > dl {
			builder.AppendPrimitive(nil)
		} else {
			builder.AppendPrimitive(zng.EncodeBstring(string(a)))
		}
	case timestampMilliseconds, timestampMicroseconds, timestampNanoseconds:
		var i int64
		i, _, dl = iter.nextInt64()
		if maxDef > dl {
			builder.AppendPrimitive(nil)
		} else {
			var ts nano.Ts
			switch typ {
			case timestampMilliseconds:
				ts = nano.Ts(i * 1000_000)
			case timestampMicroseconds:
				ts = nano.Ts(i * 1000)
			case timestampNanoseconds:
				ts = nano.Ts(i)
			}
			builder.AppendPrimitive(zng.EncodeTime(ts))
		}
	default:
		return fmt.Errorf("unhandled type %d", typ)
	}
	return nil
}

// simpleColumn handles a column from a parquet file that holds individual
// (non-repeated) primitive values.
type simpleColumn struct {
	name          string
	typ           HandledType
	iter          *columnIterator
	maxDefinition int32
}

func (c *simpleColumn) getName() string { return c.name }

func (c *simpleColumn) zngType(zctx *resolver.Context) zng.Type {
	return simpleParquetTypeToZngType(c.typ)
}

// append reads the next value from this column and appends it to the
// given zcode.Builder.  This code represents an unwound and vastly
// simplified version of the code in the methods:
// parquet-go.reader.ParquetReader.read(), and
// parquet-go.marshal.Unmarshal()
func (c *simpleColumn) append(builder *zcode.Builder) error {
	// For simple values, the max definition level is exactly 1
	return appendItem(builder, c.typ, c.iter, c.maxDefinition)
}

// listColumn handles a column from a parquet file that holds LIST
// structures as defined in the parquet spec.
type listColumn struct {
	name      string
	innerType HandledType

	iter          *columnIterator
	maxDefinition int32
}

func (c *listColumn) getName() string { return c.name }

func (c *listColumn) zngType(zctx *resolver.Context) zng.Type {
	inner := simpleParquetTypeToZngType(c.innerType)
	return zctx.LookupTypeArray(inner)
}

// append reads the next value from this column and appends it to the given
// zcode.Builder.  This code (together with the readNext() method represent
// an unwound and vastly simplified version of the code in the methods:
// parquet-go.reader.ParquetReader.read(), and
// parquet-go.marshal.Unmarshal()
func (c *listColumn) append(builder *zcode.Builder) error {
	dl := c.iter.peekDL()
	if c.maxDefinition > dl {
		builder.AppendContainer(nil)
		return nil
	}

	builder.BeginContainer()
	first := true
	for {
		rl := c.iter.peekRL()
		if first {
			first = false
		} else {
			if rl == 0 {
				break
			}
		}
		err := appendItem(builder, c.innerType, c.iter, c.maxDefinition)
		if err != nil {
			return err
		}
	}
	builder.EndContainer()
	return nil
}

func (r *Reader) Read() (*zng.Record, error) {
	if r.record == r.total {
		return nil, nil
	}
	r.record++

	r.builder.Reset()
	for _, c := range r.columns {
		if err := c.append(r.builder); err != nil {
			return nil, err
		}
	}
	return zng.NewRecord(r.typ, r.builder.Bytes())
}<|MERGE_RESOLUTION|>--- conflicted
+++ resolved
@@ -140,34 +140,26 @@
 	builder *zcode.Builder
 }
 
-<<<<<<< HEAD
-func NewReader(f source.ParquetFile, zctx *resolver.Context) (*Reader, error) {
+func NewReader(f source.ParquetFile, zctx *resolver.Context, opts ReaderOpts) (*Reader, error) {
 	reader := Reader{
 		file: f,
 	}
-	err := reader.initialize(zctx)
-=======
-func NewReader(f source.ParquetFile, zctx *resolver.Context, opts ReaderOpts) (*Reader, error) {
-	pr, err := reader.NewParquetReader(f, nil, 1)
->>>>>>> 64e326c5
+	err := reader.initialize(zctx, opts)
 	if err != nil {
 		return nil, err
 	}
 	return &reader, nil
 }
 
-<<<<<<< HEAD
-func (r *Reader) initialize(zctx *resolver.Context) error {
+func (r *Reader) initialize(zctx *resolver.Context, opts ReaderOpts) error {
 	err := r.readFooter()
-=======
-	cols, err := buildColumns(pr, opts)
->>>>>>> 64e326c5
 	if err != nil {
 		return err
 	}
+
 	r.total = int(r.footer.GetNumRows())
 
-	err = r.buildColumns()
+	err = r.buildColumns(opts)
 	if err != nil {
 		return err
 	}
@@ -220,10 +212,6 @@
 	getName() string
 }
 
-<<<<<<< HEAD
-func (r *Reader) buildColumns() error {
-	schema := r.footer.Schema
-=======
 func (o *ReaderOpts) wantColumn(name string) bool {
 	if len(o.Columns) == 0 {
 		return true
@@ -236,10 +224,9 @@
 	return false
 }
 
-func buildColumns(pr *reader.ParquetReader, opts ReaderOpts) ([]column, error) {
-	schema := pr.Footer.Schema
-
->>>>>>> 64e326c5
+func (r *Reader) buildColumns(opts ReaderOpts) error {
+	schema := r.footer.Schema
+
 	// first element in the schema is the root, skip it.
 	// for each reamaining column, build a column iterator
 	// structure.
@@ -262,7 +249,7 @@
 			if opts.IgnoreUnhandledColumns {
 				continue
 			}
-			return nil, fmt.Errorf("cannot handle column %s", col.getName())
+			return fmt.Errorf("cannot handle column %s", col.getName())
 		}
 
 		if opts.wantColumn(col.getName()) {
