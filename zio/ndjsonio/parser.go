package ndjsonio

import (
	"bytes"
	"errors"
	"fmt"
	"sort"

	"github.com/buger/jsonparser"
	"github.com/mccanne/zq/zcode"
	"github.com/mccanne/zq/zio/zeekio"
	"github.com/mccanne/zq/zng"
)

// ErrMultiTypedVector signifies that a json array was found with multiple types.
// Multiple-typed arrays are unsupported at this time. See zq#64.
var ErrMultiTypedVector = errors.New("vectors with multiple types are not supported")

type Parser struct {
	builder *zcode.Builder
	scratch []byte
}

func NewParser() *Parser {
	return &Parser{builder: zcode.NewBuilder()}
}

// Parse returns a zng.Encoding slice as well as an inferred zng.Type
// from the provided JSON input. The function expects the input json to be an
// object, otherwise an error is returned.
func (p *Parser) Parse(b []byte) (zcode.Bytes, zng.Type, error) {
	val, typ, _, err := jsonparser.Get(b)
	if err != nil {
		return nil, nil, err
	}
	if typ != jsonparser.Object {
		return nil, nil, fmt.Errorf("expected JSON type to be Object but got %#v", typ)
	}
	p.builder.Reset()
	ztyp, err := p.jsonParseObject(val)
	if err != nil {
		return nil, nil, err
	}
	return p.builder.Bytes(), ztyp, nil
<<<<<<< HEAD
=======
}

type stubTypeOf struct{}

var stubType = &stubTypeOf{}

func (t *stubTypeOf) String() string {
	return "none"
}

func (t *stubTypeOf) Parse(in []byte) (zcode.Bytes, error) {
	return nil, nil
}

func (t *stubTypeOf) Format(value []byte) (interface{}, error) {
	return "none", nil
}

func (t *stubTypeOf) StringOf(zv zcode.Bytes) string {
	return "-"
}

func (t *stubTypeOf) Marshal(zv zcode.Bytes) (interface{}, error) {
	return nil, nil
}

func (t *stubTypeOf) Coerce(zv zcode.Bytes, typ zng.Type) zcode.Bytes {
	return nil
>>>>>>> 20606b0b
}

func (p *Parser) jsonParseObject(b []byte) (zng.Type, error) {
	type kv struct {
		key   []byte
		value []byte
		typ   jsonparser.ValueType
	}
	var kvs []kv
	err := jsonparser.ObjectEach(b, func(key []byte, value []byte, typ jsonparser.ValueType, offset int) error {
		kvs = append(kvs, kv{key, value, typ})
		return nil
	})
	if err != nil {
		return nil, err
	}
	// Sort fields lexigraphically ensuring maps with the same
	// columns but different printed order get assigned the same descriptor.
	sort.Slice(kvs, func(i, j int) bool {
		return bytes.Compare(kvs[i].key, kvs[j].key) < 0
	})

	// Build the list of columns (without types yet) and then run them
	// through Unflatten() to find nested records.
	columns := make([]zng.Column, len(kvs))
	for i, kv := range kvs {
		columns[i] = zng.Column{Name: string(kv.key), Type: stubType}
	}
	columns, _ = zeekio.Unflatten(columns, false)

	// Parse the actual values and fill in column types along the way,
	// taking care to step into nested records as necessary.
	colno := 0
	nestedColno := 0
	for _, kv := range kvs {
		recType, isRecord := columns[colno].Type.(*zng.TypeRecord)
		if isRecord {
			if nestedColno == 0 {
				p.builder.BeginContainer()
			}
		}

		ztyp, err := p.jsonParseValue(kv.value, kv.typ)
		if err != nil {
			return nil, err
		}

		if isRecord {
			recType.Columns[nestedColno].Type = ztyp
			nestedColno += 1
			if nestedColno == len(recType.Columns) {
				p.builder.EndContainer()
				nestedColno = 0
				colno += 1
			}
		} else {
			columns[colno].Type = ztyp
			colno += 1
		}
	}
	return &zng.TypeRecord{Columns: columns}, nil
}

func (p *Parser) jsonParseValue(raw []byte, typ jsonparser.ValueType) (zng.Type, error) {
	switch typ {
	case jsonparser.Array:
		p.builder.BeginContainer()
		defer p.builder.EndContainer()
		return p.jsonParseArray(raw)
	case jsonparser.Object:
		p.builder.BeginContainer()
		defer p.builder.EndContainer()
		return p.jsonParseObject(raw)
	case jsonparser.Boolean:
		return p.jsonParseBool(raw)
	case jsonparser.Number:
		return p.jsonParseNumber(raw)
	case jsonparser.Null:
		return p.jsonParseNull()
	case jsonparser.String:
		return p.jsonParseString(raw)
	default:
		return nil, fmt.Errorf("unsupported type %v", typ)
	}
}

func (p *Parser) jsonParseArray(raw []byte) (zng.Type, error) {
	var err error
	var types []zng.Type
	jsonparser.ArrayEach(raw, func(el []byte, typ jsonparser.ValueType, offset int, elErr error) {
		if err != nil {
			return
		}
		if elErr != nil {
			err = elErr
		}
		var ztyp zng.Type
		ztyp, err = p.jsonParseValue(el, typ)
		types = append(types, ztyp)
	})
	if err != nil {
		return nil, err
	}
	if len(types) == 0 {
		return zng.LookupVectorType(zng.TypeString), nil
	}
	var vType zng.Type
	for _, t := range types {
		if vType == nil {
			vType = t
		} else if vType != t {
			return nil, ErrMultiTypedVector
		}
	}
	return zng.LookupVectorType(vType), nil
}

func (p *Parser) jsonParseBool(b []byte) (zng.Type, error) {
	boolean, err := jsonparser.GetBoolean(b)
	if err != nil {
		return nil, err
	}
<<<<<<< HEAD
	p.builder.AppendSimple(zng.EncodeBool(boolean))
=======
	p.builder.AppendPrimitive(zng.EncodeBool(boolean))
>>>>>>> 20606b0b
	return zng.TypeBool, nil
}

func (p *Parser) jsonParseNumber(b []byte) (zng.Type, error) {
	d, err := zng.UnsafeParseFloat64(b)
	if err != nil {
		return nil, err
	}
<<<<<<< HEAD
	p.builder.AppendSimple(zng.EncodeDouble(d))
=======
	p.builder.AppendPrimitive(zng.EncodeDouble(d))
>>>>>>> 20606b0b
	return zng.TypeDouble, nil
}

func (p *Parser) jsonParseString(b []byte) (zng.Type, error) {
<<<<<<< HEAD
	p.builder.AppendSimple(zng.Unescape(b))
=======
	b, err := jsonparser.Unescape(b, nil)
	if err != nil {
		return nil, err
	}
	p.builder.AppendPrimitive(zng.Unescape(b))
	return zng.TypeString, nil
}

func (p *Parser) jsonParseNull() (zng.Type, error) {
	p.builder.AppendPrimitive(nil)
	// XXX TypeString is no good but figuring out a better type is tricky
>>>>>>> 20606b0b
	return zng.TypeString, nil
}<|MERGE_RESOLUTION|>--- conflicted
+++ resolved
@@ -42,8 +42,6 @@
 		return nil, nil, err
 	}
 	return p.builder.Bytes(), ztyp, nil
-<<<<<<< HEAD
-=======
 }
 
 type stubTypeOf struct{}
@@ -72,7 +70,6 @@
 
 func (t *stubTypeOf) Coerce(zv zcode.Bytes, typ zng.Type) zcode.Bytes {
 	return nil
->>>>>>> 20606b0b
 }
 
 func (p *Parser) jsonParseObject(b []byte) (zng.Type, error) {
@@ -195,11 +192,7 @@
 	if err != nil {
 		return nil, err
 	}
-<<<<<<< HEAD
-	p.builder.AppendSimple(zng.EncodeBool(boolean))
-=======
 	p.builder.AppendPrimitive(zng.EncodeBool(boolean))
->>>>>>> 20606b0b
 	return zng.TypeBool, nil
 }
 
@@ -208,18 +201,11 @@
 	if err != nil {
 		return nil, err
 	}
-<<<<<<< HEAD
-	p.builder.AppendSimple(zng.EncodeDouble(d))
-=======
 	p.builder.AppendPrimitive(zng.EncodeDouble(d))
->>>>>>> 20606b0b
 	return zng.TypeDouble, nil
 }
 
 func (p *Parser) jsonParseString(b []byte) (zng.Type, error) {
-<<<<<<< HEAD
-	p.builder.AppendSimple(zng.Unescape(b))
-=======
 	b, err := jsonparser.Unescape(b, nil)
 	if err != nil {
 		return nil, err
@@ -231,6 +217,5 @@
 func (p *Parser) jsonParseNull() (zng.Type, error) {
 	p.builder.AppendPrimitive(nil)
 	// XXX TypeString is no good but figuring out a better type is tricky
->>>>>>> 20606b0b
 	return zng.TypeString, nil
 }