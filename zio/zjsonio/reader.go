--- conflicted
+++ resolved
@@ -185,11 +185,7 @@
 			if zng.IsContainerType(childType) || zng.IsContainerType(columns[k].Type) {
 				builder.AppendContainer(nil)
 			} else {
-<<<<<<< HEAD
-				builder.AppendSimple(nil)
-=======
 				builder.AppendPrimitive(nil)
->>>>>>> 20606b0b
 			}
 			continue
 		}
@@ -208,11 +204,7 @@
 			if err != nil {
 				return err
 			}
-<<<<<<< HEAD
-			builder.AppendSimple(zv)
-=======
 			builder.AppendPrimitive(zv)
->>>>>>> 20606b0b
 			continue
 		}
 		children, ok := column.([]interface{})
