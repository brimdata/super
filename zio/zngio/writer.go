--- conflicted
+++ resolved
@@ -85,19 +85,11 @@
 		dst = zcode.AppendUvarint(dst, uint64(id>>6))
 	}
 	dst = zcode.AppendUvarint(dst, uint64(len(r.Raw)))
-<<<<<<< HEAD
 	dst = append(dst, r.Raw...)
 	w.buffer = dst
 	if err := w.write(dst); err != nil {
 		return err
 	}
-=======
-	if err := w.write(dst); err != nil {
-		return err
-	}
-
-	err := w.write(r.Raw)
->>>>>>> 69703d48
 	w.streamRecords++
 	if w.streamRecordsMax > 0 && w.streamRecords >= w.streamRecordsMax {
 		if err := w.EndStream(); err != nil {
@@ -112,15 +104,8 @@
 	//XXX 0xff for now.  need to pass through control codes?
 	dst = append(dst, 0xff)
 	dst = zcode.AppendUvarint(dst, uint64(len(b)))
-<<<<<<< HEAD
 	dst = append(dst, b...)
 	return w.write(dst)
-=======
-	if err := w.write(dst); err != nil {
-		return err
-	}
-	return w.write(b)
->>>>>>> 69703d48
 }
 
 func (w *Writer) Flush() error {
