package zngio

import (
	"context"
	"encoding/binary"
	"errors"
	"fmt"
	"io"

	"github.com/brimsec/zq/ast"
	"github.com/brimsec/zq/filter"
	"github.com/brimsec/zq/pkg/nano"
	"github.com/brimsec/zq/pkg/peeker"
	"github.com/brimsec/zq/scanner"
	"github.com/brimsec/zq/zng"
	"github.com/brimsec/zq/zng/resolver"
	"github.com/pierrec/lz4/v4"
)

const (
	ReadSize = 512 * 1024
	MaxSize  = 10 * 1024 * 1024
)

type Reader struct {
	peeker          *peeker.Reader
	peekerOffset    int64 // never points inside a compressed value message block
	uncompressedBuf *buffer
	// shared/output context
	sctx *resolver.Context
	// internal context implied by zng file
	zctx *resolver.Context
	// mapper to map internal to shared type contexts
	mapper *resolver.Mapper
	sos    int64
	check  bool
}

type ReaderOpts struct {
	Check bool
	Size  int
}

func NewReader(reader io.Reader, sctx *resolver.Context) *Reader {
	return NewReaderWithOpts(reader, sctx, ReaderOpts{})
}

func NewReaderWithOpts(reader io.Reader, sctx *resolver.Context, opts ReaderOpts) *Reader {
	if opts.Size == 0 {
		opts.Size = ReadSize
	}
	return &Reader{
		peeker: peeker.NewReader(reader, opts.Size, MaxSize),
		sctx:   sctx,
		zctx:   resolver.NewContext(),
		mapper: resolver.NewMapper(sctx),
		check:  opts.Check,
	}
}

func (r *Reader) Position() int64 {
	return r.peekerOffset
}

// SkipStream skips over the records in the current stream and returns
// the first record of the next stream and the start-of-stream position
// of that record.
func (r *Reader) SkipStream() (*zng.Record, int64, error) {
	sos := r.sos
	for {
		rec, err := r.Read()
		if err != nil || sos != r.sos || rec == nil {
			return rec, r.sos, err
		}
	}
}

func (r *Reader) Read() (*zng.Record, error) {
	for {
		rec, b, err := r.ReadPayload()
		if b != nil {
			if err != nil {
				return nil, err
			}
			continue
		}
		if rec == nil {
			return nil, err
		}
		return rec, err
	}
}

// LastSOS returns the offset of the most recent Start-of-Stream
func (r *Reader) LastSOS() int64 {
	return r.sos
}

func (r *Reader) reset() {
	r.zctx.Reset()
	r.mapper = resolver.NewMapper(r.sctx)
	r.sos = r.peekerOffset
}

// ReadPayload returns either data values as zbuf.Record or control payloads
// as byte slices.  The record and byte slice are volatile so they must be
// copied (via copy for byte slice or zbuf.Record.Keep()) before any subsequent
// calls to Read or ReadPayload can be made.
func (r *Reader) ReadPayload() (*zng.Record, []byte, error) {
	id, buf, err := r.readPayload()
	if buf == nil || err != nil {
		return nil, nil, err
	}
	if id < 0 {
		if -id == zng.CtrlCompressed {
			return r.ReadPayload()
		}
		// XXX we should return the control code
		return nil, buf, nil
	}
	rec, err := r.parseValue(nil, id, buf)
	return rec, nil, err
}

func (r *Reader) readPayload() (int, []byte, error) {
again:
	b, err := r.read(1)
	if err != nil {
		// Having tried to read a single byte above, ErrTruncated means io.EOF.
		if err == io.EOF || err == peeker.ErrTruncated {
			return 0, nil, nil
		}
		return 0, nil, err
	}
	code := b[0]
	if code&0x80 != 0 {
		if r.uncompressedBuf != nil && r.uncompressedBuf.length() > 0 {
			return 0, nil, errors.New("zngio: control message in compressed value message block")
		}
		switch code {
		case zng.TypeDefRecord:
			err = r.readTypeRecord()
		case zng.TypeDefSet:
			err = r.readTypeSet()
		case zng.TypeDefArray:
			err = r.readTypeArray()
		case zng.TypeDefUnion:
			err = r.readTypeUnion()
		case zng.TypeDefAlias:
			err = r.readTypeAlias()
		case zng.CtrlEOS:
			r.reset()
		case zng.CtrlCompressed:
			if err := r.readCompressed(); err != nil {
				return 0, nil, err
			}
			return -zng.CtrlCompressed, r.uncompressedBuf.Bytes(), nil
		default:
			len, err := r.readUvarint()
			if err != nil {
				return 0, nil, zng.ErrBadFormat
			}
			buf, err := r.read(len)
			return -int(code), buf, err
		}
		if err != nil {
			return 0, nil, err
		}
		goto again
	}
	// read uvarint7 encoding of type ID
	var id int
	if (code & 0x40) == 0 {
		id = int(code & 0x3f)
	} else {
		v, err := r.readUvarint()
		if err != nil {
			return 0, nil, err
		}
		id = (v << 6) | int(code&0x3f)
	}
	len, err := r.readUvarint()
	if err != nil {
		return 0, nil, err
	}
	buf, err := r.read(len)
	if err != nil && err != io.EOF {
		return 0, nil, zng.ErrBadFormat
	}
	return id, buf, nil
}

// read returns an error if fewer than n bytes are available.
func (r *Reader) read(n int) ([]byte, error) {
	if r.uncompressedBuf != nil && r.uncompressedBuf.length() > 0 {
		if n > MaxSize {
			return nil, errors.New("zngio: read exceeds MaxSize")
		}
		buf := r.uncompressedBuf.next(n)
		if len(buf) < n {
			return nil, errors.New("zngio: short read")
		}
		return buf, nil
	}
	b, err := r.peeker.Read(n)
	r.peekerOffset += int64(len(b))
	return b, err
}

func (r *Reader) readCompressed() error {
	format, err := r.readUvarint()
	if err != nil {
		return err
	}
	if zng.CompressionFormat(format) != zng.CompressionFormatLZ4 {
		return fmt.Errorf("zngio: unknown compression format 0x%x", format)
	}
	uncompressedLen, err := r.readUvarint()
	if err != nil {
		return err
	}
	if uncompressedLen > MaxSize {
		return errors.New("zngio: uncompressed length exceeds MaxSize")
	}
	compressedLen, err := r.readUvarint()
	if err != nil {
		return err
	}
	zbuf, err := r.read(compressedLen)
	if err != nil {
		return err
	}
	ubuf := newBuffer(uncompressedLen)
	n, err := lz4.UncompressBlock(zbuf, ubuf.Bytes())
	if err != nil {
		return fmt.Errorf("zngio: %w", err)
	}
	if n != uncompressedLen {
		return fmt.Errorf("zngio: got %d uncompressed bytes, expected %d", n, uncompressedLen)
	}
	r.uncompressedBuf = ubuf
	return nil
}

func (r *Reader) readUvarint() (int, error) {
	u64, err := binary.ReadUvarint(r)
	return int(u64), err
}

// ReadByte implements io.ByteReader.ReadByte.
func (r *Reader) ReadByte() (byte, error) {
	if r.uncompressedBuf != nil && r.uncompressedBuf.length() > 0 {
		return r.uncompressedBuf.ReadByte()
	}
	b, err := r.peeker.ReadByte()
	if err == nil {
		r.peekerOffset++
	}
	return b, err
}

func (r *Reader) readColumn() (zng.Column, error) {
	len, err := r.readUvarint()
	if err != nil {
		return zng.Column{}, zng.ErrBadFormat
	}
	b, err := r.read(len)
	if err != nil {
		return zng.Column{}, zng.ErrBadFormat
	}
	// pull the name out before the next read which might overwrite the buffer
	name := string(b)
	id, err := r.readUvarint()
	if err != nil {
		return zng.Column{}, zng.ErrBadFormat
	}
	typ, err := r.zctx.LookupType(id)
	if err != nil {
		return zng.Column{}, err
	}
	return zng.NewColumn(name, typ), nil
}

func (r *Reader) readTypeRecord() error {
	ncol, err := r.readUvarint()
	if err != nil {
		return zng.ErrBadFormat
	}
	if ncol == 0 {
		return errors.New("type record: zero columns not allowed")
	}
	var columns []zng.Column
	for k := 0; k < int(ncol); k++ {
		col, err := r.readColumn()
		if err != nil {
			return err
		}
		columns = append(columns, col)
	}
	r.zctx.LookupTypeRecord(columns)
	return nil
}

func (r *Reader) readTypeUnion() error {
	ntyp, err := r.readUvarint()
	if err != nil {
		return zng.ErrBadFormat
	}
	if ntyp == 0 {
		return errors.New("type union: zero columns not allowed")
	}
	var types []zng.Type
	for k := 0; k < int(ntyp); k++ {
		id, err := r.readUvarint()
		if err != nil {
			return zng.ErrBadFormat
		}
		typ, err := r.zctx.LookupType(int(id))
		if err != nil {
			return err
		}
		types = append(types, typ)
	}
	r.zctx.LookupTypeUnion(types)
	return nil
}

func (r *Reader) readTypeSet() error {
	len, err := r.readUvarint()
	if err != nil {
		return zng.ErrBadFormat
	}
	if len != 1 {
		return fmt.Errorf("set with %d contained types is not supported", len)
	}
	id, err := r.readUvarint()
	if err != nil {
		return zng.ErrBadFormat
	}
	typ, err := r.zctx.LookupType(int(id))
	if err != nil {
		return err
	}
	r.zctx.AddType(&zng.TypeSet{InnerType: typ})
	return nil
}

func (r *Reader) readTypeArray() error {
	id, err := r.readUvarint()
	if err != nil {
		return zng.ErrBadFormat
	}
	inner, err := r.zctx.LookupType(int(id))
	if err != nil {
		return err
	}
	r.zctx.AddType(zng.NewTypeArray(-1, inner))
	return nil
}

func (r *Reader) readTypeAlias() error {
	len, err := r.readUvarint()
	if err != nil {
		return zng.ErrBadFormat
	}
	b, err := r.read(len)
	if err != nil {
		return zng.ErrBadFormat
	}
	name := string(b)
	id, err := r.readUvarint()
	if err != nil {
		return zng.ErrBadFormat
	}
	inner, err := r.zctx.LookupType(int(id))
	if err != nil {
		return err
	}
	_, err = r.zctx.LookupTypeAlias(name, inner)
	if err != nil {
		return err
	}
	return nil
}

func (r *Reader) parseValue(rec *zng.Record, id int, b []byte) (*zng.Record, error) {
	typ := r.zctx.Lookup(id)
	if typ == nil {
		return nil, zng.ErrDescriptorInvalid
	}
	sharedType := r.mapper.Map(id)
	if sharedType == nil {
		var err error
		sharedType, err = r.mapper.Enter(id, typ)
		if err != nil {
			return nil, err
		}
	}
<<<<<<< HEAD
	rec := zng.NewVolatileRecord(sharedType, b)
	if r.check {
		if err := rec.TypeCheck(); err != nil {
			return nil, err
		}
=======
	if rec == nil {
		rec = zng.NewVolatileRecord(sharedType, b)
	} else {
		*rec = *zng.NewVolatileRecord(sharedType, b)
	}
	if err := rec.TypeCheck(); err != nil {
		return nil, err
>>>>>>> e0bc8814
	}
	return rec, nil
}

var _ scanner.ScannerAble = (*Reader)(nil)

func (r *Reader) NewScanner(ctx context.Context, f filter.Filter, filterExpr ast.BooleanExpr, s nano.Span) (scanner.Scanner, error) {
	var bf *filter.BufferFilter
	if filterExpr != nil {
		var err error
		bf, err = filter.NewBufferFilter(filterExpr)
		if err != nil {
			return nil, err
		}
	}
	return &zngScanner{ctx: ctx, reader: r, bufferFilter: bf, filter: f, span: s}, nil
}<|MERGE_RESOLUTION|>--- conflicted
+++ resolved
@@ -396,21 +396,15 @@
 			return nil, err
 		}
 	}
-<<<<<<< HEAD
-	rec := zng.NewVolatileRecord(sharedType, b)
-	if r.check {
-		if err := rec.TypeCheck(); err != nil {
-			return nil, err
-		}
-=======
 	if rec == nil {
 		rec = zng.NewVolatileRecord(sharedType, b)
 	} else {
 		*rec = *zng.NewVolatileRecord(sharedType, b)
 	}
-	if err := rec.TypeCheck(); err != nil {
-		return nil, err
->>>>>>> e0bc8814
+	if r.check {
+		if err := rec.TypeCheck(); err != nil {
+			return nil, err
+		}
 	}
 	return rec, nil
 }
