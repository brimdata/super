--- conflicted
+++ resolved
@@ -56,11 +56,7 @@
 		return nil, err
 	}
 	zctx := zed.NewContext()
-<<<<<<< HEAD
-	z, err := zst.NewObject(zctx, reader, size)
-=======
 	z, err := vng.NewObject(zctx, reader, size)
->>>>>>> e2699884
 	if err != nil {
 		return nil, err
 	}
