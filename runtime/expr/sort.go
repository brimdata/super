--- conflicted
+++ resolved
@@ -339,26 +339,10 @@
 		return func(a, b zcode.Bytes) int {
 			va, vb := zed.DecodeFloat(a), zed.DecodeFloat(b)
 			aNaN, bNaN := math.IsNaN(va), math.IsNaN(vb)
-<<<<<<< HEAD
 			if va == 0.0 && vb == 0.0 || aNaN && bNaN {
 				// Order different zeroes and NaNs so ZNG sets
 				// have a canonical form.
-				aBits, bBits := int64(math.Float64bits(va)), int64(math.Float64bits(vb))
-				if aBits < bBits {
-					return -1
-				} else if aBits > bBits {
-					return 1
-				}
-				return 0
-			} else if aNaN || va < vb {
-				return -1
-			} else if bNaN || va > vb {
-				return 1
-=======
-			if aNaN && bNaN {
-				// Order different NaNs so ZNG sets have a canonical form.
-				cmp.Compare(math.Float64bits(va), math.Float64bits(vb))
->>>>>>> 9f9087be
+				return cmp.Compare(int64(math.Float64bits(va)), int64(math.Float64bits(vb)))
 			}
 			return cmp.Compare(va, vb)
 		}
