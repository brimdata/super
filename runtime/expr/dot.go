package expr

import (
	"errors"

	"github.com/brimdata/zed"
	"github.com/brimdata/zed/pkg/field"
	"github.com/brimdata/zed/zcode"
	"golang.org/x/exp/slices"
)

type This struct{}

func (*This) Eval(_ Context, this *zed.Value) *zed.Value {
	return this
}

type DotExpr struct {
	zctx         *zed.Context
	record       Evaluator
	field        string
	fieldIndices []int
}

func NewDotExpr(zctx *zed.Context, record Evaluator, field string) *DotExpr {
	return &DotExpr{
		zctx:   zctx,
		record: record,
		field:  field,
	}
}

func NewDottedExpr(zctx *zed.Context, f field.Path) Evaluator {
	ret := Evaluator(&This{})
	for _, name := range f {
		ret = NewDotExpr(zctx, ret, name)
	}
	return ret
}

func (d *DotExpr) Eval(ectx Context, this *zed.Value) *zed.Value {
	val := d.record.Eval(ectx, this).Under()
	// Cases are ordered by decreasing expected frequency.
	switch typ := val.Type.(type) {
	case *zed.TypeRecord:
<<<<<<< HEAD
		i, ok := typ.IndexOfField(d.field)
=======
		i, ok := d.fieldIndex(typ)
>>>>>>> fab1082f
		if !ok {
			return d.zctx.Missing()
		}
		return ectx.NewValue(typ.Fields[i].Type, getNthFromContainer(val.Bytes(), i))
	case *zed.TypeMap:
		return indexMap(d.zctx, ectx, typ, val.Bytes(), zed.NewString(d.field))
	case *zed.TypeOfType:
		return d.evalTypeOfType(ectx, val.Bytes())
	}
	return d.zctx.Missing()
}

func (d *DotExpr) fieldIndex(typ *zed.TypeRecord) (int, bool) {
	id := typ.ID()
	if id >= len(d.fieldIndices) {
		d.fieldIndices = slices.Grow(d.fieldIndices[:0], id+1)[:id+1]
	}
	if i := d.fieldIndices[id]; i > 0 {
		return i - 1, true
	} else if i < 0 {
		return 0, false
	}
	i, ok := typ.ColumnOfField(d.field)
	if ok {
		d.fieldIndices[id] = i + 1
	} else {
		d.fieldIndices[id] = -1
	}
	return i, ok
}

func (d *DotExpr) evalTypeOfType(ectx Context, b zcode.Bytes) *zed.Value {
	typ, _ := d.zctx.DecodeTypeValue(b)
	if typ, ok := zed.TypeUnder(typ).(*zed.TypeRecord); ok {
		if typ, ok := typ.TypeOfField(d.field); ok {
			return d.zctx.LookupTypeValue(typ)
		}
	}
	return d.zctx.Missing()
}

// DotExprToString returns Zed for the Evaluator assuming it's a field expr.
func DotExprToString(e Evaluator) (string, error) {
	f, err := DotExprToField(e)
	if err != nil {
		return "", err
	}
	return f.String(), nil
}

func DotExprToField(e Evaluator) (field.Path, error) {
	switch e := e.(type) {
	case *This:
		return field.Path{}, nil
	case *DotExpr:
		lhs, err := DotExprToField(e.record)
		if err != nil {
			return nil, err
		}
		return append(lhs, e.field), nil
	case *Literal:
		return field.Path{e.val.String()}, nil
	case *Index:
		lhs, err := DotExprToField(e.container)
		if err != nil {
			return nil, err
		}
		rhs, err := DotExprToField(e.index)
		if err != nil {
			return nil, err
		}
		return append(lhs, rhs...), nil
	}
	return nil, errors.New("not a field")
}<|MERGE_RESOLUTION|>--- conflicted
+++ resolved
@@ -43,11 +43,7 @@
 	// Cases are ordered by decreasing expected frequency.
 	switch typ := val.Type.(type) {
 	case *zed.TypeRecord:
-<<<<<<< HEAD
-		i, ok := typ.IndexOfField(d.field)
-=======
 		i, ok := d.fieldIndex(typ)
->>>>>>> fab1082f
 		if !ok {
 			return d.zctx.Missing()
 		}
@@ -70,7 +66,7 @@
 	} else if i < 0 {
 		return 0, false
 	}
-	i, ok := typ.ColumnOfField(d.field)
+	i, ok := typ.IndexOfField(d.field)
 	if ok {
 		d.fieldIndices[id] = i + 1
 	} else {
