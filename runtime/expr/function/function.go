package function

import (
	"errors"

	"github.com/brimdata/zed"
	"github.com/brimdata/zed/pkg/anymath"
	"github.com/brimdata/zed/pkg/field"
	"github.com/brimdata/zed/runtime/expr"
	"github.com/brimdata/zed/zson"
)

var (
	ErrBadArgument    = errors.New("bad argument")
	ErrNoSuchFunction = errors.New("no such function")
	ErrTooFewArgs     = errors.New("too few arguments")
	ErrTooManyArgs    = errors.New("too many arguments")
)

func New(zctx *zed.Context, name string, narg int) (expr.Function, field.Path, error) {
	argmin := 1
	argmax := 1
	var path field.Path
	var f expr.Function
	switch name {
	default:
		return nil, nil, ErrNoSuchFunction
	case "coalesce":
		argmax = -1
		f = &Coalesce{}
	case "grep":
<<<<<<< HEAD
		// We special case grep here since a syntax error with the
		// special grep form will make it look like a function call
		// and we don't want the error to say unknown function.
		return nil, nil, errors.New("syntax error")
	case "grok":
		argmin, argmax = 2, 3
		f = newGrok(zctx)
=======
		argmax = 2
		f = &Grep{zctx: zctx}
>>>>>>> 6ff05865
	case "len":
		f = &LenFn{zctx: zctx}
	case "abs":
		f = &Abs{zctx: zctx}
	case "every":
		path = field.Path{"ts"}
		f = &Bucket{
			zctx: zctx,
			name: "every",
		}
	case "ceil":
		f = &Ceil{zctx: zctx}
	case "flatten":
		f = NewFlatten(zctx)
	case "floor":
		f = &Floor{zctx: zctx}
	case "join":
		argmax = 2
		f = &Join{zctx: zctx}
	case "ksuid":
		argmin = 0
		f = &KSUIDToString{zctx: zctx}
	case "levenshtein":
		argmin = 2
		argmax = 2
		f = &Levenshtein{zctx: zctx}
	case "log":
		f = &Log{zctx: zctx}
	case "max":
		argmax = -1
		f = &reducer{zctx: zctx, fn: anymath.Max, name: name}
	case "min":
		argmax = -1
		f = &reducer{zctx: zctx, fn: anymath.Min, name: name}
	case "now":
		argmax = 0
		argmin = 0
		f = &Now{}
	case "round":
		f = &Round{zctx: zctx}
	case "pow":
		argmin = 2
		argmax = 2
		f = &Pow{zctx: zctx}
	case "sqrt":
		f = &Sqrt{zctx: zctx}
	case "replace":
		argmin = 3
		argmax = 3
		f = &Replace{zctx: zctx}
	case "rune_len":
		f = &RuneLen{zctx: zctx}
	case "lower":
		f = &ToLower{zctx: zctx}
	case "upper":
		f = &ToUpper{zctx: zctx}
	case "trim":
		f = &Trim{zctx: zctx}
	case "split":
		argmin = 2
		argmax = 2
		f = newSplit(zctx)
	case "bucket":
		argmin = 2
		argmax = 2
		f = &Bucket{zctx: zctx}
	case "typename":
		argmax = 2
		f = &typeName{zctx: zctx}
	case "typeof":
		f = &TypeOf{zctx: zctx}
	case "typeunder":
		f = &typeUnder{zctx: zctx}
	case "nameof":
		f = &NameOf{zctx: zctx}
	case "fields":
		f = NewFields(zctx)
	case "has":
		argmax = -1
		f = &Has{}
	case "has_error":
		f = NewHasError()
	case "is":
		argmin = 1
		argmax = 2
		path = field.Path{}
		f = &Is{zctx: zctx}
	case "is_error":
		f = &IsErr{}
	case "error":
		f = &Error{zctx: zctx}
	case "kind":
		f = &Kind{zctx: zctx}
	case "base64":
		f = &Base64{zctx: zctx}
	case "hex":
		f = &Hex{zctx: zctx}
	case "compare":
		argmin = 2
		argmax = 3
		f = NewCompare(zctx)
	case "cidr_match":
		argmin = 2
		argmax = 2
		f = &CIDRMatch{zctx: zctx}
	case "missing":
		argmax = -1
		f = &Missing{}
	case "network_of":
		argmax = 2
		f = &NetworkOf{zctx: zctx}
	case "nest_dotted":
		path = field.Path{}
		argmin = 0
		f = NewNestDotted(zctx)
	case "parse_uri":
		f = &ParseURI{zctx: zctx, marshaler: zson.NewZNGMarshalerWithContext(zctx)}
	case "parse_zson":
		f = newParseZSON(zctx)
	case "quiet":
		f = &Quiet{zctx: zctx}
	case "regexp":
		argmin, argmax = 2, 2
		f = &Regexp{zctx: zctx}
	case "regexp_replace":
		argmin, argmax = 3, 3
		f = &RegexpReplace{zctx: zctx}
	case "under":
		f = &Under{zctx: zctx}
	case "unflatten":
		f = NewUnflatten(zctx)
	}
	if err := CheckArgCount(narg, argmin, argmax); err != nil {
		return nil, nil, err
	}
	return f, path, nil
}

func CheckArgCount(narg int, argmin int, argmax int) error {
	if argmin != -1 && narg < argmin {
		return ErrTooFewArgs
	}
	if argmax != -1 && narg > argmax {
		return ErrTooManyArgs
	}
	return nil
}

// HasBoolResult returns true if the function name returns a Boolean value.
// XXX This is a hack so the semantic compiler can determine if a single call
// expr is a Filter or Put proc. At some point function declarations should have
// signatures so the return type can be introspected.
func HasBoolResult(name string) bool {
	switch name {
	case "grep", "has", "has_error", "is_error", "is", "missing", "cidr_match":
		return true
	}
	return false
}

func newFloat64(ctx zed.Allocator, native float64) *zed.Value {
	return ctx.CopyValue(*zed.NewFloat64(native))
}

func newString(ctx zed.Allocator, native string) *zed.Value {
	return ctx.NewValue(zed.TypeString, zed.EncodeString(native))
}

func newBytes(ctx zed.Allocator, bytes []byte) *zed.Value {
	return ctx.NewValue(zed.TypeBytes, bytes)
}

// XXX this should build the error in the allocator's memory but needs
// zctx for the type
func newError(zctx *zed.Context, ectx zed.Allocator, err error) *zed.Value {
	return zctx.NewError(err)
}

func newErrorf(zctx *zed.Context, ctx zed.Allocator, format string, args ...interface{}) *zed.Value {
	return zctx.NewErrorf(format, args...)
}

func wrapError(zctx *zed.Context, ctx zed.Allocator, msg string, val *zed.Value) *zed.Value {
	return ctx.CopyValue(*zctx.WrapError(msg, val))
}<|MERGE_RESOLUTION|>--- conflicted
+++ resolved
@@ -29,18 +29,11 @@
 		argmax = -1
 		f = &Coalesce{}
 	case "grep":
-<<<<<<< HEAD
-		// We special case grep here since a syntax error with the
-		// special grep form will make it look like a function call
-		// and we don't want the error to say unknown function.
-		return nil, nil, errors.New("syntax error")
+		argmax = 2
+		f = &Grep{zctx: zctx}
 	case "grok":
 		argmin, argmax = 2, 3
 		f = newGrok(zctx)
-=======
-		argmax = 2
-		f = &Grep{zctx: zctx}
->>>>>>> 6ff05865
 	case "len":
 		f = &LenFn{zctx: zctx}
 	case "abs":
