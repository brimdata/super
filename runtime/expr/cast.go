--- conflicted
+++ resolved
@@ -65,11 +65,7 @@
 func (c *casterIntN) Eval(ectx Context, val *zed.Value) *zed.Value {
 	v, ok := coerce.ToInt(val)
 	if !ok || (c.min != 0 && (v < c.min || v > c.max)) {
-<<<<<<< HEAD
-		return ectx.CopyValue(*c.zctx.NewErrorf(
-=======
 		return ectx.CopyValue(c.zctx.NewErrorf(
->>>>>>> 66b088ec
 			"cannot cast %s to type %s", zson.MustFormatValue(val), zson.FormatType(c.typ)))
 	}
 	return ectx.NewValue(c.typ, zed.EncodeInt(v))
@@ -84,11 +80,7 @@
 func (c *casterUintN) Eval(ectx Context, val *zed.Value) *zed.Value {
 	v, ok := coerce.ToUint(val)
 	if !ok || (c.max != 0 && v > c.max) {
-<<<<<<< HEAD
-		return ectx.CopyValue(*c.zctx.NewErrorf(
-=======
 		return ectx.CopyValue(c.zctx.NewErrorf(
->>>>>>> 66b088ec
 			"cannot cast %s to type %s", zson.MustFormatValue(val), zson.FormatType(c.typ)))
 	}
 	return ectx.NewValue(c.typ, zed.EncodeUint(v))
@@ -101,11 +93,7 @@
 func (c *casterBool) Eval(ectx Context, val *zed.Value) *zed.Value {
 	b, ok := coerce.ToBool(val)
 	if !ok {
-<<<<<<< HEAD
-		return ectx.CopyValue(*c.zctx.NewErrorf("cannot cast %s to bool", zson.MustFormatValue(val)))
-=======
 		return ectx.CopyValue(c.zctx.NewErrorf("cannot cast %s to bool", zson.MustFormatValue(val)))
->>>>>>> 66b088ec
 	}
 	return ectx.NewValue(zed.TypeBool, zed.EncodeBool(b))
 }
@@ -117,11 +105,7 @@
 func (c *casterFloat32) Eval(ectx Context, val *zed.Value) *zed.Value {
 	f, ok := coerce.ToFloat(val)
 	if !ok {
-<<<<<<< HEAD
-		return ectx.CopyValue(*c.zctx.NewErrorf("cannot cast %s to type float32", zson.MustFormatValue(val)))
-=======
 		return ectx.CopyValue(c.zctx.NewErrorf("cannot cast %s to type float32", zson.MustFormatValue(val)))
->>>>>>> 66b088ec
 	}
 	return ectx.NewValue(zed.TypeFloat32, zed.EncodeFloat32(float32(f)))
 }
@@ -133,11 +117,7 @@
 func (c *casterFloat64) Eval(ectx Context, val *zed.Value) *zed.Value {
 	f, ok := coerce.ToFloat(val)
 	if !ok {
-<<<<<<< HEAD
-		return ectx.CopyValue(*c.zctx.NewErrorf("cannot cast %s to type float64", zson.MustFormatValue(val)))
-=======
 		return ectx.CopyValue(c.zctx.NewErrorf("cannot cast %s to type float64", zson.MustFormatValue(val)))
->>>>>>> 66b088ec
 	}
 	return ectx.NewValue(zed.TypeFloat64, zed.EncodeFloat64(f))
 }
@@ -151,19 +131,11 @@
 		return val
 	}
 	if !val.IsString() {
-<<<<<<< HEAD
-		return ectx.CopyValue(*c.zctx.NewErrorf("cannot cast %s to type ip", zson.MustFormatValue(val)))
-	}
-	ip, err := byteconv.ParseIP(val.Bytes)
-	if err != nil {
-		return ectx.CopyValue(*c.zctx.NewErrorf("cannot cast %s to type ip", zson.MustFormatValue(val)))
-=======
 		return ectx.CopyValue(c.zctx.NewErrorf("cannot cast %s to type ip", zson.MustFormatValue(val)))
 	}
 	ip, err := byteconv.ParseIP(val.Bytes)
 	if err != nil {
 		return ectx.CopyValue(c.zctx.NewErrorf("cannot cast %s to type ip", zson.MustFormatValue(val)))
->>>>>>> 66b088ec
 	}
 	return ectx.NewValue(zed.TypeIP, zed.EncodeIP(ip))
 }
@@ -177,20 +149,12 @@
 		return ectx.CopyValue(val)
 	}
 	if !val.IsString() {
-<<<<<<< HEAD
-		return ectx.CopyValue(*c.zctx.NewErrorf("cannot cast %s to type net", zson.MustFormatValue(val)))
-=======
 		return ectx.CopyValue(c.zctx.NewErrorf("cannot cast %s to type net", zson.MustFormatValue(val)))
->>>>>>> 66b088ec
 	}
 	// XXX GC
 	_, net, err := net.ParseCIDR(string(val.Bytes))
 	if err != nil {
-<<<<<<< HEAD
-		return ectx.CopyValue(*c.zctx.NewErrorf("cannot cast %s to type net", zson.MustFormatValue(val)))
-=======
 		return ectx.CopyValue(c.zctx.NewErrorf("cannot cast %s to type net", zson.MustFormatValue(val)))
->>>>>>> 66b088ec
 	}
 	return ectx.NewValue(zed.TypeNet, zed.EncodeNet(net))
 }
@@ -209,11 +173,7 @@
 		if err != nil {
 			f, ferr := byteconv.ParseFloat64(val.Bytes)
 			if ferr != nil {
-<<<<<<< HEAD
-				return ectx.CopyValue(*c.zctx.NewErrorf(
-=======
 				return ectx.CopyValue(c.zctx.NewErrorf(
->>>>>>> 66b088ec
 					"cannot cast %s to type duration", zson.MustFormatValue(val)))
 			}
 			d = nano.Duration(f)
@@ -226,11 +186,7 @@
 	}
 	v, ok := coerce.ToInt(val)
 	if !ok {
-<<<<<<< HEAD
-		return ectx.CopyValue(*c.zctx.NewErrorf("cannot cast %s to type duration", zson.MustFormatValue(val)))
-=======
 		return ectx.CopyValue(c.zctx.NewErrorf("cannot cast %s to type duration", zson.MustFormatValue(val)))
->>>>>>> 66b088ec
 	}
 	d := nano.Duration(v)
 	return ectx.NewValue(zed.TypeDuration, zed.EncodeDuration(d))
@@ -253,11 +209,7 @@
 		if err != nil {
 			v, err := byteconv.ParseFloat64(val.Bytes)
 			if err != nil {
-<<<<<<< HEAD
-				return ectx.CopyValue(*c.zctx.NewErrorf(
-=======
 				return ectx.CopyValue(c.zctx.NewErrorf(
->>>>>>> 66b088ec
 					"cannot cast %s to type time", zson.MustFormatValue(val)))
 			}
 			ts = nano.Ts(v)
@@ -272,11 +224,7 @@
 		}
 		ts = nano.Ts(v)
 	default:
-<<<<<<< HEAD
-		return ectx.CopyValue(*c.zctx.NewErrorf("cannot cast %s to type time", zson.MustFormatValue(val)))
-=======
 		return ectx.CopyValue(c.zctx.NewErrorf("cannot cast %s to type time", zson.MustFormatValue(val)))
->>>>>>> 66b088ec
 	}
 	return ectx.NewValue(zed.TypeTime, zed.EncodeTime(ts))
 }
