package coerce

import (
	"bytes"
	"errors"
	"math"
	"strconv"

	"github.com/brimdata/zed"
	"github.com/brimdata/zed/runtime/expr/result"
	"github.com/brimdata/zed/zcode"
)

var Overflow = errors.New("integer overflow: uint64 value too large for int64")
var IncompatibleTypes = errors.New("incompatible types")

// XXX Named types should probably be preserved according to the rank
// of the underlying number type.

// Pair provides a buffer to decode values into while doing comparisons
// so the same buffers can be reused on each call without zcode.Bytes buffers
// escaping to GC.  This method uses the zed.AppendInt(), zed.AppendUint(),
// etc to encode zcode.Bytes as an in-place slice instead of allocating
// new slice buffers for every value created.
type Pair struct {
	// a and b point to inputs that can't change
	A zcode.Bytes
	B zcode.Bytes
	// Buffer is a scratch buffer that stays around between calls and is the
	// landing place for either the a or b value if one of them needs to
	// be coerced (you never need to coerce both).  Then we point a or b
	// at buf and let go of the other input pointer.
	result.Buffer
	buf2 result.Buffer
}

func (c *Pair) Equal() bool {
	// bytes.Equal() returns true for nil compared to an empty-slice,
	// which doesn't work for Zed null comparisons, so we explicitly check
	// for the nil condition here.
	if c.A == nil {
		return c.B == nil
	}
	if c.B == nil {
		return c.A == nil
	}
	return bytes.Equal(c.A, c.B)
}

func (c *Pair) Coerce(a, b *zed.Value) (int, error) {
	c.A = a.Bytes()
	c.B = b.Bytes()
	if a.Type == nil {
		a.Type = zed.TypeNull
	}
	if b.Type == nil {
		b.Type = zed.TypeNull
	}
	aid := a.Type.ID()
	bid := b.Type.ID()
	if aid == bid {
		return aid, nil
	}
	if aid == zed.IDNull {
		return bid, nil
	}
	if bid == zed.IDNull {
		return aid, nil
	}
	if zed.IsNumber(aid) {
		if !zed.IsNumber(bid) {
			return 0, IncompatibleTypes
		}
		id, ok := c.coerceNumbers(aid, bid)
		if !ok {
			return 0, Overflow
		}
		return id, nil
	}
	return 0, IncompatibleTypes
}

func intToFloat(id int, b zcode.Bytes) float64 {
	if zed.IsSigned(id) {
		return float64(zed.DecodeInt(b))
	}
	return float64(zed.DecodeUint(b))
}

func (c *Pair) promoteToSigned(in zcode.Bytes) (zcode.Bytes, bool) {
	v := zed.DecodeUint(in)
	if v > math.MaxInt64 {
		return nil, false
	}
	return c.Int(int64(v)), true
}

func (c *Pair) promoteToUnsigned(in zcode.Bytes) (zcode.Bytes, bool) {
	v := zed.DecodeInt(in)
	if v < 0 {
		return nil, false
	}
	return c.Uint(uint64(v)), true
}

func (c *Pair) coerceNumbers(aid, bid int) (int, bool) {
	if zed.IsFloat(aid) {
		if aid == zed.IDFloat16 {
			c.A = c.buf2.Float64(float64(zed.DecodeFloat16(c.A)))
		} else if aid == zed.IDFloat32 {
			c.A = c.buf2.Float64(float64(zed.DecodeFloat32(c.A)))
		}
		c.B = c.Float64(intToFloat(bid, c.B))
		return aid, true
	}
	if zed.IsFloat(bid) {
		if bid == zed.IDFloat16 {
			c.B = c.buf2.Float64(float64(zed.DecodeFloat16(c.B)))
		} else if bid == zed.IDFloat32 {
			c.B = c.buf2.Float64(float64(zed.DecodeFloat32(c.B)))
		}
		c.A = c.Float64(intToFloat(aid, c.A))
		return bid, true
	}
	aIsSigned := zed.IsSigned(aid)
	if aIsSigned == zed.IsSigned(bid) {
		// They have the same signed-ness.  Promote to the wider
		// type by rank and leave the zcode.Bytes as is since
		// the varint encoding is the same for all the widths.
		// Width increasese with type ID.
		id := aid
		if bid > id {
			id = bid
		}
		return id, true
	}
	id := promoteInt(aid, bid)

	// Otherwise, we'll promote mixed signed-ness to signed unless
	// the unsigned value is greater than signed maxint, in which
	// case, we report an overflow error.
	var ok bool
	if aIsSigned {
		c.B, ok = c.promoteToSigned(c.B)
	} else {
		c.A, ok = c.promoteToSigned(c.A)
	}
	if !ok {
		// We got overflow trying to turn the unsigned to signed,
		// so try turning the signed into unsigned.
		if aIsSigned {
			c.A, ok = c.promoteToUnsigned(c.A)
		} else {
			c.B, ok = c.promoteToUnsigned(c.B)
		}
		id = zed.IDUint64
	}
	return id, ok
}

func ToFloat(val *zed.Value) (float64, bool) {
	id := val.Type.ID()
	if zed.IsFloat(id) {
		return val.Float(), true
	}
	if zed.IsInteger(id) {
		if zed.IsSigned(id) {
			return float64(val.Int()), true
		} else {
			return float64(val.Uint()), true
		}
	}
	if id == zed.IDDuration {
		return float64(val.Int()), true
	}
	if id == zed.IDTime {
		return float64(zed.DecodeTime(val.Bytes())), true
	}
	if id == zed.IDString {
		v, err := strconv.ParseFloat(string(val.Bytes()), 64)
		return v, err == nil
	}
	return 0, false
}

func ToUint(val *zed.Value) (uint64, bool) {
	id := val.Type.ID()
	if zed.IsFloat(id) {
		return uint64(val.Float()), true
	}
	if zed.IsInteger(id) {
		if zed.IsSigned(id) {
			v := val.Int()
			if v < 0 {
				return 0, false
			}
			return uint64(v), true
		} else {
			return val.Uint(), true
		}
	}
	if id == zed.IDDuration {
		return uint64(val.Int()), true
	}
	if id == zed.IDTime {
		return uint64(zed.DecodeTime(val.Bytes())), true
	}
	if id == zed.IDString {
		v, err := strconv.ParseUint(string(val.Bytes()), 10, 64)
		return v, err == nil
	}
	return 0, false
}

func ToInt(val *zed.Value) (int64, bool) {
	id := val.Type.ID()
	if zed.IsFloat(id) {
		return int64(val.Float()), true
	}
	if zed.IsInteger(id) {
		if zed.IsSigned(id) {
			// XXX check if negative? should -1:uint64 be maxint64 or an error?
			return val.Int(), true
		} else {
			return int64(val.Uint()), true
		}
	}
	if id == zed.IDDuration {
		return val.Int(), true
	}
	if id == zed.IDTime {
		return int64(zed.DecodeTime(val.Bytes())), true
	}
	if id == zed.IDString {
		v, err := strconv.ParseInt(string(val.Bytes()), 10, 64)
		return v, err == nil
	}
	return 0, false
}

func ToBool(val *zed.Value) (bool, bool) {
	if val.IsString() {
		v, err := strconv.ParseBool(string(val.Bytes()))
		return v, err == nil
	}
	v, ok := ToInt(val)
	return v != 0, ok
<<<<<<< HEAD
=======
}

func ToTime(val *zed.Value) (nano.Ts, bool) {
	id := val.Type.ID()
	if id == zed.IDTime {
		return zed.DecodeTime(val.Bytes()), true
	}
	if zed.IsSigned(id) {
		return nano.Ts(val.Int()), true
	}
	if zed.IsInteger(id) {
		v := val.Uint()
		// check for overflow
		if v > math.MaxInt64 {
			return 0, false
		}
		return nano.Ts(v), true
	}
	if zed.IsFloat(id) {
		return nano.Ts(zed.DecodeFloat(val.Bytes())), true
	}
	return 0, false
}

// ToDuration attempts to convert a value to a duration.  Int
// and Double are converted as seconds. The resulting coerced value is
// written to out, and true is returned. If the value cannot be
// coerced, then false is returned.
func ToDuration(in *zed.Value) (nano.Duration, bool) {
	switch in.Type.ID() {
	case zed.IDDuration:
		return zed.DecodeDuration(in.Bytes()), true
	case zed.IDUint16, zed.IDUint32, zed.IDUint64:
		v := in.Uint()
		// check for overflow
		if v > math.MaxInt64 {
			return 0, false
		}
		return nano.Duration(v) * nano.Second, true
	case zed.IDInt16, zed.IDInt32, zed.IDInt64:
		v := in.Int()
		//XXX check for overflow here
		return nano.Duration(v) * nano.Second, true
	case zed.IDFloat16, zed.IDFloat32, zed.IDFloat64:
		return nano.Duration(in.Float()), true
	}
	return 0, false
>>>>>>> 28b0b4c2
}<|MERGE_RESOLUTION|>--- conflicted
+++ resolved
@@ -245,54 +245,4 @@
 	}
 	v, ok := ToInt(val)
 	return v != 0, ok
-<<<<<<< HEAD
-=======
-}
-
-func ToTime(val *zed.Value) (nano.Ts, bool) {
-	id := val.Type.ID()
-	if id == zed.IDTime {
-		return zed.DecodeTime(val.Bytes()), true
-	}
-	if zed.IsSigned(id) {
-		return nano.Ts(val.Int()), true
-	}
-	if zed.IsInteger(id) {
-		v := val.Uint()
-		// check for overflow
-		if v > math.MaxInt64 {
-			return 0, false
-		}
-		return nano.Ts(v), true
-	}
-	if zed.IsFloat(id) {
-		return nano.Ts(zed.DecodeFloat(val.Bytes())), true
-	}
-	return 0, false
-}
-
-// ToDuration attempts to convert a value to a duration.  Int
-// and Double are converted as seconds. The resulting coerced value is
-// written to out, and true is returned. If the value cannot be
-// coerced, then false is returned.
-func ToDuration(in *zed.Value) (nano.Duration, bool) {
-	switch in.Type.ID() {
-	case zed.IDDuration:
-		return zed.DecodeDuration(in.Bytes()), true
-	case zed.IDUint16, zed.IDUint32, zed.IDUint64:
-		v := in.Uint()
-		// check for overflow
-		if v > math.MaxInt64 {
-			return 0, false
-		}
-		return nano.Duration(v) * nano.Second, true
-	case zed.IDInt16, zed.IDInt32, zed.IDInt64:
-		v := in.Int()
-		//XXX check for overflow here
-		return nano.Duration(v) * nano.Second, true
-	case zed.IDFloat16, zed.IDFloat32, zed.IDFloat64:
-		return nano.Duration(in.Float()), true
-	}
-	return 0, false
->>>>>>> 28b0b4c2
 }