package expr

import (
	"fmt"

	"github.com/brimdata/zed"
	"github.com/brimdata/zed/pkg/field"
	"github.com/brimdata/zed/zcode"
	"github.com/brimdata/zed/zson"
)

// Putter is an Applier that modifies the record stream with computed values.
// Each new value is called a clause and consists of a field name and
// an expression. Each put clause either replaces an existing value in
// the column specified or appends a value as a new column.  Appended
// values appear as new columns in the order that the clause appears
// in the put expression.
type Putter struct {
	zctx    *zed.Context
	builder zcode.Builder
	clauses []Assignment
	// valClauses is a slice to avoid re-allocating for every value
	valClauses []Assignment
	// vals is a slice to avoid re-allocating for every value
	vals   []zed.Value
	rules  map[int]putRule
	warned map[string]struct{}
}

// A putRule describes how a given record type is modified by describing
// which input columns should be replaced with which clause expression and
// which clauses should be appended.  The type of each clause expression
// is recorded since a new rule must be created if any of the types change.
// Such changes aren't typically expected but are possible in the expression
// language.
type putRule struct {
	typ         zed.Type
	clauseTypes []zed.Type
	step        putStep
}

func NewPutter(zctx *zed.Context, clauses []Assignment) (*Putter, error) {
	for i, p := range clauses {
		if p.LHS.IsEmpty() {
			return nil, fmt.Errorf("put: LHS cannot be 'this' (use 'yield' operator)")
		}
		for j, c := range clauses {
			if i == j {
				continue
			}
			if p.LHS.Equal(c.LHS) {
				return nil, fmt.Errorf("put: multiple assignments to %s", p.LHS)
			}
			if c.LHS.HasStrictPrefix(p.LHS) {
				return nil, fmt.Errorf("put: conflicting nested assignments to %s and %s", p.LHS, c.LHS)
			}
		}
	}
	return &Putter{
		zctx:    zctx,
		clauses: clauses,
		vals:    make([]zed.Value, len(clauses)),
		rules:   make(map[int]putRule),
		warned:  make(map[string]struct{}),
	}, nil
}

func (p *Putter) eval(ectx Context, this *zed.Value) ([]zed.Value, []Assignment) {
	p.valClauses = p.valClauses[:0]
	p.vals = p.vals[:0]
	for _, cl := range p.clauses {
		val := *cl.RHS.Eval(ectx, this)
		if !val.IsQuiet() {
			p.vals = append(p.vals, val)
			p.valClauses = append(p.valClauses, cl)
		}
	}
	return p.vals, p.valClauses
}

// A putStep is a recursive data structure encoding a series of steps to be
// carried out to construct an output record from an input record and
// a slice of evaluated clauses.
type putStep struct {
	op        putOp
	index     int
	container bool
	record    []putStep // for op == record
}

func (p *putStep) append(step putStep) {
	p.record = append(p.record, step)
}

type putOp int

const (
	putFromInput  putOp = iota // copy field from input record
	putFromClause              // copy field from put assignment
	putRecord                  // recurse into record below us
)

func (p *putStep) build(in zcode.Bytes, b *zcode.Builder, vals []zed.Value) zcode.Bytes {
	switch p.op {
	case putRecord:
		b.Reset()
		if err := p.buildRecord(in, b, vals); err != nil {
			return nil
		}
		return b.Bytes()
	default:
		// top-level op must be a record
		panic(fmt.Sprintf("put: unexpected step %v", p.op))
	}
}

func (p *putStep) buildRecord(in zcode.Bytes, b *zcode.Builder, vals []zed.Value) error {
	ig := newGetter(in)

	for _, step := range p.record {
		switch step.op {
		case putFromInput:
			bytes, err := ig.nth(step.index)
			if err != nil {
				return err
			}
			b.Append(bytes)
		case putFromClause:
			b.Append(vals[step.index].Bytes)
		case putRecord:
			b.BeginContainer()
			bytes, err := in, error(nil)
			if step.index >= 0 {
				bytes, err = ig.nth(step.index)
				if err != nil {
					return err
				}
			}
			if err := step.buildRecord(bytes, b, vals); err != nil {
				return err
			}
			b.EndContainer()
		}
	}
	return nil
}

// A getter provides random access to values in a zcode container
// using zcode.Iter. It uses a cursor to avoid quadratic re-seeks for
// the common case where values are fetched sequentially.
type getter struct {
	cursor    int
	container zcode.Bytes
	it        zcode.Iter
}

func newGetter(cont zcode.Bytes) getter {
	return getter{
		cursor:    -1,
		container: cont,
		it:        cont.Iter(),
	}
}
func (ig *getter) nth(n int) (zcode.Bytes, error) {
	if n < ig.cursor {
		ig.it = ig.container.Iter()
	}
	for !ig.it.Done() {
		zv := ig.it.Next()
		ig.cursor++
		if ig.cursor == n {
			return zv, nil
		}
	}
	return nil, fmt.Errorf("getter.nth: array index %d out of bounds", n)
}

func findOverwriteClause(path field.Path, clauses []Assignment) (int, field.Path, bool) {
	for i, cand := range clauses {
		if path.Equal(cand.LHS) || cand.LHS.HasStrictPrefix(path) {
			return i, cand.LHS, true
		}
	}
	return -1, nil, false
}

func (p *Putter) deriveSteps(inType *zed.TypeRecord, vals []zed.Value, clauses []Assignment) (putStep, zed.Type) {
	return p.deriveRecordSteps(field.NewEmpty(), inType.Columns, vals, clauses)
}

func (p *Putter) deriveRecordSteps(parentPath field.Path, inCols []zed.Column, vals []zed.Value, clauses []Assignment) (putStep, *zed.TypeRecord) {
	s := putStep{op: putRecord}
	cols := make([]zed.Column, 0)

	// First look at all input columns to see which should
	// be copied over and which should be overwritten by
	// assignments.
	for i, inCol := range inCols {
		path := append(parentPath, inCol.Name)
		matchIndex, matchPath, found := findOverwriteClause(path, clauses)
		switch {
		// input not overwritten by assignment: copy input value.
		case !found:
			s.append(putStep{
				op:        putFromInput,
				container: zed.IsContainerType(inCol.Type),
				index:     i,
			})
			cols = append(cols, inCol)
		// input field overwritten by non-nested assignment: copy assignment value.
		case len(path) == len(matchPath):
			s.append(putStep{
				op:        putFromClause,
				container: zed.IsContainerType(vals[matchIndex].Type),
				index:     matchIndex,
			})
			cols = append(cols, zed.Column{inCol.Name, vals[matchIndex].Type})
		// input record field overwritten by nested assignment: recurse.
		case len(path) < len(matchPath) && zed.IsRecordType(inCol.Type):
			nestedStep, typ := p.deriveRecordSteps(path, zed.TypeRecordOf(inCol.Type).Columns, vals, clauses)
			nestedStep.index = i
			s.append(nestedStep)
			cols = append(cols, zed.Column{inCol.Name, typ})
		// input non-record field overwritten by nested assignment(s): recurse.
		case len(path) < len(matchPath) && !zed.IsRecordType(inCol.Type):
			nestedStep, typ := p.deriveRecordSteps(path, []zed.Column{}, vals, clauses)
			nestedStep.index = i
			s.append(nestedStep)
			cols = append(cols, zed.Column{inCol.Name, typ})
		default:
			panic("put: internal error computing record steps")
		}
	}

	appendClause := func(cl Assignment) bool {
		if !cl.LHS.HasPrefix(parentPath) {
			return false
		}
		return !hasField(cl.LHS[len(parentPath)], cols)
	}
	// Then, look at put assignments to see if there are any new fields to append.
	for i, cl := range clauses {
		if appendClause(cl) {
			switch {
			// Append value at this level
			case len(cl.LHS) == len(parentPath)+1:
				s.append(putStep{
					op:        putFromClause,
					container: zed.IsContainerType(vals[i].Type),
					index:     i,
				})
				cols = append(cols, zed.Column{cl.LHS[len(parentPath)], vals[i].Type})
			// Appended and nest. For example, this would happen with "put b.c=1" applied to a record {"a": 1}.
			case len(cl.LHS) > len(parentPath)+1:
				path := append(parentPath, cl.LHS[len(parentPath)])
				nestedStep, typ := p.deriveRecordSteps(path, []zed.Column{}, vals, clauses)
				nestedStep.index = -1
				cols = append(cols, zed.Column{cl.LHS[len(parentPath)], typ})
				s.append(nestedStep)
			}
		}
	}
	typ, err := p.zctx.LookupTypeRecord(cols)
	if err != nil {
		panic(err)
	}
	return s, typ
}

func hasField(name string, cols []zed.Column) bool {
	for _, col := range cols {
		if col.Name == name {
			return true
		}
	}
	return false
}

func sameTypes(types []zed.Type, vals []zed.Value) bool {
	for k, typ := range types {
		if vals[k].Type != typ {
			return false
		}
	}
	return true
}

func (p *Putter) lookupRule(inType *zed.TypeRecord, vals []zed.Value, clauses []Assignment) putRule {
	rule, ok := p.rules[inType.ID()]
	if ok && sameTypes(rule.clauseTypes, vals) {
		return rule
	}
	step, typ := p.deriveSteps(inType, vals, clauses)
	var clauseTypes []zed.Type
	for _, val := range vals {
		clauseTypes = append(clauseTypes, val.Type)
	}
	rule = putRule{typ, clauseTypes, step}
	p.rules[inType.ID()] = rule
	return rule
}

func (p *Putter) Eval(ectx Context, this *zed.Value) *zed.Value {
	recType := zed.TypeRecordOf(this.Type)
	if recType == nil {
		if this.IsError() {
			// propagate errors
			return this
		}
<<<<<<< HEAD
		return ectx.CopyValue(*p.zctx.NewErrorf("put: not a record: %s", zson.MustFormatValue(this)))
=======
		return ectx.CopyValue(p.zctx.NewErrorf("put: not a record: %s", zson.MustFormatValue(this)))
>>>>>>> 66b088ec
	}
	vals, clauses := p.eval(ectx, this)
	if len(vals) == 0 {
		return this
	}
	rule := p.lookupRule(recType, vals, clauses)
	bytes := rule.step.build(this.Bytes, &p.builder, vals)
	return zed.NewValue(rule.typ, bytes)
}

func (*Putter) String() string { return "put" }

func (*Putter) Warning() string { return "" }<|MERGE_RESOLUTION|>--- conflicted
+++ resolved
@@ -307,11 +307,7 @@
 			// propagate errors
 			return this
 		}
-<<<<<<< HEAD
-		return ectx.CopyValue(*p.zctx.NewErrorf("put: not a record: %s", zson.MustFormatValue(this)))
-=======
 		return ectx.CopyValue(p.zctx.NewErrorf("put: not a record: %s", zson.MustFormatValue(this)))
->>>>>>> 66b088ec
 	}
 	vals, clauses := p.eval(ectx, this)
 	if len(vals) == 0 {
