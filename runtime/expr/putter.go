--- conflicted
+++ resolved
@@ -6,11 +6,7 @@
 	"github.com/brimdata/zed"
 	"github.com/brimdata/zed/pkg/field"
 	"github.com/brimdata/zed/zcode"
-<<<<<<< HEAD
-	"github.com/brimdata/zed/zson"
 	"golang.org/x/exp/slices"
-=======
->>>>>>> 70e71293
 )
 
 // Putter is an Evaluator that modifies the record stream with computed values.
