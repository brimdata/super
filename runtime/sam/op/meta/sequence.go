--- conflicted
+++ resolved
@@ -26,23 +26,14 @@
 	pushdown    sbuf.Pushdown
 	pruner      expr.Evaluator
 	rctx        *runtime.Context
-<<<<<<< HEAD
-	pool        *lake.Pool
+	pool        *db.Pool
 	progress    *sbuf.Progress
-=======
-	pool        *db.Pool
-	progress    *zbuf.Progress
->>>>>>> 3f5aee43
 	unmarshaler *sup.UnmarshalBSUPContext
 	done        bool
 	err         error
 }
 
-<<<<<<< HEAD
-func NewSequenceScanner(rctx *runtime.Context, parent sbuf.Puller, pool *lake.Pool, pushdown sbuf.Pushdown, pruner expr.Evaluator, progress *sbuf.Progress) *SequenceScanner {
-=======
-func NewSequenceScanner(rctx *runtime.Context, parent zbuf.Puller, pool *db.Pool, pushdown zbuf.Pushdown, pruner expr.Evaluator, progress *zbuf.Progress) *SequenceScanner {
->>>>>>> 3f5aee43
+func NewSequenceScanner(rctx *runtime.Context, parent sbuf.Puller, pool *db.Pool, pushdown sbuf.Pushdown, pruner expr.Evaluator, progress *sbuf.Progress) *SequenceScanner {
 	return &SequenceScanner{
 		rctx:        rctx,
 		parent:      parent,
@@ -106,13 +97,8 @@
 type SearchScanner struct {
 	pushdown sbuf.Pushdown
 	parent   Searcher
-<<<<<<< HEAD
-	pool     *lake.Pool
+	pool     *db.Pool
 	progress *sbuf.Progress
-=======
-	pool     *db.Pool
-	progress *zbuf.Progress
->>>>>>> 3f5aee43
 	rctx     *runtime.Context
 	scanner  sbuf.Puller
 }
@@ -121,11 +107,7 @@
 	Pull(bool) (*data.Object, *vector.Bool, error)
 }
 
-<<<<<<< HEAD
-func NewSearchScanner(rctx *runtime.Context, parent Searcher, pool *lake.Pool, pushdown sbuf.Pushdown, progress *sbuf.Progress) *SearchScanner {
-=======
-func NewSearchScanner(rctx *runtime.Context, parent Searcher, pool *db.Pool, pushdown zbuf.Pushdown, progress *zbuf.Progress) *SearchScanner {
->>>>>>> 3f5aee43
+func NewSearchScanner(rctx *runtime.Context, parent Searcher, pool *db.Pool, pushdown sbuf.Pushdown, progress *sbuf.Progress) *SearchScanner {
 	return &SearchScanner{
 		pushdown: pushdown,
 		parent:   parent,
@@ -173,11 +155,7 @@
 	}
 }
 
-<<<<<<< HEAD
-func newScanner(ctx context.Context, sctx *super.Context, pool *lake.Pool, u *sup.UnmarshalBSUPContext, pruner expr.Evaluator, pushdown sbuf.Pushdown, progress *sbuf.Progress, val super.Value) (sbuf.Puller, *data.Object, error) {
-=======
-func newScanner(ctx context.Context, sctx *super.Context, pool *db.Pool, u *sup.UnmarshalBSUPContext, pruner expr.Evaluator, pushdown zbuf.Pushdown, progress *zbuf.Progress, val super.Value) (zbuf.Puller, *data.Object, error) {
->>>>>>> 3f5aee43
+func newScanner(ctx context.Context, sctx *super.Context, pool *db.Pool, u *sup.UnmarshalBSUPContext, pruner expr.Evaluator, pushdown sbuf.Pushdown, progress *sbuf.Progress, val super.Value) (sbuf.Puller, *data.Object, error) {
 	named, ok := val.Type().(*super.TypeNamed)
 	if !ok {
 		return nil, nil, errors.New("system error: SequenceScanner encountered unnamed object")
@@ -200,13 +178,8 @@
 	return scanner, objects[0], err
 }
 
-<<<<<<< HEAD
-func newObjectsScanner(ctx context.Context, sctx *super.Context, pool *lake.Pool, objects []*data.Object, pruner expr.Evaluator, pushdown sbuf.Pushdown, progress *sbuf.Progress) (sbuf.Puller, error) {
+func newObjectsScanner(ctx context.Context, sctx *super.Context, pool *db.Pool, objects []*data.Object, pruner expr.Evaluator, pushdown sbuf.Pushdown, progress *sbuf.Progress) (sbuf.Puller, error) {
 	pullers := make([]sbuf.Puller, 0, len(objects))
-=======
-func newObjectsScanner(ctx context.Context, sctx *super.Context, pool *db.Pool, objects []*data.Object, pruner expr.Evaluator, pushdown zbuf.Pushdown, progress *zbuf.Progress) (zbuf.Puller, error) {
-	pullers := make([]zbuf.Puller, 0, len(objects))
->>>>>>> 3f5aee43
 	pullersDone := func() {
 		for _, puller := range pullers {
 			puller.Pull(true)
@@ -230,11 +203,7 @@
 	return merge.New(ctx, pullers, db.ImportComparator(sctx, pool).Compare, expr.Resetters{}), nil
 }
 
-<<<<<<< HEAD
-func newObjectScanner(ctx context.Context, sctx *super.Context, pool *lake.Pool, object *data.Object, ranges []seekindex.Range, pushdown sbuf.Pushdown, progress *sbuf.Progress) (sbuf.Puller, error) {
-=======
-func newObjectScanner(ctx context.Context, sctx *super.Context, pool *db.Pool, object *data.Object, ranges []seekindex.Range, pushdown zbuf.Pushdown, progress *zbuf.Progress) (zbuf.Puller, error) {
->>>>>>> 3f5aee43
+func newObjectScanner(ctx context.Context, sctx *super.Context, pool *db.Pool, object *data.Object, ranges []seekindex.Range, pushdown sbuf.Pushdown, progress *sbuf.Progress) (sbuf.Puller, error) {
 	rc, err := object.NewReader(ctx, pool.Storage(), pool.DataPath, ranges)
 	if err != nil {
 		return nil, err
