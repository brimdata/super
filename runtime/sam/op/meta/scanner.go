--- conflicted
+++ resolved
@@ -15,11 +15,7 @@
 	"github.com/segmentio/ksuid"
 )
 
-<<<<<<< HEAD
-func NewLakeMetaScanner(ctx context.Context, sctx *super.Context, r *lake.Root, meta string) (sbuf.Scanner, error) {
-=======
-func NewDBMetaScanner(ctx context.Context, sctx *super.Context, r *db.Root, meta string) (zbuf.Scanner, error) {
->>>>>>> 3f5aee43
+func NewDBMetaScanner(ctx context.Context, sctx *super.Context, r *db.Root, meta string) (sbuf.Scanner, error) {
 	var vals []super.Value
 	var err error
 	switch meta {
@@ -36,11 +32,7 @@
 	return sbuf.NewScanner(ctx, sbuf.NewArray(vals), nil)
 }
 
-<<<<<<< HEAD
-func NewPoolMetaScanner(ctx context.Context, sctx *super.Context, r *lake.Root, poolID ksuid.KSUID, meta string) (sbuf.Scanner, error) {
-=======
-func NewPoolMetaScanner(ctx context.Context, sctx *super.Context, r *db.Root, poolID ksuid.KSUID, meta string) (zbuf.Scanner, error) {
->>>>>>> 3f5aee43
+func NewPoolMetaScanner(ctx context.Context, sctx *super.Context, r *db.Root, poolID ksuid.KSUID, meta string) (sbuf.Scanner, error) {
 	p, err := r.OpenPool(ctx, poolID)
 	if err != nil {
 		return nil, err
@@ -60,11 +52,7 @@
 	return sbuf.NewScanner(ctx, sbuf.NewArray(vals), nil)
 }
 
-<<<<<<< HEAD
-func NewCommitMetaScanner(ctx context.Context, sctx *super.Context, r *lake.Root, poolID, commit ksuid.KSUID, meta string, pruner expr.Evaluator) (sbuf.Puller, error) {
-=======
-func NewCommitMetaScanner(ctx context.Context, sctx *super.Context, r *db.Root, poolID, commit ksuid.KSUID, meta string, pruner expr.Evaluator) (zbuf.Puller, error) {
->>>>>>> 3f5aee43
+func NewCommitMetaScanner(ctx context.Context, sctx *super.Context, r *db.Root, poolID, commit ksuid.KSUID, meta string, pruner expr.Evaluator) (sbuf.Puller, error) {
 	p, err := r.OpenPool(ctx, poolID)
 	if err != nil {
 		return nil, err
