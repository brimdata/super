--- conflicted
+++ resolved
@@ -19,24 +19,15 @@
 	pushdown    sbuf.Pushdown
 	pruner      expr.Evaluator
 	rctx        *runtime.Context
-<<<<<<< HEAD
-	pool        *lake.Pool
+	pool        *db.Pool
 	progress    *sbuf.Progress
-=======
-	pool        *db.Pool
-	progress    *zbuf.Progress
->>>>>>> 3f5aee43
 	unmarshaler *sup.UnmarshalBSUPContext
 	done        bool
 	err         error
 	deletes     *sync.Map
 }
 
-<<<<<<< HEAD
-func NewDeleter(rctx *runtime.Context, parent sbuf.Puller, pool *lake.Pool, pushdown sbuf.Pushdown, pruner expr.Evaluator, progress *sbuf.Progress, deletes *sync.Map) *Deleter {
-=======
-func NewDeleter(rctx *runtime.Context, parent zbuf.Puller, pool *db.Pool, pushdown zbuf.Pushdown, pruner expr.Evaluator, progress *zbuf.Progress, deletes *sync.Map) *Deleter {
->>>>>>> 3f5aee43
+func NewDeleter(rctx *runtime.Context, parent sbuf.Puller, pool *db.Pool, pushdown sbuf.Pushdown, pruner expr.Evaluator, progress *sbuf.Progress, deletes *sync.Map) *Deleter {
 	return &Deleter{
 		parent:      parent,
 		pushdown:    pushdown,
