--- conflicted
+++ resolved
@@ -10,13 +10,8 @@
 
 type Op struct {
 	rctx    *runtime.Context
-<<<<<<< HEAD
-	lk      *lake.Root
+	root    *db.Root
 	parent  sbuf.Puller
-=======
-	root    *db.Root
-	parent  zbuf.Puller
->>>>>>> 3f5aee43
 	pool    ksuid.KSUID
 	branch  string
 	author  string
@@ -25,11 +20,7 @@
 	done    bool
 }
 
-<<<<<<< HEAD
-func New(rctx *runtime.Context, lk *lake.Root, parent sbuf.Puller, pool ksuid.KSUID, branch, author, message, meta string) *Op {
-=======
-func New(rctx *runtime.Context, root *db.Root, parent zbuf.Puller, pool ksuid.KSUID, branch, author, message, meta string) *Op {
->>>>>>> 3f5aee43
+func New(rctx *runtime.Context, root *db.Root, parent sbuf.Puller, pool ksuid.KSUID, branch, author, message, meta string) *Op {
 	return &Op{
 		rctx:    rctx,
 		root:    root,
@@ -62,13 +53,8 @@
 		o.branch = "main"
 	}
 	o.done = true
-<<<<<<< HEAD
 	reader := sbuf.PullerReader(o.parent)
-	pool, err := o.lk.OpenPool(o.rctx.Context, o.pool)
-=======
-	reader := zbuf.PullerReader(o.parent)
 	pool, err := o.root.OpenPool(o.rctx.Context, o.pool)
->>>>>>> 3f5aee43
 	if err != nil {
 		return nil, err
 	}
