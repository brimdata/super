package exec

import (
	"context"
	"errors"

	"github.com/brimdata/super"
	"github.com/brimdata/super/db"
	"github.com/brimdata/super/db/commits"
	"github.com/brimdata/super/runtime"
	"github.com/brimdata/super/runtime/sam/op/meta"
	"github.com/brimdata/super/sbuf"
	"github.com/segmentio/ksuid"
)

func Compact(ctx context.Context, _ *db.Root, pool *db.Pool, branchName string, objectIDs []ksuid.KSUID, writeVectors bool, author, message, info string) (ksuid.KSUID, error) {
	if len(objectIDs) < 2 {
		return ksuid.Nil, errors.New("compact: two or more source objects required")
	}
	branch, err := pool.OpenBranchByName(ctx, branchName)
	if err != nil {
		return ksuid.Nil, err
	}
	base, err := pool.Snapshot(ctx, branch.Commit)
	if err != nil {
		return ksuid.Nil, err
	}
	compact := commits.NewSnapshot()
	for _, oid := range objectIDs {
		o, err := base.Lookup(oid)
		if err != nil {
			return ksuid.Nil, err
		}
		compact.AddDataObject(o)
	}
	sctx := super.NewContext()
	lister := meta.NewSortedListerFromSnap(ctx, super.NewContext(), pool, compact, nil)
	rctx := runtime.NewContext(ctx, sctx)
	slicer := meta.NewSlicer(lister, sctx)
	puller := meta.NewSequenceScanner(rctx, slicer, pool, nil, nil, nil)
<<<<<<< HEAD
	w := lake.NewSortedWriter(ctx, sctx, pool, writeVectors)
	if err := sbuf.CopyPuller(w, puller); err != nil {
=======
	w := db.NewSortedWriter(ctx, sctx, pool, writeVectors)
	if err := zbuf.CopyPuller(w, puller); err != nil {
>>>>>>> 3f5aee43
		puller.Pull(true)
		w.Abort()
		return ksuid.Nil, err
	}
	if err := w.Close(); err != nil {
		w.Abort()
		return ksuid.Nil, err
	}
	commit, err := branch.CommitCompact(ctx, compact.SelectAll(), w.Objects(), w.Vectors(), author, message, info)
	if err != nil {
		w.Abort()
		return ksuid.Nil, err
	}
	return commit, nil
}<|MERGE_RESOLUTION|>--- conflicted
+++ resolved
@@ -38,13 +38,8 @@
 	rctx := runtime.NewContext(ctx, sctx)
 	slicer := meta.NewSlicer(lister, sctx)
 	puller := meta.NewSequenceScanner(rctx, slicer, pool, nil, nil, nil)
-<<<<<<< HEAD
-	w := lake.NewSortedWriter(ctx, sctx, pool, writeVectors)
+	w := db.NewSortedWriter(ctx, sctx, pool, writeVectors)
 	if err := sbuf.CopyPuller(w, puller); err != nil {
-=======
-	w := db.NewSortedWriter(ctx, sctx, pool, writeVectors)
-	if err := zbuf.CopyPuller(w, puller); err != nil {
->>>>>>> 3f5aee43
 		puller.Pull(true)
 		w.Abort()
 		return ksuid.Nil, err
