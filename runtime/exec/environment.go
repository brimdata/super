--- conflicted
+++ resolved
@@ -125,11 +125,7 @@
 
 func (e *Environment) VectorOpen(ctx context.Context, zctx *super.Context, path, format string, fields []field.Path) (vector.Puller, error) {
 	if format != "parquet" {
-<<<<<<< HEAD
-		return nil, fmt.Errorf("vector runtime supports only Parquert files")
-=======
 		return nil, fmt.Errorf("vector runtime supports only Parquet files")
->>>>>>> c36b2d95
 	}
 	if path == "-" {
 		path = "stdio:stdin"
