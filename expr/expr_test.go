--- conflicted
+++ resolved
@@ -603,83 +603,43 @@
 
 func TestCasts(t *testing.T) {
 	// Test casts to byte
-<<<<<<< HEAD
-	testSuccessful(t, "10 :uint8", nil, zng.Value{zng.TypeUint8, zng.EncodeUint(10)})
-	testError(t, "-1 :uint8", nil, expr.ErrBadCast, "out of range cast to uint8")
-	testError(t, "300 :uint8", nil, expr.ErrBadCast, "out of range cast to uint8")
-	testError(t, `"foo" :uint8`, nil, expr.ErrBadCast, "cannot cast incompatible type to uint8")
-
-	// Test casts to int16
-	testSuccessful(t, "10 :int16", nil, zng.Value{zng.TypeInt16, zng.EncodeInt(10)})
-	testError(t, "-33000 :int16", nil, expr.ErrBadCast, "out of range cast to int16")
-	testError(t, "33000 :int16", nil, expr.ErrBadCast, "out of range cast to int16")
-	testError(t, `"foo" :int16`, nil, expr.ErrBadCast, "cannot cast incompatible type to int16")
-
-	// Test casts to uint16
-	testSuccessful(t, "10 :uint16", nil, zng.Value{zng.TypeUint16, zng.EncodeUint(10)})
-	testError(t, "-1 :uint16", nil, expr.ErrBadCast, "out of range cast to uint16")
-	testError(t, "66000 :uint16", nil, expr.ErrBadCast, "out of range cast to uint16")
-	testError(t, `"foo" :uint16`, nil, expr.ErrBadCast, "cannot cast incompatible type to uint16")
-
-	// Test casts to int32
-	testSuccessful(t, "10 :int32", nil, zng.Value{zng.TypeInt32, zng.EncodeInt(10)})
-	testError(t, "-2200000000 :int32", nil, expr.ErrBadCast, "out of range cast to int32")
-	testError(t, "2200000000 :int32", nil, expr.ErrBadCast, "out of range cast to int32")
-	testError(t, `"foo" :int32`, nil, expr.ErrBadCast, "cannot cast incompatible type to int32")
-
-	// Test casts to uint32
-	testSuccessful(t, "10 :uint32", nil, zng.Value{zng.TypeUint32, zng.EncodeUint(10)})
-	testError(t, "-1 :uint32", nil, expr.ErrBadCast, "out of range cast to uint32")
-	testError(t, "4300000000 :uint8", nil, expr.ErrBadCast, "out of range cast to uint32")
-	testError(t, `"foo" :uint32`, nil, expr.ErrBadCast, "cannot cast incompatible type to uint32")
-
-	// Test casts to uint64
-	testSuccessful(t, "10 :uint64", nil, zuint64(10))
-	testError(t, "-1 :uint64", nil, expr.ErrBadCast, "out of range cast to uint64")
-	testError(t, `"foo" :uint64`, nil, expr.ErrBadCast, "cannot cast incompatible type to uint64")
-
-	// Test casts to float64
-	testSuccessful(t, "10 :float64", nil, zfloat64(10))
-	testError(t, `"foo" :float64`, nil, expr.ErrBadCast, "cannot cast incompatible type to float64")
-=======
 	testSuccessful(t, "10 :uint8", "", zng.Value{zng.TypeUint8, zng.EncodeUint(10)})
 	testError(t, "-1 :uint8", "", expr.ErrBadCast, "out of range cast to uint8")
 	testError(t, "300 :uint8", "", expr.ErrBadCast, "out of range cast to uint8")
-	testError(t, `"foo" :uint8"`, "", expr.ErrBadCast, "cannot cast incompatible type to uint8")
+	testError(t, `"foo" :uint8`, "", expr.ErrBadCast, "cannot cast incompatible type to uint8")
 
 	// Test casts to int16
 	testSuccessful(t, "10 :int16", "", zng.Value{zng.TypeInt16, zng.EncodeInt(10)})
 	testError(t, "-33000 :int16", "", expr.ErrBadCast, "out of range cast to int16")
 	testError(t, "33000 :int16", "", expr.ErrBadCast, "out of range cast to int16")
-	testError(t, `"foo" :int16"`, "", expr.ErrBadCast, "cannot cast incompatible type to int16")
+	testError(t, `"foo" :int16`, "", expr.ErrBadCast, "cannot cast incompatible type to int16")
 
 	// Test casts to uint16
 	testSuccessful(t, "10 :uint16", "", zng.Value{zng.TypeUint16, zng.EncodeUint(10)})
 	testError(t, "-1 :uint16", "", expr.ErrBadCast, "out of range cast to uint16")
 	testError(t, "66000 :uint16", "", expr.ErrBadCast, "out of range cast to uint16")
-	testError(t, `"foo" :uint16"`, "", expr.ErrBadCast, "cannot cast incompatible type to uint16")
+	testError(t, `"foo" :uint16`, "", expr.ErrBadCast, "cannot cast incompatible type to uint16")
 
 	// Test casts to int32
 	testSuccessful(t, "10 :int32", "", zng.Value{zng.TypeInt32, zng.EncodeInt(10)})
 	testError(t, "-2200000000 :int32", "", expr.ErrBadCast, "out of range cast to int32")
 	testError(t, "2200000000 :int32", "", expr.ErrBadCast, "out of range cast to int32")
-	testError(t, `"foo" :int32"`, "", expr.ErrBadCast, "cannot cast incompatible type to int32")
+	testError(t, `"foo" :int32`, "", expr.ErrBadCast, "cannot cast incompatible type to int32")
 
 	// Test casts to uint32
 	testSuccessful(t, "10 :uint32", "", zng.Value{zng.TypeUint32, zng.EncodeUint(10)})
 	testError(t, "-1 :uint32", "", expr.ErrBadCast, "out of range cast to uint32")
 	testError(t, "4300000000 :uint8", "", expr.ErrBadCast, "out of range cast to uint32")
-	testError(t, `"foo" :uint32"`, "", expr.ErrBadCast, "cannot cast incompatible type to uint32")
+	testError(t, `"foo" :uint32`, "", expr.ErrBadCast, "cannot cast incompatible type to uint32")
 
 	// Test casts to uint64
 	testSuccessful(t, "10 :uint64", "", zuint64(10))
 	testError(t, "-1 :uint64", "", expr.ErrBadCast, "out of range cast to uint64")
-	testError(t, `"foo" :uint64"`, "", expr.ErrBadCast, "cannot cast incompatible type to uint64")
+	testError(t, `"foo" :uint64`, "", expr.ErrBadCast, "cannot cast incompatible type to uint64")
 
 	// Test casts to float64
 	testSuccessful(t, "10 :float64", "", zfloat64(10))
-	testError(t, `"foo" :float64"`, "", expr.ErrBadCast, "cannot cast incompatible type to float64")
->>>>>>> 3475ad3e
+	testError(t, `"foo" :float64`, "", expr.ErrBadCast, "cannot cast incompatible type to float64")
 
 	// Test casts to ip
 	testSuccessful(t, `"1.2.3.4" :ip`, "", zip(t, "1.2.3.4"))
@@ -688,31 +648,11 @@
 
 	// Test casts to time
 	ts := zng.Value{zng.TypeTime, zng.EncodeTime(nano.Ts(1589126400_000_000_000))}
-<<<<<<< HEAD
-	testSuccessful(t, "1589126400.0 :time", nil, ts)
+	testSuccessful(t, "1589126400.0 :time", "", ts)
 	ts = zng.Value{zng.TypeTime, zng.EncodeTime(nano.Ts(1589126400))}
-	testSuccessful(t, "1589126400 :time", nil, ts)
-	testSuccessful(t, `"1589126400" :time`, nil, ts)
-
-	testSuccessful(t, "1.2:string", nil, zstring("1.2"))
-	testSuccessful(t, "5:string", nil, zstring("5"))
-	testSuccessful(t, "1.2.3.4:string", nil, zstring("1.2.3.4"))
-	testSuccessful(t, `"1":int64`, nil, zint64(1))
-	testSuccessful(t, `"-1":int64`, nil, zint64(-1))
-	testSuccessful(t, `"5.5":float64`, nil, zfloat64(5.5))
-	testSuccessful(t, `"1.2.3.4":ip`, nil, zaddr("1.2.3.4"))
-
-	testError(t, "1:ip", nil, expr.ErrBadCast, "ip cast non-ip arg")
-	testError(t, `"abc":int64`, nil, expr.ErrBadCast, "int64 cast with non-parseable string")
-	testError(t, `"abc":float64`, nil, expr.ErrBadCast, "float64 cast with non-parseable string")
-	testError(t, `"abc":ip`, nil, expr.ErrBadCast, "ip cast with non-parseable string")
-=======
-	testSuccessful(t, "1589126400.0 :time", "", ts)
 	testSuccessful(t, "1589126400 :time", "", ts)
-	testError(t, `"1234" :time`, "", expr.ErrBadCast, "cannot cast string to time")
-}
-
-func TestCasts(t *testing.T) {
+	testSuccessful(t, `"1589126400" :time`, "", ts)
+
 	testSuccessful(t, "1.2:string", "", zstring("1.2"))
 	testSuccessful(t, "5:string", "", zstring("5"))
 	testSuccessful(t, "1.2.3.4:string", "", zstring("1.2.3.4"))
@@ -725,5 +665,4 @@
 	testError(t, `"abc":int64`, "", expr.ErrBadCast, "int64 cast with non-parseable string")
 	testError(t, `"abc":float64`, "", expr.ErrBadCast, "float64 cast with non-parseable string")
 	testError(t, `"abc":ip`, "", expr.ErrBadCast, "ip cast with non-parseable string")
->>>>>>> 3475ad3e
 }