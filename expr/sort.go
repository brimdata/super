--- conflicted
+++ resolved
@@ -12,7 +12,6 @@
 	"github.com/brimdata/zed/zson"
 )
 
-<<<<<<< HEAD
 type Sorter struct {
 	indices []uint32
 	i64s    []int64
@@ -141,51 +140,6 @@
 	}
 }
 
-=======
-type CompareFn func(a *zed.Value, b *zed.Value) int
-
-// NewCompareFn creates a function that compares two values a and b according to
-// nullsMax and exprs.  To compare a and b, it iterates over the elements e of
-// exprs, stopping when e(a)!=e(b).  The handling of missing and null
-// (collectively refered to as "null") values is governed by nullsMax.  If
-// nullsMax is true, a null value is considered larger than any non-null value,
-// and vice versa.
-func NewCompareFn(nullsMax bool, exprs ...Evaluator) CompareFn {
-	return NewComparator(nullsMax, false, exprs...).WithMissingAsNull().Compare
-}
-
-func NewValueCompareFn(nullsMax bool) CompareFn {
-	return NewComparator(nullsMax, false, &This{}).Compare
-}
-
-type Comparator struct {
-	exprs    []Evaluator
-	nullsMax bool
-	reverse  bool
-
-	comparefns map[zed.Type]comparefn
-	ectx       Context
-	pair       coerce.Pair
-}
-
-type comparefn func(a, b zcode.Bytes) int
-
-// NewComparator returns a zed.Value comparator for exprs according to nullsMax
-// and reverse.  To compare values a and b, it iterates over the elements e of
-// exprs, stopping when e(a)!=e(b).  nullsMax determines whether a null value
-// compares larger (if true) or smaller (if false) than a non-null value.
-// reverse reverses the sense of comparisons.
-func NewComparator(nullsMax, reverse bool, exprs ...Evaluator) *Comparator {
-	return &Comparator{
-		exprs:      append([]Evaluator{}, exprs...),
-		nullsMax:   nullsMax,
-		reverse:    reverse,
-		comparefns: make(map[zed.Type]comparefn),
-		ectx:       NewContext(),
-	}
-}
-
->>>>>>> cc2122c7
 // WithMissingAsNull returns the receiver after modifying it to treat missing
 // values as the null value in comparisons.
 func (c *Comparator) WithMissingAsNull() *Comparator {
