--- conflicted
+++ resolved
@@ -175,12 +175,8 @@
 > _Codd's original paper on the relational model has a footnote that
 > essentially describes as a product type:_
 >
-<<<<<<< HEAD
-> ![Codd's Footnote](codd-footnote.png "Codd's Footnote")
-=======
 > <!-- markdownlint-disable-next-line MD033 -->
 > <center><img src="codd-footnote.png" alt="Codd's Footnote" title="Codd's Footnote" width="500"></center>
->>>>>>> ded97f15
 >
 > _But sum types were notably absent._
 
