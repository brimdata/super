--- conflicted
+++ resolved
@@ -40,39 +40,8 @@
 	return EncodeAddr(ip), nil
 }
 
-<<<<<<< HEAD
-func (t *TypeOfAddr) New(zv zcode.Bytes) (Value, error) {
-	if zv == nil {
-		return &Unset{}, nil
-	}
-	ip, err := DecodeAddr(zv)
-	if err != nil {
-		return nil, err
-	}
-	return NewAddr(ip), nil
-}
-
-type Addr net.IP
-
-func NewAddr(a net.IP) *Addr {
-	p := Addr(a)
-	return &p
-}
-
-func (a Addr) String() string {
-	return (net.IP)(a).String()
-}
-
-func (a Addr) Type() Type {
-	return TypeAddr
-}
-
-func (a Addr) Encode(dst zcode.Bytes) zcode.Bytes {
-	return zcode.AppendSimple(dst, EncodeAddr(net.IP(a)))
-=======
 func (t *TypeOfAddr) String() string {
 	return "addr"
->>>>>>> 20606b0b
 }
 
 func (t *TypeOfAddr) StringOf(zv zcode.Bytes) string {
