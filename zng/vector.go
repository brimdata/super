--- conflicted
+++ resolved
@@ -73,32 +73,5 @@
 		}
 		vals = append(vals, Value{t.typ, val})
 	}
-<<<<<<< HEAD
-	return zcode.AppendContainer(dst, zv)
-}
-
-func (v *Vector) Type() Type {
-	return v.typ
-}
-
-func (v *Vector) Comparison(op string) (Predicate, error) {
-	return nil, errors.New("no support yet for vector comparison")
-}
-
-func (v *Vector) Coerce(typ Type) Value {
-	_, ok := typ.(*TypeVector)
-	if ok {
-		return v
-	}
-	return nil
-}
-
-func (v *Vector) MarshalJSON() ([]byte, error) {
-	return json.Marshal(v.values)
-}
-
-func (v *Vector) Elements() ([]Value, bool) { return v.values, true }
-=======
 	return vals, nil
-}
->>>>>>> 20606b0b
+}