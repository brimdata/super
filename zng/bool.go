package zng

import (
	"github.com/mccanne/zq/zcode"
)

type TypeOfBool struct{}

func NewBool(b bool) Value {
	return Value{TypeBool, EncodeBool(b)}
}

func EncodeBool(b bool) zcode.Bytes {
	var v [1]byte
	if b {
		v[0] = 1
	}
	return v[:]
}

func DecodeBool(zv zcode.Bytes) (bool, error) {
	if zv == nil {
		return false, ErrUnset
	}
	if zv[0] != 0 {
		return true, nil
	}
	return false, nil
}

func (t *TypeOfBool) Parse(in []byte) (zcode.Bytes, error) {
	b, err := UnsafeParseBool(in)
	if err != nil {
		return nil, err
	}
	return EncodeBool(b), nil
}

func (t *TypeOfBool) String() string {
	return "bool"
}

func (t *TypeOfBool) StringOf(zv zcode.Bytes) string {
	b, err := DecodeBool(zv)
	if err != nil {
		return badZng(err, t, zv)
	}
	if b {
		return "T"
	}
	return "F"
}

<<<<<<< HEAD
func (b Bool) Encode(dst zcode.Bytes) zcode.Bytes {
	return zcode.AppendSimple(dst, EncodeBool(bool(b)))
}

func (b Bool) Type() Type {
	return TypeBool
}

// Comparison returns a Predicate that compares typed byte slices that must
// be a boolean or coercible to an integer.  In the later case, the integer
// is converted to a boolean.
func (b Bool) Comparison(op string) (Predicate, error) {
	compare, ok := compareBool[op]
	if !ok {
		return nil, fmt.Errorf("unknown bool comparator: %s", op)
	}
	pattern := bool(b)
	return func(e TypedEncoding) bool {
		if _, ok := e.Type.(*TypeOfBool); !ok {
			return false
		}
		v, err := DecodeBool(e.Body)
		if err != nil {
			return false
		}
		return compare(v, pattern)
	}, nil
	return nil, fmt.Errorf("bad comparator for boolean type: %s", op)
}

func (b Bool) Coerce(typ Type) Value {
	_, ok := typ.(*TypeOfBool)
	if ok {
		return b
	}
	return nil
}

func (b Bool) Elements() ([]Value, bool) { return nil, false }
=======
func (t *TypeOfBool) Marshal(zv zcode.Bytes) (interface{}, error) {
	return DecodeBool(zv)
}
>>>>>>> 20606b0b
<|MERGE_RESOLUTION|>--- conflicted
+++ resolved
@@ -51,48 +51,6 @@
 	return "F"
 }
 
-<<<<<<< HEAD
-func (b Bool) Encode(dst zcode.Bytes) zcode.Bytes {
-	return zcode.AppendSimple(dst, EncodeBool(bool(b)))
-}
-
-func (b Bool) Type() Type {
-	return TypeBool
-}
-
-// Comparison returns a Predicate that compares typed byte slices that must
-// be a boolean or coercible to an integer.  In the later case, the integer
-// is converted to a boolean.
-func (b Bool) Comparison(op string) (Predicate, error) {
-	compare, ok := compareBool[op]
-	if !ok {
-		return nil, fmt.Errorf("unknown bool comparator: %s", op)
-	}
-	pattern := bool(b)
-	return func(e TypedEncoding) bool {
-		if _, ok := e.Type.(*TypeOfBool); !ok {
-			return false
-		}
-		v, err := DecodeBool(e.Body)
-		if err != nil {
-			return false
-		}
-		return compare(v, pattern)
-	}, nil
-	return nil, fmt.Errorf("bad comparator for boolean type: %s", op)
-}
-
-func (b Bool) Coerce(typ Type) Value {
-	_, ok := typ.(*TypeOfBool)
-	if ok {
-		return b
-	}
-	return nil
-}
-
-func (b Bool) Elements() ([]Value, bool) { return nil, false }
-=======
 func (t *TypeOfBool) Marshal(zv zcode.Bytes) (interface{}, error) {
 	return DecodeBool(zv)
-}
->>>>>>> 20606b0b
+}