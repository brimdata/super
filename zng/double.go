package zng

import (
	"encoding/binary"
	"errors"
	"math"
	"strconv"

	"github.com/mccanne/zq/zcode"
)

type TypeOfDouble struct{}

var compareFloat = map[string]func(float64, float64) bool{
	"eql":  func(a, b float64) bool { return a == b },
	"neql": func(a, b float64) bool { return a != b },
	"gt":   func(a, b float64) bool { return a > b },
	"gte":  func(a, b float64) bool { return a >= b },
	"lt":   func(a, b float64) bool { return a < b },
	"lte":  func(a, b float64) bool { return a <= b }}

func NewDouble(f float64) Value {
	return Value{TypeDouble, EncodeDouble(f)}
}

func EncodeDouble(d float64) zcode.Bytes {
	bits := math.Float64bits(d)
	var b [8]byte
	binary.LittleEndian.PutUint64(b[:], bits)
	return b[:]
}

func DecodeDouble(zv zcode.Bytes) (float64, error) {
	if len(zv) != 8 {
		return 0, errors.New("byte encoding of double not 8 bytes")
	}
	bits := binary.LittleEndian.Uint64(zv)
	return math.Float64frombits(bits), nil
}

func (t *TypeOfDouble) Parse(in []byte) (zcode.Bytes, error) {
	d, err := UnsafeParseFloat64(in)
	if err != nil {
		return nil, err
	}
	return EncodeDouble(d), nil
}

<<<<<<< HEAD
func (t *TypeOfDouble) New(zv zcode.Bytes) (Value, error) {
	if zv == nil {
		return &Unset{}, nil
	}
	f, err := DecodeDouble(zv)
	if err != nil {
		return nil, err
	}
	return NewDouble(f), nil
}

type Double float64

func NewDouble(f float64) *Double {
	d := Double(f)
	return &d
}

func (d Double) String() string {
	return strconv.FormatFloat(float64(d), 'f', -1, 64)
}

func (d Double) Encode(dst zcode.Bytes) zcode.Bytes {
	return zcode.AppendSimple(dst, EncodeDouble(float64(d)))
}

func (d *Double) Type() Type {
	return TypeDouble
}

// Comparison returns a Predicate that compares typed byte slices that must
// be coercible to an double with the value's double value using a comparison
// based on op.  Int, count, port, and double types can
// all be converted to the integer value.  XXX there are some overflow issues here.
func (d Double) Comparison(op string) (Predicate, error) {
	compare, ok := compareFloat[op]
	if !ok {
		return nil, fmt.Errorf("unknown double comparator: %s", op)
	}
	pattern := float64(d)
	return func(e TypedEncoding) bool {
		val := e.Body
		switch e.Type.(type) {
		// We allow comparison of float constant with integer-y
		// fields and just use typeDouble to parse since it will do
		// the right thing for integers.  XXX do we want to allow
		// integers that cause float64 overflow?  user can always
		// use an integer constant instead of a float constant to
		// compare with the integer-y field.
		case *TypeOfDouble:
			v, err := DecodeDouble(val)
			if err == nil {
				return compare(v, pattern)
			}
		case *TypeOfInt:
			v, err := DecodeInt(val)
			if err == nil {
				return compare(float64(v), pattern)
			}
		case *TypeOfCount:
			v, err := DecodeCount(val)
			if err == nil {
				return compare(float64(v), pattern)
			}
		case *TypeOfPort:
			v, err := DecodePort(val)
			if err == nil {
				return compare(float64(v), pattern)
			}

		case *TypeOfTime:
			ts, err := DecodeTime(val)
			if err == nil {
				return compare(float64(ts)/1e9, pattern)
			}
		case *TypeOfInterval:
			v, err := DecodeInt(val)
			if err == nil {
				return compare(float64(v)/1e9, pattern)
			}
		}
		return false
	}, nil
}

func (d *Double) Coerce(typ Type) Value {
	switch typ.(type) {
	case *TypeOfDouble:
		return d
	case *TypeOfInt:
		var i Int
		if CoerceToInt(d, &i) {
			return &i
		}
		return nil
	case *TypeOfCount:
		var i Int
		if CoerceToInt(d, &i) && i >= 0 {
			return NewCount(uint64(i))
		}
		return nil

	case *TypeOfPort:
		var i Int
		if CoerceToInt(d, &i) && i >= 0 && i < 65536 {
			return NewPort(uint32(i))
		}
	case *TypeOfTime:
		return NewTime(nano.Ts(*d * 1e9))
	case *TypeOfInterval:
		return NewInterval(int64(*d * 1e9))
	}
	return nil
=======
func (t *TypeOfDouble) String() string {
	return "double"
>>>>>>> 20606b0b
}

func (t *TypeOfDouble) StringOf(zv zcode.Bytes) string {
	d, err := DecodeDouble(zv)
	if err != nil {
		return badZng(err, t, zv)
	}
	return strconv.FormatFloat(d, 'f', -1, 64)
}

func (t *TypeOfDouble) Marshal(zv zcode.Bytes) (interface{}, error) {
	return DecodeDouble(zv)
}<|MERGE_RESOLUTION|>--- conflicted
+++ resolved
@@ -46,124 +46,8 @@
 	return EncodeDouble(d), nil
 }
 
-<<<<<<< HEAD
-func (t *TypeOfDouble) New(zv zcode.Bytes) (Value, error) {
-	if zv == nil {
-		return &Unset{}, nil
-	}
-	f, err := DecodeDouble(zv)
-	if err != nil {
-		return nil, err
-	}
-	return NewDouble(f), nil
-}
-
-type Double float64
-
-func NewDouble(f float64) *Double {
-	d := Double(f)
-	return &d
-}
-
-func (d Double) String() string {
-	return strconv.FormatFloat(float64(d), 'f', -1, 64)
-}
-
-func (d Double) Encode(dst zcode.Bytes) zcode.Bytes {
-	return zcode.AppendSimple(dst, EncodeDouble(float64(d)))
-}
-
-func (d *Double) Type() Type {
-	return TypeDouble
-}
-
-// Comparison returns a Predicate that compares typed byte slices that must
-// be coercible to an double with the value's double value using a comparison
-// based on op.  Int, count, port, and double types can
-// all be converted to the integer value.  XXX there are some overflow issues here.
-func (d Double) Comparison(op string) (Predicate, error) {
-	compare, ok := compareFloat[op]
-	if !ok {
-		return nil, fmt.Errorf("unknown double comparator: %s", op)
-	}
-	pattern := float64(d)
-	return func(e TypedEncoding) bool {
-		val := e.Body
-		switch e.Type.(type) {
-		// We allow comparison of float constant with integer-y
-		// fields and just use typeDouble to parse since it will do
-		// the right thing for integers.  XXX do we want to allow
-		// integers that cause float64 overflow?  user can always
-		// use an integer constant instead of a float constant to
-		// compare with the integer-y field.
-		case *TypeOfDouble:
-			v, err := DecodeDouble(val)
-			if err == nil {
-				return compare(v, pattern)
-			}
-		case *TypeOfInt:
-			v, err := DecodeInt(val)
-			if err == nil {
-				return compare(float64(v), pattern)
-			}
-		case *TypeOfCount:
-			v, err := DecodeCount(val)
-			if err == nil {
-				return compare(float64(v), pattern)
-			}
-		case *TypeOfPort:
-			v, err := DecodePort(val)
-			if err == nil {
-				return compare(float64(v), pattern)
-			}
-
-		case *TypeOfTime:
-			ts, err := DecodeTime(val)
-			if err == nil {
-				return compare(float64(ts)/1e9, pattern)
-			}
-		case *TypeOfInterval:
-			v, err := DecodeInt(val)
-			if err == nil {
-				return compare(float64(v)/1e9, pattern)
-			}
-		}
-		return false
-	}, nil
-}
-
-func (d *Double) Coerce(typ Type) Value {
-	switch typ.(type) {
-	case *TypeOfDouble:
-		return d
-	case *TypeOfInt:
-		var i Int
-		if CoerceToInt(d, &i) {
-			return &i
-		}
-		return nil
-	case *TypeOfCount:
-		var i Int
-		if CoerceToInt(d, &i) && i >= 0 {
-			return NewCount(uint64(i))
-		}
-		return nil
-
-	case *TypeOfPort:
-		var i Int
-		if CoerceToInt(d, &i) && i >= 0 && i < 65536 {
-			return NewPort(uint32(i))
-		}
-	case *TypeOfTime:
-		return NewTime(nano.Ts(*d * 1e9))
-	case *TypeOfInterval:
-		return NewInterval(int64(*d * 1e9))
-	}
-	return nil
-=======
 func (t *TypeOfDouble) String() string {
 	return "double"
->>>>>>> 20606b0b
 }
 
 func (t *TypeOfDouble) StringOf(zv zcode.Bytes) string {
