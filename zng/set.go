package zng

import (
	"fmt"

	"github.com/mccanne/zq/zcode"
)

type TypeSet struct {
	innerType Type
}

func (t *TypeSet) String() string {
	return fmt.Sprintf("set[%s]", t.innerType)
}

// parseSetTypeBody parses a set type body of the form "[type]" presuming the set
// keyword is already matched.
// The syntax "set[type1,type2,...]" for set-of-vectors is not supported.
func parseSetTypeBody(in string) (string, Type, error) {
	rest, ok := match(in, "[")
	if !ok {
		return "", nil, ErrTypeSyntax
	}
	in = rest
	var types []Type
	for {
		// at top of loop, we have to have a field def either because
		// this is the first def or we found a comma and are expecting
		// another one.
		rest, typ, err := parseType(in)
		if err != nil {
			return "", nil, err
		}
		types = append(types, typ)
		rest, ok = match(rest, ",")
		if ok {
			in = rest
			continue
		}
		rest, ok = match(rest, "]")
		if !ok {
			return "", nil, ErrTypeSyntax
		}
		if len(types) > 1 {
			return "", nil, fmt.Errorf("sets with multiple type parameters")
		}
		return rest, &TypeSet{innerType: types[0]}, nil
	}
}

func (t *TypeSet) Decode(zv zcode.Bytes) ([]Value, error) {
	if zv == nil {
		return nil, ErrUnset
	}
	return parseContainer(t, t.innerType, zv)
}

func (t *TypeSet) Parse(in []byte) (zcode.Bytes, error) {
	panic("zeek.TypeSet.Parse shouldn't be called")
}

func (t *TypeSet) StringOf(zv zcode.Bytes) string {
	d := "set["
	comma := ""
	it := zv.Iter()
	for !it.Done() {
		val, container, err := it.Next()
		if container || err != nil {
			//XXX
			d += "ERR"
			break
		}
		d += comma + t.innerType.StringOf(val)
		comma = ","
	}
	d += "]"
	return d
}

<<<<<<< HEAD
func (s *Set) Encode(dst zcode.Bytes) zcode.Bytes {
	zv := make(zcode.Bytes, 0)
	for _, v := range s.values {
		zv = v.Encode(zv)
	}
	return zcode.AppendContainer(dst, zv)
}

func (s *Set) Type() Type {
	return s.typ
}

func (s *Set) Comparison(op string) (Predicate, error) {
	return nil, errors.New("no support yet for set comparison")
}

func (s *Set) Coerce(typ Type) Value {
	_, ok := typ.(*TypeSet)
	if ok {
		return s
=======
func (t *TypeSet) Marshal(zv zcode.Bytes) (interface{}, error) {
	// start out with zero-length container so we get "[]" instead of nil
	vals := make([]Value, 0)
	it := zv.Iter()
	for !it.Done() {
		val, _, err := it.Next()
		if err != nil {
			return nil, err
		}
		vals = append(vals, Value{t.innerType, val})
>>>>>>> 20606b0b
	}
	return vals, nil
}<|MERGE_RESOLUTION|>--- conflicted
+++ resolved
@@ -78,28 +78,6 @@
 	return d
 }
 
-<<<<<<< HEAD
-func (s *Set) Encode(dst zcode.Bytes) zcode.Bytes {
-	zv := make(zcode.Bytes, 0)
-	for _, v := range s.values {
-		zv = v.Encode(zv)
-	}
-	return zcode.AppendContainer(dst, zv)
-}
-
-func (s *Set) Type() Type {
-	return s.typ
-}
-
-func (s *Set) Comparison(op string) (Predicate, error) {
-	return nil, errors.New("no support yet for set comparison")
-}
-
-func (s *Set) Coerce(typ Type) Value {
-	_, ok := typ.(*TypeSet)
-	if ok {
-		return s
-=======
 func (t *TypeSet) Marshal(zv zcode.Bytes) (interface{}, error) {
 	// start out with zero-length container so we get "[]" instead of nil
 	vals := make([]Value, 0)
@@ -110,7 +88,6 @@
 			return nil, err
 		}
 		vals = append(vals, Value{t.innerType, val})
->>>>>>> 20606b0b
 	}
 	return vals, nil
 }