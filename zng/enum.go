--- conflicted
+++ resolved
@@ -25,53 +25,8 @@
 	return in, nil
 }
 
-<<<<<<< HEAD
-func (t *TypeOfEnum) New(zv zcode.Bytes) (Value, error) {
-	if zv == nil {
-		return &Unset{}, nil
-	}
-	return NewEnum(string(zv)), nil
-}
-
-type Enum string
-
-func NewEnum(s string) *Enum {
-	p := Enum(s)
-	return &p
-}
-
-func (e Enum) String() string {
-	return string(e)
-}
-
-func (e Enum) Encode(dst zcode.Bytes) zcode.Bytes {
-	return zcode.AppendSimple(dst, EncodeEnum([]byte(e)))
-}
-
-func (e Enum) Type() Type {
-	return TypeEnum
-}
-
-// Comparison returns a Predicate that compares typed byte slices that must
-// be a string or enum with the value's string value using a comparison
-// based on op.
-func (e Enum) Comparison(op string) (Predicate, error) {
-	compare, ok := compareString[op]
-	if !ok {
-		return nil, fmt.Errorf("unknown enum comparator: %s", op)
-	}
-	pattern := string(e)
-	return func(e TypedEncoding) bool {
-		switch e.Type.(type) {
-		case *TypeOfString, *TypeOfEnum:
-			return compare(ustring(e.Body), pattern)
-		}
-		return false
-	}, nil
-=======
 func (t *TypeOfEnum) String() string {
 	return "enum"
->>>>>>> 20606b0b
 }
 
 func (t *TypeOfEnum) StringOf(zv zcode.Bytes) string {
