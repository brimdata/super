--- conflicted
+++ resolved
@@ -74,57 +74,10 @@
 	return ipnet.String()
 }
 
-<<<<<<< HEAD
-func (s *Subnet) Encode(dst zcode.Bytes) zcode.Bytes {
-	zv := EncodeSubnet((*net.IPNet)(s))
-	return zcode.AppendSimple(dst, zv)
-}
-
-func (s *Subnet) Type() Type {
-	return TypeSubnet
-}
-
-// Comparison returns a Predicate that compares typed byte slices that must
-// be an addr or a subnet to the value's subnet value using a comparison
-// based on op.  Onluy equalty and inequality are permitted.  If the typed
-// byte slice is a subnet, then the comparison is based on strict equality.
-// If the typed byte slice is an addr, then the comparison is performed by
-// doing a CIDR match on the address with the subnet.
-func (s *Subnet) Comparison(op string) (Predicate, error) {
-	CompareSubnet, ok1 := compareSubnet[op]
-	MatchSubnet, ok2 := matchSubnet[op]
-	if !ok1 || !ok2 {
-		return nil, fmt.Errorf("unknown subnet comparator: %s", op)
-	}
-	pattern := (*net.IPNet)(s)
-	return func(e TypedEncoding) bool {
-		val := e.Body
-		switch e.Type.(type) {
-		case *TypeOfAddr:
-			ip, err := DecodeAddr(val)
-			if err == nil {
-				return MatchSubnet(ip, pattern)
-			}
-		case *TypeOfSubnet:
-			subnet, err := DecodeSubnet(val)
-			if err == nil {
-				return CompareSubnet(subnet, pattern)
-			}
-		}
-		return false
-	}, nil
-}
-
-func (s *Subnet) Coerce(typ Type) Value {
-	_, ok := typ.(*TypeOfSubnet)
-	if ok {
-		return s
-=======
 func (t *TypeOfSubnet) Marshal(zv zcode.Bytes) (interface{}, error) {
 	s, err := DecodeSubnet(zv)
 	if err != nil {
 		return nil, err
->>>>>>> 20606b0b
 	}
 	return (*s).String(), nil
 }