package resolver_test

import (
	"bytes"
	"errors"
	"math"
	"net"
	"strings"
	"testing"

	"github.com/brimdata/zed/pkg/nano"
	"github.com/brimdata/zed/zio"
	"github.com/brimdata/zed/zio/zngio"
	"github.com/brimdata/zed/zio/zsonio"
	"github.com/brimdata/zed/zng"
	"github.com/brimdata/zed/zng/resolver"
	"github.com/brimdata/zed/zson"
	"github.com/stretchr/testify/assert"
	"github.com/stretchr/testify/require"
)

func toZSON(t *testing.T, rec *zng.Record) string {
	var buf strings.Builder
	require.NoError(t, zsonio.NewWriter(zio.NopCloser(&buf), zsonio.WriterOpts{}).Write(rec))
	return strings.TrimRight(buf.String(), "\n")
}

func boomerang(t *testing.T, in interface{}, out interface{}) {
	rec, err := resolver.NewMarshaler().MarshalRecord(in)
	require.NoError(t, err)
	var buf bytes.Buffer
	zw := zngio.NewWriter(zio.NopCloser(&buf), zngio.WriterOpts{})
	err = zw.Write(rec)
	require.NoError(t, err)
	zctx := zson.NewContext()
	zr := zngio.NewReader(&buf, zctx)
	rec, err = zr.Read()
	require.NoError(t, err)
	err = resolver.UnmarshalRecord(rec, out)
	require.NoError(t, err)
}

func TestMarshal(t *testing.T) {
	type S2 struct {
		Field2 string `zng:"f2"`
		Field3 int
	}
	type S1 struct {
		Field1  string
		Sub1    S2
		PField1 *bool
	}
	rec, err := resolver.NewMarshaler().MarshalRecord(S1{
		Field1: "value1",
		Sub1: S2{
			Field2: "value2",
			Field3: -1,
		},
	})
	require.NoError(t, err)
	require.NotNil(t, rec)
	assert.Equal(t, `{Field1:"value1",Sub1:{f2:"value2",Field3:-1},PField1:null (bool)}`, toZSON(t, rec))
}

type Thing struct {
	A string `zng:"a"`
	B int
}

type Things struct {
	Things []Thing
}

func TestMarshalSlice(t *testing.T) {
	s := []Thing{{"hello", 123}, {"world", 0}}
	r := Things{s}
	m := resolver.NewMarshaler()
	rec, err := m.MarshalRecord(r)
	require.NoError(t, err)
	require.NotNil(t, rec)
	assert.Equal(t, `{Things:[{a:"hello",B:123},{a:"world",B:0}]}`, toZSON(t, rec))

	empty := []Thing{}
	r2 := Things{empty}
	rec2, err := m.MarshalRecord(r2)
	require.NoError(t, err)
	require.NotNil(t, rec2)
	assert.Equal(t, "{Things:[] (0=([1=({a:string,B:int64})]))}", toZSON(t, rec2))
}

func TestMarshalNilSlice(t *testing.T) {
	type TestNilSlice struct {
		Name  string
		Slice []string
	}
	t1 := TestNilSlice{Name: "test"}
	var t2 TestNilSlice
	boomerang(t, t1, &t2)
	assert.Equal(t, t1, t2)
}

func TestMarshalEmptySlice(t *testing.T) {
	type TestNilSlice struct {
		Name  string
		Slice []string
	}
	t1 := TestNilSlice{Name: "test", Slice: []string{}}
	var t2 TestNilSlice
	boomerang(t, t1, &t2)
	assert.Equal(t, t1, t2)
}

func TestMarshalTime(t *testing.T) {
	type TestTime struct {
		Ts nano.Ts
	}
	t1 := TestTime{Ts: nano.Now()}
	var t2 TestTime
	boomerang(t, t1, &t2)
	assert.Equal(t, t1, t2)
}

type TestIP struct {
	Addr net.IP
}

func TestIPType(t *testing.T) {
	addr := net.ParseIP("192.168.1.1").To4()
	require.NotNil(t, addr)
	s := TestIP{Addr: addr}
	zctx := zson.NewContext()
	m := resolver.NewMarshalerWithContext(zctx)
	rec, err := m.MarshalRecord(s)
	require.NoError(t, err)
	require.NotNil(t, rec)

	assert.Equal(t, "{Addr:192.168.1.1}", toZSON(t, rec))

	var tip TestIP
	err = resolver.UnmarshalRecord(rec, &tip)
	require.NoError(t, err)
	require.Equal(t, s, tip)
}

func TestUnmarshalRecord(t *testing.T) {
	type T3 struct {
		T3f1 int32
		T3f2 float32
	}
	type T2 struct {
		T2f1 T3
		T2f2 string
	}
	type T1 struct {
		T1f1 *T2 `zng:"top"`
	}
	v1 := T1{
		T1f1: &T2{T2f1: T3{T3f1: 1, T3f2: 1.0}, T2f2: "t2f2-string1"},
	}
	rec, err := resolver.NewMarshaler().MarshalRecord(v1)
	require.NoError(t, err)
	require.NotNil(t, rec)

	const expected = `{top:{T2f1:{T3f1:1 (int32),T3f2:1.} (=0),T2f2:"t2f2-string1"} (=1)} (=2)`
	require.Equal(t, expected, toZSON(t, rec))

	zctx := zson.NewContext()
	rec, err = zson.NewReader(strings.NewReader(expected), zctx).Read()
	require.NoError(t, err)

	var v2 T1
	err = resolver.UnmarshalRecord(rec, &v2)
	require.NoError(t, err)
	require.Equal(t, v1, v2)

	type T4 struct {
		T4f1 *T2 `zng:"top"`
	}
	var v3 *T4
	err = resolver.UnmarshalRecord(rec, &v3)
	require.NoError(t, err)
	require.NotNil(t, v3)
	require.NotNil(t, v3.T4f1)
	require.Equal(t, *v1.T1f1, *v3.T4f1)
}

func TestUnmarshalSlice(t *testing.T) {
	type T1 struct {
		T1f1 []bool
	}
	v1 := T1{
		T1f1: []bool{true, false, true},
	}
	zctx := zson.NewContext()
	rec, err := resolver.NewMarshalerWithContext(zctx).MarshalRecord(v1)
	require.NoError(t, err)
	require.NotNil(t, rec)

	var v2 T1
	err = resolver.UnmarshalRecord(rec, &v2)
	require.NoError(t, err)
	require.Equal(t, v1, v2)

	type T2 struct {
		Field1 []*int
	}
	intp := func(x int) *int { return &x }
	v3 := T2{
		Field1: []*int{intp(1), intp(2)},
	}
	zctx = zson.NewContext()
	rec, err = resolver.NewMarshalerWithContext(zctx).MarshalRecord(v3)
	require.NoError(t, err)
	require.NotNil(t, rec)

	var v4 T2
	err = resolver.UnmarshalRecord(rec, &v4)
	require.NoError(t, err)
	require.Equal(t, v1, v2)
}

type testMarshaler string

func (m testMarshaler) MarshalZNG(mc *zson.MarshalZNGContext) (zng.Type, error) {
	return mc.MarshalValue("marshal-" + string(m))
}

func (m *testMarshaler) UnmarshalZNG(mc *zson.UnmarshalZNGContext, zv zng.Value) error {
	var s string
	if err := mc.Unmarshal(zv, &s); err != nil {
		return err
	}
	ss := strings.Split(s, "-")
	if len(ss) != 2 && ss[0] != "marshal" {
		return errors.New("bad value")
	}
	*m = testMarshaler(ss[1])
	return nil
}

func TestMarshalInterface(t *testing.T) {
	type rectype struct {
		M1 *testMarshaler
		M2 testMarshaler
	}
	m1 := testMarshaler("m1")
	r1 := rectype{M1: &m1, M2: testMarshaler("m2")}
	rec, err := resolver.NewMarshaler().MarshalRecord(r1)
	require.NoError(t, err)
	require.NotNil(t, rec)
	assert.Equal(t, `{M1:"marshal-m1",M2:"marshal-m2"}`, toZSON(t, rec))

	var r2 rectype
	err = resolver.UnmarshalRecord(rec, &r2)
	require.NoError(t, err)
	assert.Equal(t, "m1", string(*r2.M1))
	assert.Equal(t, "m2", string(r2.M2))
}

func TestMarshalArray(t *testing.T) {
	type rectype struct {
		A1 [2]int8
		A2 *[2]string
		A3 [][2]byte
	}
	a2 := &[2]string{"foo", "bar"}
	r1 := rectype{A1: [2]int8{1, 2}, A2: a2} // A3 left as nil
	rec, err := resolver.NewMarshaler().MarshalRecord(r1)
	require.NoError(t, err)
	require.NotNil(t, rec)
<<<<<<< HEAD
	const expected = `{A1:[1 (int8),2 (int8)] (=0),A2:["foo","bar"],A3:null (1=([2=([uint8])]))} (=3)`
	assert.Equal(t, expected, toZSON(t, rec))
=======

	exp := `
#0:record[A1:array[int8],A2:array[string],A3:array[bytes]]
0:[[1;2;][foo;bar;]-;]
`
	assert.Equal(t, trim(exp), rectzng(t, rec))
>>>>>>> 88cf2080

	var r2 rectype
	err = resolver.UnmarshalRecord(rec, &r2)
	require.NoError(t, err)
	assert.Equal(t, r1.A1, r2.A1)
	assert.Equal(t, *r2.A2, *r2.A2)
	assert.Len(t, r2.A3, 0)
}

func TestIntsAndUints(t *testing.T) {
	type rectype struct {
		I    int
		I8   int8
		I16  int16
		I32  int32
		I64  int64
		U    uint
		UI8  uint8
		UI16 uint16
		UI32 uint32
		UI64 uint64
	}
	r1 := rectype{
		I:    math.MinInt64,
		I8:   math.MinInt8,
		I16:  math.MinInt16,
		I32:  math.MinInt32,
		I64:  math.MinInt64,
		U:    math.MaxUint64,
		UI8:  math.MaxUint8,
		UI16: math.MaxUint16,
		UI32: math.MaxUint32,
		UI64: math.MaxUint64,
	}
	rec, err := resolver.NewMarshaler().MarshalRecord(r1)
	require.NoError(t, err)
	require.NotNil(t, rec)
	const expected = "{I:-9223372036854775808,I8:-128 (int8),I16:-32768 (int16),I32:-2147483648 (int32),I64:-9223372036854775808,U:18446744073709551615 (uint64),UI8:255 (uint8),UI16:65535 (uint16),UI32:4294967295 (uint32),UI64:18446744073709551615 (uint64)} (=0)"
	assert.Equal(t, expected, toZSON(t, rec))

	var r2 rectype
	err = resolver.UnmarshalRecord(rec, &r2)
	require.NoError(t, err)
	assert.Equal(t, r1, r2)
}

func TestCustomRecord(t *testing.T) {
	vals := []interface{}{
		Thing{"hello", 123},
		99,
	}
	m := resolver.NewMarshaler()
	rec, err := m.MarshalCustom([]string{"foo", "bar"}, vals)
	require.NoError(t, err)
	assert.Equal(t, `{foo:{a:"hello",B:123},bar:99}`, toZSON(t, rec))

	vals = []interface{}{
		Thing{"hello", 123},
		nil,
	}
	rec, err = m.MarshalCustom([]string{"foo", "bar"}, vals)
	require.NoError(t, err)
	assert.Equal(t, `{foo:{a:"hello",B:123},bar:null (null)} (=0)`, toZSON(t, rec))
}

type ThingTwo struct {
	C string `zng:"c"`
}

type ThingaMaBob interface {
	Who() string
}

func (t *Thing) Who() string    { return t.A }
func (t *ThingTwo) Who() string { return t.C }

func Make(which int) ThingaMaBob {
	if which == 1 {
		return &Thing{A: "It's a thing one"}
	}
	if which == 2 {
		return &ThingTwo{"It's a thing two"}
	}
	return nil
}

type Rolls []int

func TestInterfaceMarshal(t *testing.T) {
	t1 := Make(2)
	m := resolver.NewMarshaler()
	m.Decorate(resolver.StylePackage)
	zv, err := m.Marshal(t1)
	require.NoError(t, err)
	assert.Equal(t, "resolver_test.ThingTwo=({c:string})", zv.Type.ZSON())

	m.Decorate(resolver.StyleSimple)
	rolls := Rolls{1, 2, 3}
	zv, err = m.Marshal(rolls)
	require.NoError(t, err)
	assert.Equal(t, "Rolls=([int64])", zv.Type.ZSON())

	m.Decorate(resolver.StyleFull)
	zv, err = m.Marshal(rolls)
	require.NoError(t, err)
	assert.Equal(t, "github.com/brimdata/zed/zng/resolver_test.Rolls=([int64])", zv.Type.ZSON())

	plain := []int32{1, 2, 3}
	zv, err = m.Marshal(plain)
	require.NoError(t, err)
	assert.Equal(t, "[int32]", zv.Type.ZSON())
}

func TestInterfaceUnmarshal(t *testing.T) {
	t1 := Make(1)
	m := resolver.NewMarshaler()
	m.Decorate(resolver.StylePackage)
	zv, err := m.Marshal(t1)
	require.NoError(t, err)
	assert.Equal(t, "resolver_test.Thing=({a:string,B:int64})", zv.Type.ZSON())

	u := resolver.NewUnmarshaler()
	u.Bind(Thing{}, ThingTwo{})
	var thing ThingaMaBob
	require.NoError(t, err)
	err = u.Unmarshal(zv, &thing)
	require.NoError(t, err)
	assert.Equal(t, "It's a thing one", thing.Who())

	var thingI interface{}
	err = u.Unmarshal(zv, &thingI)
	require.NoError(t, err)
	actualThing, ok := thingI.(*Thing)
	assert.Equal(t, true, ok)
	assert.Equal(t, t1, actualThing)

	u2 := resolver.NewUnmarshaler()
	var genericThing interface{}
	err = u2.Unmarshal(zv, &genericThing)
	require.Error(t, err)
	assert.Equal(t, "unmarshaling records into interface value requires type binding", err.Error())
}

func TestBindings(t *testing.T) {
	t1 := Make(1)
	m := resolver.NewMarshaler()
	m.NamedBindings([]zson.Binding{
		{"SpecialThingOne", &Thing{}},
		{"SpecialThingTwo", &ThingTwo{}},
	})
	zv, err := m.Marshal(t1)
	require.NoError(t, err)
	assert.Equal(t, "SpecialThingOne=({a:string,B:int64})", zv.Type.ZSON())

	u := resolver.NewUnmarshaler()
	u.NamedBindings([]zson.Binding{
		{"SpecialThingOne", &Thing{}},
		{"SpecialThingTwo", &ThingTwo{}},
	})
	var thing ThingaMaBob
	require.NoError(t, err)
	err = u.Unmarshal(zv, &thing)
	require.NoError(t, err)
	assert.Equal(t, "It's a thing one", thing.Who())
}

func TestEmptyInterface(t *testing.T) {
	zv, err := resolver.Marshal(int8(123))
	require.NoError(t, err)
	assert.Equal(t, "int8", zv.Type.ZSON())

	var v interface{}
	err = resolver.Unmarshal(zv, &v)
	require.NoError(t, err)
	i, ok := v.(int8)
	assert.Equal(t, true, ok)
	assert.Equal(t, int8(123), i)

	var actual int8
	err = resolver.Unmarshal(zv, &actual)
	require.NoError(t, err)
	assert.Equal(t, int8(123), actual)
}

type CustomInt8 int8

func TestNamedNormal(t *testing.T) {
	t1 := CustomInt8(88)
	m := resolver.NewMarshaler()
	m.Decorate(resolver.StyleSimple)

	zv, err := m.Marshal(t1)
	require.NoError(t, err)
	assert.Equal(t, "CustomInt8=(int8)", zv.Type.ZSON())

	var actual CustomInt8
	u := resolver.NewUnmarshaler()
	u.Bind(CustomInt8(0))
	err = u.Unmarshal(zv, &actual)
	require.NoError(t, err)
	assert.Equal(t, t1, actual)

	var actualI interface{}
	err = u.Unmarshal(zv, &actualI)
	require.NoError(t, err)
	cast, ok := actualI.(CustomInt8)
	assert.Equal(t, true, ok)
	assert.Equal(t, t1, cast)
}

type EmbeddedA struct {
	A ThingaMaBob
}

type EmbeddedB struct {
	A interface{}
}

func TestEmbeddedInterface(t *testing.T) {
	t1 := &EmbeddedA{
		A: Make(1),
	}
	m := resolver.NewMarshaler()
	m.Decorate(resolver.StyleSimple)
	zv, err := m.Marshal(t1)
	require.NoError(t, err)
	assert.Equal(t, "EmbeddedA=({A:Thing=({a:string,B:int64})})", zv.Type.ZSON())

	u := resolver.NewUnmarshaler()
	u.Bind(Thing{}, ThingTwo{})
	var actual EmbeddedA
	require.NoError(t, err)
	err = u.Unmarshal(zv, &actual)
	require.NoError(t, err)
	assert.Equal(t, "It's a thing one", actual.A.Who())

	var actualB EmbeddedB
	require.NoError(t, err)
	err = u.Unmarshal(zv, &actualB)
	require.NoError(t, err)
	thingB, ok := actualB.A.(*Thing)
	assert.Equal(t, true, ok)
	assert.Equal(t, "It's a thing one", thingB.Who())
}<|MERGE_RESOLUTION|>--- conflicted
+++ resolved
@@ -268,17 +268,8 @@
 	rec, err := resolver.NewMarshaler().MarshalRecord(r1)
 	require.NoError(t, err)
 	require.NotNil(t, rec)
-<<<<<<< HEAD
-	const expected = `{A1:[1 (int8),2 (int8)] (=0),A2:["foo","bar"],A3:null (1=([2=([uint8])]))} (=3)`
+	const expected = `{A1:[1 (int8),2 (int8)] (=0),A2:["foo","bar"],A3:null (1=([bytes]))} (=2)`
 	assert.Equal(t, expected, toZSON(t, rec))
-=======
-
-	exp := `
-#0:record[A1:array[int8],A2:array[string],A3:array[bytes]]
-0:[[1;2;][foo;bar;]-;]
-`
-	assert.Equal(t, trim(exp), rectzng(t, rec))
->>>>>>> 88cf2080
 
 	var r2 rectype
 	err = resolver.UnmarshalRecord(rec, &r2)
