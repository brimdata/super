package proc

import (
	"encoding/binary"
	"fmt"
	"sort"
	"time"

	"github.com/mccanne/zq/ast"
	"github.com/mccanne/zq/expr"
	"github.com/mccanne/zq/pkg/nano"
	"github.com/mccanne/zq/reducer"
	"github.com/mccanne/zq/reducer/compile"
	"github.com/mccanne/zq/zbuf"
	"github.com/mccanne/zq/zcode"
	"github.com/mccanne/zq/zng"
	"github.com/mccanne/zq/zng/resolver"
	"go.uber.org/zap"
)

type GroupByKey struct {
	name     string
	resolver expr.FieldExprResolver
}

type GroupByParams struct {
	duration        ast.Duration
	update_interval ast.Duration
	limit           int
	keys            []GroupByKey
	reducers        []compile.CompiledReducer
	builder         *ColumnBuilder
}

type errTooBig int

func (e errTooBig) Error() string {
	return fmt.Sprintf("groupby aggregation exceeded configured cardinality limit (%d)", e)
}

func IsErrTooBig(err error) bool {
	_, ok := err.(errTooBig)
	return ok
}

const defaultGroupByLimit = 1000000

func CompileGroupBy(node *ast.GroupByProc) (*GroupByParams, error) {
	keys := make([]GroupByKey, 0)
	for _, key := range node.Keys {
		resolver, err := expr.CompileFieldExpr(key)
		if err != nil {
			return nil, fmt.Errorf("compiling groupby: %w", err)
		}
		keys = append(keys, GroupByKey{
			name:     GroupKey(key),
			resolver: resolver,
		})
	}
	reducers := make([]compile.CompiledReducer, 0)
	for _, reducer := range node.Reducers {
		compiled, err := compile.Compile(reducer)
		if err != nil {
			return nil, err
		}
		reducers = append(reducers, compiled)
	}
	builder, err := NewColumnBuilder(node.Keys)
	if err != nil {
		return nil, fmt.Errorf("compiling groupby: %w", err)
	}
	return &GroupByParams{
		duration:        node.Duration,
		update_interval: node.UpdateInterval,
		limit:           node.Limit,
		keys:            keys,
		reducers:        reducers,
		builder:         builder,
	}, nil
}

// GroupBy computes aggregations using a GroupByAggregator.
type GroupBy struct {
	Base
	timeBinned bool
	interval   time.Duration
	agg        *GroupByAggregator
}

// GroupByAggregator performs the core aggregation computation for a
// list of reducer generators. It handles both regular and time-binned
// ("every") group-by operations.  Records are generated in a
// deterministic but undefined total order. Records and spans generated
// by time-binning are partially ordered by timestamp coincident with
// search direction.
type GroupByAggregator struct {
	keysMap     *resolver.Mapper
	cacheKey    []byte // Reduces memory allocations in Consume.
	dt          *resolver.Table
	keys        []GroupByKey
	reducerDefs []compile.CompiledReducer
	builder     *ColumnBuilder
	// For a regular group-by, tables has one entry with key 0.  For a
	// time-binned group-by, tables has one entry per bin and is keyed by
	// bin timestamp (so that a bin with span [ts, ts+timeBinDuration) has
	// key ts).
	tables          map[nano.Ts]map[string]*GroupByRow
	TimeBinDuration int64 // Zero means regular group-by (no time binning).
	reverse         bool
	logger          *zap.Logger
	limit           int
}

type GroupByRow struct {
	keyd     *zbuf.Descriptor
	keyvals  zcode.Bytes
	ts       nano.Ts
	reducers compile.Row
}

func NewGroupByAggregator(c *Context, params GroupByParams) *GroupByAggregator {
	//XXX we should change this AST format... left over from Looky
	// convert second to nano second
	dur := int64(params.duration.Seconds) * 1000000000
	if dur < 0 {
		panic("dur cannot be negative")
	}
	limit := params.limit
	if limit == 0 {
		limit = defaultGroupByLimit
	}
	return &GroupByAggregator{
		keys:        params.keys,
		dt:          c.Resolver,
		reducerDefs: params.reducers,
		builder:     params.builder,
		// keysMap maps an input descriptor to a descriptor
		// representing the group-by key columns.
		keysMap:         resolver.NewMapper(resolver.NewTable()),
		tables:          make(map[nano.Ts]map[string]*GroupByRow),
		TimeBinDuration: dur,
		reverse:         c.Reverse,
		logger:          c.Logger,
		limit:           limit,
	}
}

func NewGroupBy(c *Context, parent Proc, params GroupByParams) *GroupBy {
	// XXX in a subsequent PR we will isolate ast params and pass in
	// ast.GroupByParams
	agg := NewGroupByAggregator(c, params)
	timeBinned := params.duration.Seconds > 0
	interval := time.Duration(params.update_interval.Seconds) * time.Second
	return &GroupBy{
		Base:       Base{Context: c, Parent: parent},
		timeBinned: timeBinned,
		interval:   interval,
		agg:        agg,
	}
}

func (g *GroupBy) Pull() (zbuf.Batch, error) {
	start := time.Now()
	for {
		batch, err := g.Get()
		if err != nil {
			return nil, err
		}
		if batch == nil {
			return g.agg.Results(true, g.MinTs, g.MaxTs), nil
		}
		for k := 0; k < batch.Length(); k++ {
			err := g.agg.Consume(batch.Index(k))
			if err != nil {
				batch.Unref()
				return nil, err
			}
		}
		batch.Unref()
		if g.timeBinned {
			if f := g.agg.Results(false, g.MinTs, g.MaxTs); f != nil {
				return f, nil
			}
		} else if g.interval > 0 && time.Since(start) >= g.interval {
			return g.agg.Results(false, g.MinTs, g.MaxTs), nil
		}
	}
}

func (g *GroupByAggregator) createRow(keyd *zbuf.Descriptor, ts nano.Ts, vals zcode.Bytes) *GroupByRow {
	// Make a deep copy so the caller can reuse the underlying arrays.
	v := make(zcode.Bytes, len(vals))
	copy(v, vals)
	return &GroupByRow{
		keyd:     keyd,
		keyvals:  v,
		ts:       ts,
		reducers: compile.Row{Defs: g.reducerDefs},
	}
}

func keysTypeRecord(r *zbuf.Record, keys []GroupByKey) *zng.TypeRecord {
	cols := make([]zng.Column, len(keys))
	for k, key := range keys {
		// Recurse the record to find the bottom column for group-by
		// on record access, e.g., a.b.c should find the column for "c".
		keyVal := key.resolver(r)
		if keyVal.Type == nil {
			return nil
		}
		cols[k] = zng.Column{Type: keyVal.Type, Name: key.name}
	}
	return zng.LookupTypeRecord(cols)
}

var blocked = &zbuf.Descriptor{}

// Consume takes a record and adds it to the aggregation. Records
// successively passed to Consume are expected to have timestamps in
// monotonically increasing or decreasing order determined by g.reverse.
func (g *GroupByAggregator) Consume(r *zbuf.Record) error {
	// First check if we've seen this descriptor before and if not
	// build an entry for it.
	keysDescriptor := g.keysMap.Map(r.Descriptor.ID)
	if keysDescriptor == nil {
		id := r.Descriptor.ID
		recType := keysTypeRecord(r, g.keys)
		if recType == nil {
			g.keysMap.EnterDescriptor(id, blocked)
			return nil
		}
		keysDescriptor = g.keysMap.Enter(id, recType)
	}
	if keysDescriptor == blocked {
		// block this descriptor since it doesn't have all the group-by keys
		return nil
	}

	// See if we've encountered this row before.
	// We compute a key for this row by exploiting the fact that
	// a row key is uniquely determined by the inbound descriptor
	// (implying the types of the keys) and the keys values.
	// We don't know the reducer types ahead of time so we can't compute
	// the final desciptor yet, but it doesn't matter.  Note that a given
	// input descriptor may end up with multiple output descriptors
	// (because the reducer types are different for the same keys), but
	// because our goal is to distingush rows for different types of keys,
	// we can rely on just the key types (and input desciptor uniquely
	// implying those types)

	var keyBytes zcode.Bytes
	if g.cacheKey != nil {
		keyBytes = g.cacheKey[:4]
	} else {
		keyBytes = make(zcode.Bytes, 4, 128)
	}
	binary.BigEndian.PutUint32(keyBytes, uint32(keysDescriptor.ID))
	g.builder.Reset()
	for _, key := range g.keys {
		keyVal := key.resolver(r)
		g.builder.Append(keyVal.Bytes, keyVal.IsContainer())
	}
	zv, err := g.builder.Encode()
	if err != nil {
		// XXX internal error
	}
	keyBytes = append(keyBytes, zv...)
	g.cacheKey = keyBytes

	var ts nano.Ts
	if g.TimeBinDuration > 0 {
		ts = r.Ts.Trunc(g.TimeBinDuration)
	}
	table, ok := g.tables[ts]
	if !ok {
		table = make(map[string]*GroupByRow)
		g.tables[ts] = table
	}
	row, ok := table[string(keyBytes)]
	if !ok {
		if len(table) >= g.limit {
			return errTooBig(g.limit)
		}
		row = g.createRow(keysDescriptor, ts, keyBytes[4:])
		table[string(keyBytes)] = row
	}
	row.reducers.Consume(r)
	return nil
}

// Results returns a batch of aggregation result records.
// If this is a time-binned aggregation, this can be called multiple
// times; all completed time bins at the time of the invocation are
// returned. A final call with eof=true should be made to get the
// final (possibly incomplete) time bin.
// If this is not a time-binned aggregation, a single call (with
// eof=true) should be made after all records have been Consumed()'d.
func (g *GroupByAggregator) Results(eof bool, minTs nano.Ts, maxTs nano.Ts) zbuf.Batch {
	var bins []nano.Ts
	for b := range g.tables {
		bins = append(bins, b)
	}
	if g.reverse {
		sort.Slice(bins, func(i, j int) bool { return bins[i] > bins[j] })
	} else {
		sort.Slice(bins, func(i, j int) bool { return bins[i] < bins[j] })
	}
	var recs []*zbuf.Record
	for _, b := range bins {
		if g.TimeBinDuration > 0 && !eof {
			// We're not yet at EOF, so for a reverse search, we haven't
			// seen all of g.minTs's bin and should skip it.
			// Similarly, for a forward search, we haven't seen all
			// of g.maxTs's bin and should skip it.
			if g.reverse && b == minTs.Trunc(g.TimeBinDuration) ||
				!g.reverse && b == maxTs.Trunc(g.TimeBinDuration) {
				continue
			}
		}
		recs = append(recs, g.recordsForTable(g.tables[b])...)
		delete(g.tables, b)
	}
	if len(recs) == 0 {
		// Don't propagate empty batches.
		return nil
	}
	first, last := recs[0], recs[len(recs)-1]
	if g.reverse {
		first, last = last, first
	}
	span := nano.NewSpanTs(first.Ts, last.Ts.Add(g.TimeBinDuration))
	return zbuf.NewArray(recs, span)
}

func typeMatch(typeCol []zng.Value, rowkeys []zng.Value) bool {
	if len(typeCol) != len(rowkeys) {
		return false
	}
	for k, rowkey := range rowkeys {
		if rowkey.Type != typeCol[k].Type {
			return false
		}
	}
	return true
}

// recordsForTable returns a slice of records with one record per table entry
// in a deterministic but undefined order.
func (g *GroupByAggregator) recordsForTable(table map[string]*GroupByRow) []*zbuf.Record {
	var keys []string
	for k := range table {
		keys = append(keys, k)
	}
	sort.Strings(keys)

	var recs []*zbuf.Record
	for _, k := range keys {
		row := table[k]
		var zv zcode.Bytes
		if g.TimeBinDuration > 0 {
<<<<<<< HEAD
			zv = zcode.AppendSimple(zv, zng.EncodeTime(row.ts))
=======
			zv = zcode.AppendPrimitive(zv, zng.EncodeTime(row.ts))
>>>>>>> 20606b0b
		}
		zv = append(zv, row.keyvals...)
		for _, red := range row.reducers.Reducers {
			// a reducer value is never a container
			v := reducer.Result(red)
			if v.IsContainer() {
				panic("internal bug: reducer result cannot be a container!")
			}
			zv = v.Encode(zv)
		}
		d := g.lookupDescriptor(row)
		r := zbuf.NewRecord(d, row.ts, zv)
		recs = append(recs, r)
	}
	return recs
}

func (g *GroupByAggregator) lookupDescriptor(row *GroupByRow) *zbuf.Descriptor {
	// This is only done once per row at output time so generally not a
	// bottleneck, but this could be optimized by keeping a cache of the
	// descriptor since it is rare for there to be multiple descriptors
	// or for it change from row to row.
	n := len(g.keys) + len(g.reducerDefs)
	if g.TimeBinDuration > 0 {
		n++
	}
	cols := make([]zng.Column, 0, n)

	if g.TimeBinDuration > 0 {
		cols = append(cols, zng.Column{Name: "ts", Type: zng.TypeTime})
	}
	types := make([]zng.Type, len(row.keyd.Type.Columns))
	for k, col := range row.keyd.Type.Columns {
		types[k] = col.Type
	}
	cols = append(cols, g.builder.TypedColumns(types)...)
	for k, red := range row.reducers.Reducers {
		z := reducer.Result(red)
		cols = append(cols, zng.Column{
			Name: row.reducers.Defs[k].Target(),
			Type: z.Type,
		})
	}
	// This could be more efficient but it's only done during group-by output...
	return g.dt.GetByColumns(cols)
}<|MERGE_RESOLUTION|>--- conflicted
+++ resolved
@@ -358,11 +358,7 @@
 		row := table[k]
 		var zv zcode.Bytes
 		if g.TimeBinDuration > 0 {
-<<<<<<< HEAD
-			zv = zcode.AppendSimple(zv, zng.EncodeTime(row.ts))
-=======
 			zv = zcode.AppendPrimitive(zv, zng.EncodeTime(row.ts))
->>>>>>> 20606b0b
 		}
 		zv = append(zv, row.keyvals...)
 		for _, red := range row.reducers.Reducers {
