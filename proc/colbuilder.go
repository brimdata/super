--- conflicted
+++ resolved
@@ -229,11 +229,7 @@
 	if container {
 		b.builder.AppendContainer(leaf)
 	} else {
-<<<<<<< HEAD
-		b.builder.AppendSimple(leaf)
-=======
 		b.builder.AppendPrimitive(leaf)
->>>>>>> 20606b0b
 	}
 	for i := 0; i < field.containerEnds; i++ {
 		b.builder.EndContainer()
