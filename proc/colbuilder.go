package proc

import (
	"errors"
	"fmt"
	"strings"

	"github.com/mccanne/zq/ast"
	"github.com/mccanne/zq/zcode"
	"github.com/mccanne/zq/zng"
)

var ErrNonAdjacent = errors.New("non adjacent fields")

type errNonAdjacent struct {
	record string
}

func (e errNonAdjacent) Error() string {
	return fmt.Sprintf("fields in record %s must be adjacent", e.record)
}

func (e errNonAdjacent) Unwrap() error {
	return ErrNonAdjacent
}

var ErrDuplicateFields = errors.New("duplicate fields")

type errDuplicateFields struct {
	field string
}

func (e errDuplicateFields) Error() string {
	return fmt.Sprintf("field %s is repeated", e.field)
}

func (e errDuplicateFields) Unwrap() error {
	return ErrDuplicateFields
}

// fieldInfo encodes the structure of a particular proc that writes a
// sequence of fields, which may potentially be inside nested records.
// This encoding enables the runtime processing to happen as efficiently
// as possible.  When handling an input record, we build an output record
// using a zcode.Builder but when handling fields within nested records,
// calls to BeginContainer() and EndContainer() on the builder need to
// happen at the right times to yield the proper output structure.
// This is probably best illustrated with an example, consider the proc
// "cut a, b.c, b.d, x.y.z".
//
// At runtime, this needs to turn into the following actions:
// 1.  builder.Append([value of a from the input record])
// 2.  builder.BeginContainer()  // for "b"
// 3.  builder.Append([value of b.c from the input record])
// 4.  builder.Append([value of b.d from the input record])
// 5.  builder.EndContainer()    // for "b"
// 6.  builder.BeginContainer()  // for "x"
// 7.  builder.BeginContainer()  // for "x.y"
// 8.  builder.Append([value of x.y.z. from the input record])
// 9.  builder.EndContainer()    // for "x.y"
// 10. builder.EndContainer()    // for "y"
//
// This is encoded into the following fieldInfo objects:
//  {name: "a", fullname: "a", containerBegins: [], containerEnds: 0}         // step 1
//  {name: "c", fullname: "b.c", containerBegins: ["b"], containerEnds: 0}      // steps 2-3
//  {name: "d", fullname: "b.d", containerBegins: [], containerEnds: 1     }    // steps 4-5
//  {name: "z", fullname: "x.y.z", containerBegins: ["x", "y"], containerEnds: 2} // steps 6-10
type fieldInfo struct {
	name            string
	fullname        string
	containerBegins []string
	containerEnds   int
}

type ColumnBuilder struct {
	fields   []fieldInfo
	builder  *zcode.Builder
	curField int
}

// Build the structures we need to construct output records efficiently.
// See the comment above for a description of the desired output.
// Note that we require any nested fields from the same parent record
// to be adjacent.  Alternatively we could re-order provided fields
// so the output record can be constructed efficiently, though we don't
// do this now since it might confuse users who expect to see output
// fields in the order they specified.
func NewColumnBuilder(exprs []ast.FieldExpr) (*ColumnBuilder, error) {
	seenRecords := make(map[string]bool)
	fieldInfos := make([]fieldInfo, 0, len(exprs))
	var currentRecord []string
	for i, field := range exprs {
		names, err := split(field)
		if err != nil {
			return nil, err
		}

		// Grab everything except the leaf field name and see if
		// it has changed from the previous field.  If it hasn't,
		// things are simple but if it has, we need to carefully
		// figure out which records we are stepping in and out of.
		record := names[:len(names)-1]
		var containerBegins []string
		if !sameRecord(record, currentRecord) {
			// currentRecord is what nested record the zcode.Builder
			// is currently working on, record is the nested
			// record for the current field.  First figure out
			// what (if any) common parents are shared.
			l := len(currentRecord)
			if len(record) < l {
				l = len(record)
			}
			pos := 0
			for pos < l {
				if record[pos] != currentRecord[pos] {
					break
				}
				pos += 1
			}

			// Note any previously encoded records that are
			// now finished.
			if i > 0 {
				fieldInfos[i-1].containerEnds = len(currentRecord) - pos
			}

			// Validate any new records that we're starting
			// (i.e., ensure that we didn't handle fields from
			// the same record previously), then record the names
			// of all these records.
			for pos2 := pos; pos2 < len(record); pos2++ {
				recname := strings.Join(record[:pos2+1], ".")
				_, seen := seenRecords[recname]
				if seen {
					return nil, errNonAdjacent{recname}
				}
				seenRecords[recname] = true
				containerBegins = append(containerBegins, record[pos2])
			}
			currentRecord = record
		}
		fullname := strings.Join(names, ".")
		fname := names[len(names)-1]
		if isIn(fullname, fieldInfos) {
			return nil, errDuplicateFields{fullname}
		}
		fieldInfos = append(fieldInfos, fieldInfo{fname, fullname, containerBegins, 0})
	}
	if len(fieldInfos) > 0 {
		fieldInfos[len(fieldInfos)-1].containerEnds = len(currentRecord)
	}

	return &ColumnBuilder{
		fields:  fieldInfos,
		builder: zcode.NewBuilder(),
	}, nil
}

// check if fieldname is "in" one of the fields in fis, or if
// one of fis is "in" fieldname, where "in" means "equal or is a suffix of".
func isIn(fieldname string, fis []fieldInfo) bool {
	// check if fieldname is "in" one of fis
	splits := strings.Split(fieldname, ".")
	for i := range splits {
		sub := strings.Join(splits[:i+1], ".")
		for _, fi := range fis {
			if sub == fi.fullname {
				return true
			}
		}
	}
	// check if one of fis is "in" fieldname
	for _, fi := range fis {
		splits := strings.Split(fi.fullname, ".")
		for i := range splits {
			prefix := strings.Join(splits[:i+1], ".")
			if prefix == fieldname {
				return true
			}
		}
	}
	return false
}

// Split an ast.FieldExpr representing a chain of record field references
// into a list of strings representing the names.
// E.g., "x.y.z" -> ["x", "y", "z"]
func split(node ast.FieldExpr) ([]string, error) {
	switch n := node.(type) {
	case *ast.FieldRead:
		return []string{n.Field}, nil
	case *ast.FieldCall:
		if n.Fn != "RecordFieldRead" {
			return nil, fmt.Errorf("unexpected field op %s", n.Fn)
		}
		names, err := split(n.Field)
		if err != nil {
			return nil, err
		}
		return append(names, n.Param), nil
	default:
		return nil, fmt.Errorf("unexpected node type %T", node)
	}
}

func sameRecord(names1, names2 []string) bool {
	if len(names1) != len(names2) {
		return false
	}
	for i := range names1 {
		if names1[i] != names2[i] {
			return false
		}
	}
	return true
}

func (c *ColumnBuilder) Reset() {
	c.builder.Reset()
	c.curField = 0
}

func (c *ColumnBuilder) Append(leaf []byte, container bool) {
	field := c.fields[c.curField]
	c.curField++
	for range field.containerBegins {
		c.builder.BeginContainer()
	}
	if container {
		c.builder.AppendContainer(leaf)
	} else {
		c.builder.AppendPrimitive(leaf)
	}
<<<<<<< HEAD
	if container {
		b.builder.AppendContainer(leaf)
	} else {
		b.builder.AppendPrimitive(leaf)
	}
=======
>>>>>>> fcd7c1a4
	for i := 0; i < field.containerEnds; i++ {
		c.builder.EndContainer()
	}
}

func (c *ColumnBuilder) Encode() (zcode.Bytes, error) {
	if c.curField != len(c.fields) {
		return nil, errors.New("did not receive enough columns")
	}
<<<<<<< HEAD
	return b.builder.Bytes(), nil
=======
	return c.builder.Bytes(), nil
>>>>>>> fcd7c1a4
}

// A ColumnBuilder understands the shape of a sequence of FieldExprs
// (i.e., which columns are inside nested records) but not the types.
// TypedColumns takes an array of zng.Types for the individual fields
// and constructs an array of zng.Columns that reflects the fullly
// typed structure.  This is suitable for e.g. allocating a descriptor.
func (c *ColumnBuilder) TypedColumns(types []zng.Type) []zng.Column {
	type rec struct {
		name string
		cols []zng.Column
	}
	current := &rec{"", nil}
	stack := make([]*rec, 1)
	stack[0] = current

	for i, field := range c.fields {
		for _, name := range field.containerBegins {
			current = &rec{name, nil}
			stack = append(stack, current)
		}

		current.cols = append(current.cols, zng.Column{Name: field.name, Type: types[i]})

		for j := 0; j < field.containerEnds; j++ {
			recType := zng.LookupTypeRecord(current.cols)
			slen := len(stack)
			stack = stack[:slen-1]
			cur := stack[slen-2]
			cur.cols = append(cur.cols, zng.Column{Name: current.name, Type: recType})
			current = cur
		}
	}
	if len(stack) != 1 {
		panic("Mismatched container begin/end")
	}
	return stack[0].cols
}

func (c *ColumnBuilder) FullNames() []string {
	ret := make([]string, len(c.fields))
	for i, field := range c.fields {
		ret[i] = field.fullname
	}
	return ret
}<|MERGE_RESOLUTION|>--- conflicted
+++ resolved
@@ -231,14 +231,6 @@
 	} else {
 		c.builder.AppendPrimitive(leaf)
 	}
-<<<<<<< HEAD
-	if container {
-		b.builder.AppendContainer(leaf)
-	} else {
-		b.builder.AppendPrimitive(leaf)
-	}
-=======
->>>>>>> fcd7c1a4
 	for i := 0; i < field.containerEnds; i++ {
 		c.builder.EndContainer()
 	}
@@ -248,11 +240,7 @@
 	if c.curField != len(c.fields) {
 		return nil, errors.New("did not receive enough columns")
 	}
-<<<<<<< HEAD
-	return b.builder.Bytes(), nil
-=======
 	return c.builder.Bytes(), nil
->>>>>>> fcd7c1a4
 }
 
 // A ColumnBuilder understands the shape of a sequence of FieldExprs
