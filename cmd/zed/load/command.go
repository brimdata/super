--- conflicted
+++ resolved
@@ -38,16 +38,9 @@
 
 type Command struct {
 	*root.Command
-<<<<<<< HEAD
-	commitFlags commitflags.Flags
-	inputFlags  inputflags.Flags
-	procFlags   procflags.Flags
-=======
-	commit bool
-	cli.CommitFlags
+	commitFlags  commitflags.Flags
 	inputFlags   inputflags.Flags
 	runtimeFlags runtimeflags.Flags
->>>>>>> a95a0079
 
 	// status output
 	ctx       context.Context
