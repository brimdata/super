package zson

import (
	"errors"
	"fmt"
	"net"
	"net/netip"
	"reflect"
	"strings"
	"time"

	"github.com/brimdata/zed"
	"github.com/brimdata/zed/pkg/nano"
	"github.com/brimdata/zed/zcode"
	"github.com/x448/float16"
	"golang.org/x/exp/slices"
)

//XXX handle new TypeError => marshal as a ZSON string?

func Marshal(v interface{}) (string, error) {
	return NewMarshaler().Marshal(v)
}

type MarshalContext struct {
	*MarshalZNGContext
	formatter *Formatter
}

func NewMarshaler() *MarshalContext {
	return NewMarshalerIndent(0)
}

func NewMarshalerIndent(indent int) *MarshalContext {
	return &MarshalContext{
		MarshalZNGContext: NewZNGMarshaler(),
		formatter:         NewFormatter(indent, nil),
	}
}

func NewMarshalerWithContext(zctx *zed.Context) *MarshalContext {
	return &MarshalContext{
		MarshalZNGContext: NewZNGMarshalerWithContext(zctx),
	}
}

func (m *MarshalContext) Marshal(v interface{}) (string, error) {
	zv, err := m.MarshalZNGContext.Marshal(v)
	if err != nil {
		return "", err
	}
	return m.formatter.Format(zv)
}

func (m *MarshalContext) MarshalCustom(names []string, fields []interface{}) (string, error) {
	rec, err := m.MarshalZNGContext.MarshalCustom(names, fields)
	if err != nil {
		return "", err
	}
	return m.formatter.FormatRecord(rec)
}

type UnmarshalContext struct {
	*UnmarshalZNGContext
	zctx     *zed.Context
	analyzer Analyzer
	builder  *zcode.Builder
}

func NewUnmarshaler() *UnmarshalContext {
	return &UnmarshalContext{
		UnmarshalZNGContext: NewZNGUnmarshaler(),
		zctx:                zed.NewContext(),
		analyzer:            NewAnalyzer(),
		builder:             zcode.NewBuilder(),
	}
}

func Unmarshal(zson string, v interface{}) error {
	return NewUnmarshaler().Unmarshal(zson, v)
}

func (u *UnmarshalContext) Unmarshal(zson string, v interface{}) error {
	parser := NewParser(strings.NewReader(zson))
	ast, err := parser.ParseValue()
	if err != nil {
		return err
	}
	val, err := u.analyzer.ConvertValue(u.zctx, ast)
	if err != nil {
		return err
	}
	zv, err := Build(u.builder, val)
	if err != nil {
		return nil
	}
	return u.UnmarshalZNGContext.Unmarshal(zv, v)
}

type ZNGMarshaler interface {
	MarshalZNG(*MarshalZNGContext) (zed.Type, error)
}

func MarshalZNG(v interface{}) (*zed.Value, error) {
	return NewZNGMarshaler().Marshal(v)
}

type MarshalZNGContext struct {
	*zed.Context
	zcode.Builder
	decorator func(string, string) string
	bindings  map[string]string
}

func NewZNGMarshaler() *MarshalZNGContext {
	return NewZNGMarshalerWithContext(zed.NewContext())
}

func NewZNGMarshalerWithContext(zctx *zed.Context) *MarshalZNGContext {
	return &MarshalZNGContext{
		Context: zctx,
	}
}

// MarshalValue marshals v into the value that is being built and is
// typically called by a custom marshaler.
func (m *MarshalZNGContext) MarshalValue(v interface{}) (zed.Type, error) {
	return m.encodeValue(reflect.ValueOf(v))
}

func (m *MarshalZNGContext) Marshal(v interface{}) (*zed.Value, error) {
	m.Builder.Reset()
	typ, err := m.encodeValue(reflect.ValueOf(v))
	if err != nil {
		return nil, err
	}
	bytes := m.Builder.Bytes()
	it := bytes.Iter()
	if it.Done() {
		return nil, errors.New("no value found")
	}
	return zed.NewValue(typ, it.Next()), nil
}

func (m *MarshalZNGContext) MarshalCustom(names []string, fields []interface{}) (*zed.Value, error) {
	if len(names) != len(fields) {
		return nil, errors.New("fields and columns don't match")
	}
	m.Builder.Reset()
	var cols []zed.Column
	for k, field := range fields {
		typ, err := m.encodeValue(reflect.ValueOf(field))
		if err != nil {
			return nil, err
		}
		cols = append(cols, zed.Column{Name: names[k], Type: typ})
	}
	// XXX issue #1836
	// Since this can be the inner loop here and nowhere else do we call
	// LookupTypeRecord on the inner loop, now may be the time to put an
	// efficient cache ahead of formatting the columns into a string,
	// e.g., compute a has in place across the field names then do a
	// closed-address exact match for the values in the slot.
	recType, err := m.Context.LookupTypeRecord(cols)
	if err != nil {
		return nil, err
	}
	return zed.NewValue(recType, m.Builder.Bytes()), nil
}

const (
	tagName = "zed"
	tagSep  = ","
)

func fieldName(f reflect.StructField) string {
	tag := f.Tag.Get(tagName)
	if tag == "" {
		tag = f.Tag.Get("json")
	}
	if tag != "" {
		s := strings.SplitN(tag, tagSep, 2)
		if len(s) > 0 && s[0] != "" {
			return s[0]
		}
	}
	return f.Name
}

func typeSimple(name, path string) string {
	return name
}

func typePackage(name, path string) string {
	a := strings.Split(path, "/")
	return fmt.Sprintf("%s.%s", a[len(a)-1], name)
}

func typeFull(name, path string) string {
	return fmt.Sprintf("%s.%s", path, name)
}

type TypeStyle int

const (
	StyleNone TypeStyle = iota
	StyleSimple
	StylePackage
	StyleFull
)

// Decorate informs the marshaler to add type decorations to the resulting ZNG
// in the form of named types in the sytle indicated, e.g.,
// for a `struct Foo` in `package bar` at import path `github.com/acme/bar:
// the corresponding name would be `Foo` for TypeSimple, `bar.Foo` for TypePackage,
// and `github.com/acme/bar.Foo`for TypeFull.  This mechanism works in conjunction
// with Bindings.  Typically you would want just one or the other, but if a binding
// doesn't exist for a given Go type, then a ZSON type name will be created according
// to the decorator setting (which may be TypeNone).
func (m *MarshalZNGContext) Decorate(style TypeStyle) {
	switch style {
	default:
		m.decorator = nil
	case StyleSimple:
		m.decorator = typeSimple
	case StylePackage:
		m.decorator = typePackage
	case StyleFull:
		m.decorator = typeFull
	}
}

// NamedBindings informs the Marshaler to encode the given types with the
// corresponding ZSON type names.  For example, to serialize a `bar.Foo`
// value decoroated with the ZSON type name "SpecialFoo", simply call
// NamedBindings with the value []Binding{{"SpecialFoo", &bar.Foo{}}.
// Subsequent calls to NamedBindings
// add additional such bindings leaving the existing bindings in place.
// During marshaling, if no binding is found for a particular Go value,
// then the marshaler's decorator setting applies.
func (m *MarshalZNGContext) NamedBindings(bindings []Binding) error {
	if m.bindings == nil {
		m.bindings = make(map[string]string)
	}
	for _, b := range bindings {
		name, err := typeNameOfValue(b.Template)
		if err != nil {
			return err
		}
		m.bindings[name] = b.Name
	}
	return nil
}

var nanoTsType = reflect.TypeOf(nano.Ts(0))
var zngValueType = reflect.TypeOf(zed.Value{})

func (m *MarshalZNGContext) encodeValue(v reflect.Value) (zed.Type, error) {
	typ, err := m.encodeAny(v)
	if err != nil {
		return nil, err
	}
	if _, ok := typ.(*zed.TypeNamed); ok {
		// We already have a named type.
		return typ, nil
	}
	if !v.IsValid() {
		// v.Type will panic.
		return typ, nil
	}
	return m.lookupTypeNamed(v.Type(), typ)
}

func (m *MarshalZNGContext) encodeAny(v reflect.Value) (zed.Type, error) {
	if !v.IsValid() {
		m.Builder.Append(nil)
		return zed.TypeNull, nil
	}
<<<<<<< HEAD
	if v.Type().Implements(marshalerTypeZNG) {
		return v.Interface().(ZNGMarshaler).MarshalZNG(m)
	}
	if v, ok := v.Interface().(float16.Float16); ok {
		m.Builder.Append(zed.EncodeFloat16(v.Float32()))
		return zed.TypeFloat16, nil
	}
	if ts, ok := v.Interface().(nano.Ts); ok {
		m.Builder.Append(zed.EncodeTime(ts))
=======
	switch v := v.Interface().(type) {
	case ZNGMarshaler:
		return v.MarshalZNG(m)
	case nano.Ts:
		m.Builder.Append(zed.EncodeTime(v))
>>>>>>> 015c98e6
		return zed.TypeTime, nil
	case net.IP:
		if a, err := netip.ParseAddr(v.String()); err == nil {
			m.Builder.Append(zed.EncodeIP(a))
			return zed.TypeIP, nil
		}
	case time.Time:
		m.Builder.Append(zed.EncodeTime(nano.TimeToTs(v)))
		return zed.TypeTime, nil
	case zed.Type:
		val := m.Context.LookupTypeValue(v)
		m.Builder.Append(val.Bytes)
		return val.Type, nil
	case zed.Value:
		typ, err := m.TranslateType(v.Type)
		if err != nil {
			return nil, err
		}
		m.Builder.Append(v.Bytes)
		return typ, nil
	}
	switch v.Kind() {
	case reflect.Array:
		if v.Type().Elem().Kind() == reflect.Uint8 {
			return m.encodeArrayBytes(v)
		}
		return m.encodeArray(v)
	case reflect.Map:
		if v.IsNil() {
			return m.encodeNil(v.Type())
		}
		return m.encodeMap(v)
	case reflect.Slice:
		if v.IsNil() {
			return m.encodeNil(v.Type())
		}
		if v.Type().Elem().Kind() == reflect.Uint8 {
			return m.encodeSliceBytes(v)
		}
		return m.encodeArray(v)
	case reflect.Struct:
		if a, ok := v.Interface().(netip.Addr); ok {
			m.Builder.Append(zed.EncodeIP(a))
			return zed.TypeIP, nil
		}
		return m.encodeRecord(v)
	case reflect.Ptr:
		if v.IsNil() {
			return m.encodeNil(v.Type())
		}
		return m.encodeValue(v.Elem())
	case reflect.Interface:
		if v.IsNil() {
			return m.encodeNil(v.Type())
		}
		return m.encodeValue(v.Elem())
	case reflect.String:
		m.Builder.Append(zed.EncodeString(v.String()))
		return zed.TypeString, nil
	case reflect.Bool:
		m.Builder.Append(zed.EncodeBool(v.Bool()))
		return zed.TypeBool, nil
	case reflect.Int, reflect.Int8, reflect.Int16, reflect.Int32, reflect.Int64:
		zt, err := m.lookupType(v.Type())
		if err != nil {
			return nil, err
		}
		m.Builder.Append(zed.EncodeInt(v.Int()))
		return zt, nil
	case reflect.Uint, reflect.Uint8, reflect.Uint16, reflect.Uint32, reflect.Uint64:
		zt, err := m.lookupType(v.Type())
		if err != nil {
			return nil, err
		}
		m.Builder.Append(zed.EncodeUint(v.Uint()))
		return zt, nil
	case reflect.Float32:
		m.Builder.Append(zed.EncodeFloat32(float32(v.Float())))
		return zed.TypeFloat32, nil
	case reflect.Float64:
		m.Builder.Append(zed.EncodeFloat64(v.Float()))
		return zed.TypeFloat64, nil
	default:
		return nil, fmt.Errorf("unsupported type: %v", v.Kind())
	}
}

func (m *MarshalZNGContext) encodeMap(v reflect.Value) (zed.Type, error) {
	var lastKeyType, lastValType zed.Type
	m.Builder.BeginContainer()
	for it := v.MapRange(); it.Next(); {
		keyType, err := m.encodeValue(it.Key())
		if err != nil {
			return nil, err
		}
		if keyType != lastKeyType && lastKeyType != nil {
			return nil, errors.New("map has mixed key types")
		}
		lastKeyType = keyType
		valType, err := m.encodeValue(it.Value())
		if err != nil {
			return nil, err
		}
		if valType != lastValType && lastValType != nil {
			return nil, errors.New("map has mixed values types")
		}
		lastValType = valType
	}
	m.Builder.TransformContainer(zed.NormalizeMap)
	m.Builder.EndContainer()
	if lastKeyType == nil {
		// Map is empty so look up types.
		var err error
		lastKeyType, err = m.lookupType(v.Type().Key())
		if err != nil {
			return nil, err
		}
		lastValType, err = m.lookupType(v.Type().Elem())
		if err != nil {
			return nil, err
		}
	}
	return m.Context.LookupTypeMap(lastKeyType, lastValType), nil
}

func (m *MarshalZNGContext) encodeNil(t reflect.Type) (zed.Type, error) {
	var typ zed.Type
	if t.Kind() == reflect.Interface {
		// Encode the nil interface as TypeNull.
		typ = zed.TypeNull
	} else {
		var err error
		typ, err = m.lookupType(t)
		if err != nil {
			return nil, err
		}
	}
	m.Builder.Append(nil)
	return typ, nil
}

func (m *MarshalZNGContext) encodeRecord(sval reflect.Value) (zed.Type, error) {
	m.Builder.BeginContainer()
	var columns []zed.Column
	stype := sval.Type()
	for i := 0; i < stype.NumField(); i++ {
		sf := stype.Field(i)
		isUnexported := sf.PkgPath != ""
		if sf.Anonymous {
			t := sf.Type
			if t.Kind() == reflect.Ptr {
				t = t.Elem()
			}
			if isUnexported && t.Kind() != reflect.Struct {
				// Ignore embedded fields of unexported non-struct types.
				continue
			}
			// Do not ignore embedded fields of unexported struct types
			// since they may have exported fields.
		} else if isUnexported {
			// Ignore unexported non-embedded fields.
			continue
		}
		field := stype.Field(i)
		name := fieldName(field)
		if name == "-" {
			// Ignore fields named "-".
			continue
		}
		typ, err := m.encodeValue(sval.Field(i))
		if err != nil {
			return nil, err
		}
		columns = append(columns, zed.Column{Name: name, Type: typ})
	}
	m.Builder.EndContainer()
	return m.Context.LookupTypeRecord(columns)
}

func (m *MarshalZNGContext) encodeSliceBytes(sliceVal reflect.Value) (zed.Type, error) {
	m.Builder.Append(sliceVal.Bytes())
	return zed.TypeBytes, nil
}

func (m *MarshalZNGContext) encodeArrayBytes(arrayVal reflect.Value) (zed.Type, error) {
	n := arrayVal.Len()
	bytes := make([]byte, 0, n)
	for k := 0; k < n; k++ {
		v := arrayVal.Index(k)
		bytes = append(bytes, v.Interface().(uint8))
	}
	m.Builder.Append(bytes)
	return zed.TypeBytes, nil
}

func (m *MarshalZNGContext) encodeArray(arrayVal reflect.Value) (zed.Type, error) {
	m.Builder.BeginContainer()
	arrayLen := arrayVal.Len()
	types := make([]zed.Type, 0, arrayLen)
	for i := 0; i < arrayLen; i++ {
		item := arrayVal.Index(i)
		typ, err := m.encodeValue(item)
		if err != nil {
			return nil, err
		}
		types = append(types, typ)
	}
	uniqueTypes := zed.UniqueTypes(slices.Clone(types))
	var innerType zed.Type
	switch len(uniqueTypes) {
	case 0:
		// if slice was empty, look up the type without a value
		var err error
		innerType, err = m.lookupType(arrayVal.Type().Elem())
		if err != nil {
			return nil, err
		}
	case 1:
		innerType = types[0]
	default:
		unionType := m.Context.LookupTypeUnion(uniqueTypes)
		// Convert each container element to the union type.
		m.Builder.TransformContainer(func(bytes zcode.Bytes) zcode.Bytes {
			var b zcode.Builder
			for i, it := 0, bytes.Iter(); !it.Done(); i++ {
				zed.BuildUnion(&b, unionType.TagOf(types[i]), it.Next())
			}
			return b.Bytes()
		})
		innerType = unionType
	}
	m.Builder.EndContainer()
	return m.Context.LookupTypeArray(innerType), nil
}

func (m *MarshalZNGContext) lookupType(t reflect.Type) (zed.Type, error) {
	var typ zed.Type
	switch t.Kind() {
	case reflect.Array, reflect.Slice:
		if t.Elem().Kind() == reflect.Uint8 {
			typ = zed.TypeBytes
		} else {
			inner, err := m.lookupType(t.Elem())
			if err != nil {
				return nil, err
			}
			typ = m.Context.LookupTypeArray(inner)
		}
	case reflect.Map:
		key, err := m.lookupType(t.Key())
		if err != nil {
			return nil, err
		}
		val, err := m.lookupType(t.Elem())
		if err != nil {
			return nil, err
		}
		typ = m.Context.LookupTypeMap(key, val)
	case reflect.Struct:
		var err error
		typ, err = m.lookupTypeRecord(t)
		if err != nil {
			return nil, err
		}
	case reflect.Ptr:
		var err error
		typ, err = m.lookupType(t.Elem())
		if err != nil {
			return nil, err
		}
	case reflect.String:
		typ = zed.TypeString
	case reflect.Bool:
		typ = zed.TypeBool
	case reflect.Int, reflect.Int64:
		typ = zed.TypeInt64
	case reflect.Int32:
		typ = zed.TypeInt32
	case reflect.Int16:
		typ = zed.TypeInt16
	case reflect.Int8:
		typ = zed.TypeInt8
	case reflect.Uint, reflect.Uint64:
		typ = zed.TypeUint64
	case reflect.Uint32:
		typ = zed.TypeUint32
	case reflect.Uint16:
		typ = zed.TypeUint16
	case reflect.Uint8:
		typ = zed.TypeUint8
	case reflect.Float32:
		typ = zed.TypeFloat32
	case reflect.Float64:
		typ = zed.TypeFloat64
	default:
		return nil, fmt.Errorf("unsupported type: %v", t.Kind())
	}
	return m.lookupTypeNamed(t, typ)
}

func (m *MarshalZNGContext) lookupTypeRecord(structType reflect.Type) (zed.Type, error) {
	var columns []zed.Column
	for i := 0; i < structType.NumField(); i++ {
		field := structType.Field(i)
		name := fieldName(field)
		fieldType, err := m.lookupType(field.Type)
		if err != nil {
			return nil, err
		}
		columns = append(columns, zed.Column{Name: name, Type: fieldType})
	}
	return m.Context.LookupTypeRecord(columns)
}

// lookupTypeNamed returns a named type for typ with a name derived from t.  It
// returns typ if it shouldn't derive a name from t.
func (m *MarshalZNGContext) lookupTypeNamed(t reflect.Type, typ zed.Type) (zed.Type, error) {
	if m.decorator == nil && m.bindings == nil {
		return typ, nil
	}
	// Don't create named types for interface types as this is just
	// one value for that interface and it's the underlying concrete
	// types that implement the interface that we want to name.
	if t.Kind() == reflect.Interface {
		return typ, nil
	}
	// We do not want to further decorate nano.Ts as
	// it's already been converted to a Zed time;
	// likewise for zed.Value, which gets encoded as
	// itself and its own named type if it has one.
	if t == nanoTsType || t == zngValueType || t == netipAddrType || t == netIPType {
		return typ, nil
	}
	name := t.Name()
	if name == "" || name == t.Kind().String() {
		return typ, nil
	}
	path := t.PkgPath()
	var named string
	if m.bindings != nil {
		named = m.bindings[typeFull(name, path)]
	}
	if named == "" && m.decorator != nil {
		named = m.decorator(name, path)
	}
	if named == "" {
		return typ, nil
	}
	return m.Context.LookupTypeNamed(named, typ)
}

type ZNGUnmarshaler interface {
	UnmarshalZNG(*UnmarshalZNGContext, *zed.Value) error
}

type UnmarshalZNGContext struct {
	zctx   *zed.Context
	binder binder
}

func NewZNGUnmarshaler() *UnmarshalZNGContext {
	return &UnmarshalZNGContext{}
}

func UnmarshalZNG(zv *zed.Value, v interface{}) error {
	return NewZNGUnmarshaler().decodeAny(zv, reflect.ValueOf(v))
}

func UnmarshalZNGRecord(rec *zed.Value, v interface{}) error {
	return UnmarshalZNG(rec, v)
}

func incompatTypeError(zt zed.Type, v reflect.Value) error {
	return fmt.Errorf("incompatible type translation: zng type %v go type %v go kind %v", FormatType(zt), v.Type(), v.Kind())
}

// SetContext provides an optional type context to the unmarshaler.  This is
// needed only when unmarshaling Zed type values into Go zed.Type interface values.
func (u *UnmarshalZNGContext) SetContext(zctx *zed.Context) {
	u.zctx = zctx
}

func (u *UnmarshalZNGContext) Unmarshal(zv *zed.Value, v interface{}) error {
	return u.decodeAny(zv, reflect.ValueOf(v))
}

// Bindings informs the unmarshaler that ZSON values with a type name equal
// to any of the three variations of Go type mame (full path, package.Type,
// or just Type) may be used to inform the deserialization of a ZSON value
// into a Go interface value.  If full path names are not used, it is up to
// the entitity that marshaled the original ZSON to ensure that no type-name
// conflicts arise, e.g., when using the TypeSimple decorator style, you cannot
// have a type called bar.Foo and another type baz.Foo as the simple type
// decorator will be "Foo" in both cases and thus create a name conflict.
func (u *UnmarshalZNGContext) Bind(templates ...interface{}) error {
	for _, t := range templates {
		if err := u.binder.enterTemplate(t); err != nil {
			return err
		}
	}
	return nil
}

func (u *UnmarshalZNGContext) NamedBindings(bindings []Binding) error {
	for _, b := range bindings {
		if err := u.binder.enterBinding(b); err != nil {
			return err
		}
	}
	return nil
}

var netipAddrType = reflect.TypeOf(netip.Addr{})
var netIPType = reflect.TypeOf(net.IP{})

func (u *UnmarshalZNGContext) decodeAny(zv *zed.Value, v reflect.Value) error {
	if !v.IsValid() {
		return errors.New("cannot unmarshal into value provided")
	}
	m, v := indirect(v, zv)
	if m != nil {
		return m.UnmarshalZNG(u, zv)
	}
<<<<<<< HEAD
	if _, ok := v.Interface().(float16.Float16); ok {
		if zv.Type != zed.TypeFloat16 {
			return incompatTypeError(zv.Type, v)
		}
		v.SetUint(uint64(float16.Fromfloat32(zed.DecodeFloat16(zv.Bytes)).Bits()))
		return nil
	}
	if _, ok := v.Interface().(zed.Value); ok {
=======
	switch v.Interface().(type) {
	case nano.Ts:
		if zv.Type != zed.TypeTime {
			return incompatTypeError(zv.Type, v)
		}
		v.Set(reflect.ValueOf(zed.DecodeTime(zv.Bytes)))
		return nil
	case zed.Value:
>>>>>>> 015c98e6
		// For zed.Values we simply set the reflect value to the
		// zed.Value that has been decoded.
		v.Set(reflect.ValueOf(*zv.Copy()))
		return nil
	}
	if zed.TypeUnder(zv.Type) == zed.TypeNull {
		// A zed null value should successfully unmarshal to any go type. Typed
		// nulls however need to be type checked.
		v.Set(reflect.Zero(v.Type()))
		return nil
	}
	if v.Kind() == reflect.Pointer && zv.Bytes == nil {
		return u.decodeNull(zv, v)
	}
	switch v.Kind() {
	case reflect.Array:
		return u.decodeArray(zv, v)
	case reflect.Map:
		return u.decodeMap(zv, v)
	case reflect.Slice:
		if v.Type() == netIPType {
			return u.decodeNetIP(zv, v)
		}
		return u.decodeArray(zv, v)
	case reflect.Struct:
		if v.Type() == netipAddrType {
			return u.decodeNetipAddr(zv, v)
		}
		return u.decodeRecord(zv, v)
	case reflect.Interface:
		if zed.TypeUnder(zv.Type) == zed.TypeType {
			if u.zctx == nil {
				return errors.New("cannot unmarshal type value without type context")
			}
			typ, err := u.zctx.LookupByValue(zv.Bytes)
			if err != nil {
				return err
			}
			v.Set(reflect.ValueOf(typ))
			return nil
		}
		// If the interface value isn't null, then the user has provided
		// an underlying value to unmarshal into.  So we just recursively
		// decode the value into this existing value and return.
		if !v.IsNil() {
			return u.decodeAny(zv, v.Elem())
		}
		template, err := u.lookupGoType(zv.Type, zv.Bytes)
		if err != nil {
			return err
		}
		if template == nil {
			// If the template is nil, then the value must be of ZNG type null
			// and ZNG type values can only have value null.  So, we
			// set it to null of the type given for the marshaled-into
			// value and return.
			v.Set(reflect.Zero(v.Type()))
			return nil
		}
		concrete := reflect.New(template)
		if err := u.decodeAny(zv, concrete.Elem()); err != nil {
			return err
		}
		// For empty interface, we pull the value pointed-at into the
		// empty-interface value if it's not a struct (i.e., a scalar or
		// a slice)  For normal interfaces, we set the pointer to be
		// the pointer to the new object as it must be type-compatible.
		if v.NumMethod() == 0 && concrete.Elem().Kind() != reflect.Struct {
			v.Set(concrete.Elem())
		} else {
			v.Set(concrete)
		}
		return nil
	case reflect.String:
		// XXX We bundle string, type, error all into string.
		// See issue #1853.
		switch zed.TypeUnder(zv.Type) {
		case zed.TypeString, zed.TypeType:
		default:
			return incompatTypeError(zv.Type, v)
		}
		v.SetString(zed.DecodeString(zv.Bytes))
		return nil
	case reflect.Bool:
		if zed.TypeUnder(zv.Type) != zed.TypeBool {
			return incompatTypeError(zv.Type, v)
		}
		v.SetBool(zed.DecodeBool(zv.Bytes))
		return nil
	case reflect.Int, reflect.Int8, reflect.Int16, reflect.Int32, reflect.Int64:
		switch zed.TypeUnder(zv.Type) {
		case zed.TypeInt8, zed.TypeInt16, zed.TypeInt32, zed.TypeInt64:
		default:
			return incompatTypeError(zv.Type, v)
		}
		v.SetInt(zed.DecodeInt(zv.Bytes))
		return nil
	case reflect.Uint, reflect.Uint8, reflect.Uint16, reflect.Uint32, reflect.Uint64:
		switch zed.TypeUnder(zv.Type) {
		case zed.TypeUint8, zed.TypeUint16, zed.TypeUint32, zed.TypeUint64:
		default:
			return incompatTypeError(zv.Type, v)
		}
		v.SetUint(zed.DecodeUint(zv.Bytes))
		return nil
	case reflect.Float32:
		if zed.TypeUnder(zv.Type) != zed.TypeFloat32 {
			return incompatTypeError(zv.Type, v)
		}
		v.SetFloat(float64(zed.DecodeFloat32(zv.Bytes)))
		return nil
	case reflect.Float64:
		if zed.TypeUnder(zv.Type) != zed.TypeFloat64 {
			return incompatTypeError(zv.Type, v)
		}
		v.SetFloat(zed.DecodeFloat64(zv.Bytes))
		return nil
	default:
		return fmt.Errorf("unsupported type: %v", v.Kind())
	}
}

// Adapted from:
// https://github.com/golang/go/blob/46ab7a5c4f80d912f25b6b3e1044282a2a79df8b/src/encoding/json/decode.go#L426
func indirect(v reflect.Value, zv *zed.Value) (ZNGUnmarshaler, reflect.Value) {
	// If v is a named type and is addressable,
	// start with its address, so that if the type has pointer methods,
	// we find them.
	if v.Kind() != reflect.Pointer && v.Type().Name() != "" && v.CanAddr() {
		v = v.Addr()
	}
	var nilptr reflect.Value
	for v.Kind() == reflect.Pointer {
		if v.CanSet() && zv.Bytes == nil {
			// If the reflect value can be set and the zed Value is nil we want
			// to store this pointer since if destination is not a zed.Value the
			// pointer will be set to nil.
			nilptr = v
		}
		if v.IsNil() {
			v.Set(reflect.New(v.Type().Elem()))
		}
		if v.Type().NumMethod() > 0 && v.CanInterface() {
			if u, ok := v.Interface().(ZNGUnmarshaler); ok {
				return u, reflect.Value{}
			}
		}
		v = v.Elem()
	}
	if _, ok := v.Interface().(zed.Value); !ok && nilptr.IsValid() {
		return nil, nilptr
	}
	return nil, v
}

func (u *UnmarshalZNGContext) decodeNull(zv *zed.Value, v reflect.Value) error {
	inner := v
	for inner.Kind() == reflect.Ptr {
		if inner.IsNil() {
			// Set nil elements so we can find the actual type of the underlying
			// value. This is not so we can set the type since the outer value
			// will eventually get set to nil- but rather so we can type check
			// the null (i.e., you cannot marshal a int64 to null(ip), etc.).
			v.Set(reflect.New(v.Type().Elem()))
		}
		inner = inner.Elem()
	}
	if err := u.decodeAny(zv, inner); err != nil {
		return err
	}
	v.Set(reflect.Zero(v.Type()))
	return nil
}

func (u *UnmarshalZNGContext) decodeNetipAddr(zv *zed.Value, v reflect.Value) error {
	if zed.TypeUnder(zv.Type) != zed.TypeIP {
		return incompatTypeError(zv.Type, v)
	}
	v.Set(reflect.ValueOf(zed.DecodeIP(zv.Bytes)))
	return nil
}

func (u *UnmarshalZNGContext) decodeNetIP(zv *zed.Value, v reflect.Value) error {
	if zed.TypeUnder(zv.Type) != zed.TypeIP {
		return incompatTypeError(zv.Type, v)
	}
	v.Set(reflect.ValueOf(net.ParseIP(zed.DecodeIP(zv.Bytes).String())))
	return nil
}

func (u *UnmarshalZNGContext) decodeMap(zv *zed.Value, mapVal reflect.Value) error {
	typ, ok := zed.TypeUnder(zv.Type).(*zed.TypeMap)
	if !ok {
		return errors.New("not a map")
	}
	if zv.Bytes == nil {
		// XXX The inner types of the null should be checked.
		mapVal.Set(reflect.Zero(mapVal.Type()))
		return nil
	}
	if mapVal.IsNil() {
		mapVal.Set(reflect.MakeMap(mapVal.Type()))
	}
	keyType := mapVal.Type().Key()
	valType := mapVal.Type().Elem()
	for it := zv.Iter(); !it.Done(); {
		key := reflect.New(keyType).Elem()
		if err := u.decodeAny(zed.NewValue(typ.KeyType, it.Next()), key); err != nil {
			return err
		}
		val := reflect.New(valType).Elem()
		if err := u.decodeAny(zed.NewValue(typ.ValType, it.Next()), val); err != nil {
			return err
		}
		mapVal.SetMapIndex(key, val)
	}
	return nil
}

func (u *UnmarshalZNGContext) decodeRecord(zv *zed.Value, sval reflect.Value) error {
	if union, ok := zv.Type.(*zed.TypeUnion); ok {
		typ, bytes := union.Untag(zv.Bytes)
		zv = zed.NewValue(typ, bytes)
	}
	recType, ok := zed.TypeUnder(zv.Type).(*zed.TypeRecord)
	if !ok {
		return fmt.Errorf("cannot unmarshal Zed value %q into Go struct", String(zv))
	}
	nameToField := make(map[string]int)
	stype := sval.Type()
	for i := 0; i < stype.NumField(); i++ {
		field := stype.Field(i)
		name := fieldName(field)
		nameToField[name] = i
	}
	for i, it := 0, zv.Iter(); !it.Done(); i++ {
		if i >= len(recType.Columns) {
			return errors.New("malformed Zed value")
		}
		itzv := it.Next()
		name := recType.Columns[i].Name
		if fieldIdx, ok := nameToField[name]; ok {
			typ := recType.Columns[i].Type
			if err := u.decodeAny(zed.NewValue(typ, itzv), sval.Field(fieldIdx)); err != nil {
				return err
			}
		}
	}
	return nil
}

func (u *UnmarshalZNGContext) decodeArray(zv *zed.Value, arrVal reflect.Value) error {
	typ := zed.TypeUnder(zv.Type)
	if typ == zed.TypeBytes && arrVal.Type().Elem().Kind() == reflect.Uint8 {
		if zv.Bytes == nil {
			arrVal.Set(reflect.Zero(arrVal.Type()))
			return nil
		}
		if arrVal.Kind() == reflect.Array {
			return u.decodeArrayBytes(zv, arrVal)
		}
		// arrVal is a slice here.
		arrVal.SetBytes(zv.Bytes)
		return nil
	}
	arrType, ok := typ.(*zed.TypeArray)
	if !ok {
		return fmt.Errorf("unmarshaling type %q: not an array", String(typ))
	}
	if zv.Bytes == nil {
		// XXX The inner type of the null should be checked.
		arrVal.Set(reflect.Zero(arrVal.Type()))
		return nil
	}
	i := 0
	for it := zv.Iter(); !it.Done(); i++ {
		itzv := it.Next()
		if i >= arrVal.Cap() {
			newcap := arrVal.Cap() + arrVal.Cap()/2
			if newcap < 4 {
				newcap = 4
			}
			newArr := reflect.MakeSlice(arrVal.Type(), arrVal.Len(), newcap)
			reflect.Copy(newArr, arrVal)
			arrVal.Set(newArr)
		}
		if i >= arrVal.Len() {
			arrVal.SetLen(i + 1)
		}
		if err := u.decodeAny(zed.NewValue(arrType.Type, itzv), arrVal.Index(i)); err != nil {
			return err
		}
	}
	switch {
	case i == 0:
		arrVal.Set(reflect.MakeSlice(arrVal.Type(), 0, 0))
	case i < arrVal.Len():
		arrVal.SetLen(i)
	}
	return nil
}

func (u *UnmarshalZNGContext) decodeArrayBytes(zv *zed.Value, arrayVal reflect.Value) error {
	if len(zv.Bytes) != arrayVal.Len() {
		return errors.New("ZNG bytes value length differs from Go array")
	}
	for k, b := range zv.Bytes {
		arrayVal.Index(k).Set(reflect.ValueOf(b))
	}
	return nil
}

type Binding struct {
	Name     string      // user-defined name
	Template interface{} // zero-valued entity used as template for new such objects
}

type binding struct {
	key      string
	template reflect.Type
}

type binder map[string][]binding

func (b binder) lookup(name string) reflect.Type {
	if b == nil {
		return nil
	}
	for _, binding := range b[name] {
		if binding.key == name {
			return binding.template
		}
	}
	return nil
}

func (b *binder) enter(key string, typ reflect.Type) error {
	if *b == nil {
		*b = make(map[string][]binding)
	}
	slot := (*b)[key]
	entry := binding{
		key:      key,
		template: typ,
	}
	(*b)[key] = append(slot, entry)
	return nil
}

func (b *binder) enterTemplate(template interface{}) error {
	typ, err := typeOfTemplate(template)
	if err != nil {
		return err
	}
	pkgPath := typ.PkgPath()
	path := strings.Split(pkgPath, "/")
	pkgName := path[len(path)-1]

	// e.g., Foo
	typeName := typ.Name()
	// e.g., bar.Foo
	dottedName := fmt.Sprintf("%s.%s", pkgName, typeName)
	// e.g., github.com/acme/pkg/bar.Foo
	fullName := fmt.Sprintf("%s.%s", pkgPath, typeName)

	if err := b.enter(typeName, typ); err != nil {
		return err
	}
	if err := b.enter(dottedName, typ); err != nil {
		return err
	}
	return b.enter(fullName, typ)
}

func (b *binder) enterBinding(binding Binding) error {
	typ, err := typeOfTemplate(binding.Template)
	if err != nil {
		return err
	}
	return b.enter(binding.Name, typ)
}

func typeOfTemplate(template interface{}) (reflect.Type, error) {
	v := reflect.ValueOf(template)
	if !v.IsValid() {
		return nil, errors.New("invalid template")
	}
	for v.Kind() == reflect.Ptr {
		v = v.Elem()
	}
	return v.Type(), nil
}

func typeNameOfValue(value interface{}) (string, error) {
	typ, err := typeOfTemplate(value)
	if err != nil {
		return "", err
	}
	return fmt.Sprintf("%s.%s", typ.PkgPath(), typ.Name()), nil
}

// lookupGoType builds a Go type for the Zed value given by typ and bytes.
// This process requires
// a value rather than a Zed type as it must determine the types of union elements
// from their tags.
func (u *UnmarshalZNGContext) lookupGoType(typ zed.Type, bytes zcode.Bytes) (reflect.Type, error) {
	switch typ := typ.(type) {
	case *zed.TypeNamed:
		if template := u.binder.lookup(typ.Name); template != nil {
			return template, nil
		}
		// Ignore named types for which there are no bindings.
		// If an interface type being marshaled into doesn't
		// have a binding, then a type mismatch will be caught
		// by reflect when the Set() method is called on the
		// value and the concrete value doesn't implement the
		// interface.
		return u.lookupGoType(typ.Type, bytes)
	case *zed.TypeRecord:
		return nil, errors.New("unmarshaling records into interface value requires type binding")
	case *zed.TypeArray:
		// If we got here, we know the array type wasn't named and
		// therefore cannot have mixed-type elements.  So we don't need
		// to traverse the array and can just take the first element
		// as the template value to recurse upon.  If there are actually
		// heterogenous values, then the Go reflect package will raise
		// the problem when decoding the value.
		// If the inner type is a union, it must be a named-type union
		// so we know what Go type to use as the elements of the array,
		// which obviously can only be interface values for mixed types.
		// XXX there's a corner case here for union type where all the
		// elements of the array have the same tag, in which case you
		// can have a normal array of that tag's type.
		// We let the reflect package catch errors where the array contents
		// are not consistent.  All we need to do here is make sure the
		// interface name is in the bindings and the elemType will be
		// the appropriate interface type.
		it := bytes.Iter()
		if it.Done() {
			bytes = nil
		} else {
			bytes = it.Next()
		}
		elemType, err := u.lookupGoType(typ.Type, bytes)
		if err != nil {
			return nil, err
		}
		return reflect.SliceOf(elemType), nil
	case *zed.TypeSet:
		// See comment above for TypeArray as it applies here.
		it := bytes.Iter()
		if it.Done() {
			bytes = nil
		} else {
			bytes = it.Next()
		}
		elemType, err := u.lookupGoType(typ.Type, bytes)
		if err != nil {
			return nil, err
		}
		return reflect.SliceOf(elemType), nil
	case *zed.TypeUnion:
		return u.lookupGoType(typ.Untag(bytes))
	case *zed.TypeEnum:
		// For now just return nil here. The layer above will flag
		// a type error.  At some point, we can create Go-native data structures
		// in package zng for representing a union or enum as a standalone
		// entity.  See issue #1853.
		return nil, nil
	case *zed.TypeMap:
		it := bytes.Iter()
		if it.Done() {
			return nil, fmt.Errorf("corrupt Zed map value in Zed unmarshal: type %q", String(typ))
		}
		keyType, err := u.lookupGoType(typ.KeyType, it.Next())
		if err != nil {
			return nil, err
		}
		if it.Done() {
			return nil, fmt.Errorf("corrupt Zed map value in Zed unmarshal: type %q", String(typ))
		}
		valType, err := u.lookupGoType(typ.ValType, it.Next())
		if err != nil {
			return nil, err
		}
		return reflect.MapOf(keyType, valType), nil
	default:
		return u.lookupPrimitiveType(typ)
	}
}

func (u *UnmarshalZNGContext) lookupPrimitiveType(typ zed.Type) (reflect.Type, error) {
	var v interface{}
	switch typ := typ.(type) {
	// XXX We should have counterparts for error and type type.
	// See issue #1853.
	// XXX udpate issue?
	case *zed.TypeOfString, *zed.TypeOfType:
		v = ""
	case *zed.TypeOfBool:
		v = false
	case *zed.TypeOfUint8:
		v = uint8(0)
	case *zed.TypeOfUint16:
		v = uint16(0)
	case *zed.TypeOfUint32:
		v = uint32(0)
	case *zed.TypeOfUint64:
		v = uint64(0)
	case *zed.TypeOfInt8:
		v = int8(0)
	case *zed.TypeOfInt16:
		v = int16(0)
	case *zed.TypeOfInt32:
		v = int32(0)
	case *zed.TypeOfInt64:
		v = int64(0)
	case *zed.TypeOfFloat16:
		v = float16.Fromfloat32(0)
	case *zed.TypeOfFloat32:
		v = float32(0)
	case *zed.TypeOfFloat64:
		v = float64(0)
	case *zed.TypeOfIP:
		v = netip.Addr{}
	case *zed.TypeOfNet:
		v = net.IPNet{}
	case *zed.TypeOfTime:
		v = time.Time{}
	case *zed.TypeOfDuration:
		v = time.Duration(0)
	case *zed.TypeOfNull:
		return nil, nil
	default:
		return nil, fmt.Errorf("unknown zng type: %v", typ)
	}
	return reflect.TypeOf(v), nil
}<|MERGE_RESOLUTION|>--- conflicted
+++ resolved
@@ -276,23 +276,14 @@
 		m.Builder.Append(nil)
 		return zed.TypeNull, nil
 	}
-<<<<<<< HEAD
-	if v.Type().Implements(marshalerTypeZNG) {
-		return v.Interface().(ZNGMarshaler).MarshalZNG(m)
-	}
-	if v, ok := v.Interface().(float16.Float16); ok {
-		m.Builder.Append(zed.EncodeFloat16(v.Float32()))
-		return zed.TypeFloat16, nil
-	}
-	if ts, ok := v.Interface().(nano.Ts); ok {
-		m.Builder.Append(zed.EncodeTime(ts))
-=======
 	switch v := v.Interface().(type) {
 	case ZNGMarshaler:
 		return v.MarshalZNG(m)
+	case float16.Float16:
+		m.Builder.Append(zed.EncodeFloat16(v.Float32()))
+		return zed.TypeFloat16, nil
 	case nano.Ts:
 		m.Builder.Append(zed.EncodeTime(v))
->>>>>>> 015c98e6
 		return zed.TypeTime, nil
 	case net.IP:
 		if a, err := netip.ParseAddr(v.String()); err == nil {
@@ -716,17 +707,13 @@
 	if m != nil {
 		return m.UnmarshalZNG(u, zv)
 	}
-<<<<<<< HEAD
-	if _, ok := v.Interface().(float16.Float16); ok {
+	switch v.Interface().(type) {
+	case float16.Float16:
 		if zv.Type != zed.TypeFloat16 {
 			return incompatTypeError(zv.Type, v)
 		}
 		v.SetUint(uint64(float16.Fromfloat32(zed.DecodeFloat16(zv.Bytes)).Bits()))
 		return nil
-	}
-	if _, ok := v.Interface().(zed.Value); ok {
-=======
-	switch v.Interface().(type) {
 	case nano.Ts:
 		if zv.Type != zed.TypeTime {
 			return incompatTypeError(zv.Type, v)
@@ -734,7 +721,6 @@
 		v.Set(reflect.ValueOf(zed.DecodeTime(zv.Bytes)))
 		return nil
 	case zed.Value:
->>>>>>> 015c98e6
 		// For zed.Values we simply set the reflect value to the
 		// zed.Value that has been decoded.
 		v.Set(reflect.ValueOf(*zv.Copy()))
