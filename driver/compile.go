package driver

import (
	"context"
	"fmt"
	"runtime"
	"time"

	"github.com/brimsec/zq/ast"
	"github.com/brimsec/zq/compiler"
	"github.com/brimsec/zq/field"
	"github.com/brimsec/zq/pkg/nano"
	"github.com/brimsec/zq/ppl/zqd/worker"
	"github.com/brimsec/zq/proc"
	"github.com/brimsec/zq/zbuf"
	"github.com/brimsec/zq/zng/resolver"
	"go.uber.org/zap"
)

// XXX ReaderSortKey should be a field.Static.  Issue #1467.
type Config struct {
	Custom            compiler.Hook
	Logger            *zap.Logger
	ReaderSortKey     string
	ReaderSortReverse bool
	Span              nano.Span
	StatsTick         <-chan time.Time
}

type scannerProc struct {
	zbuf.Scanner
}

func (s *scannerProc) Done() {}

type namedScanner struct {
	zbuf.Scanner
	name string
}

func (n *namedScanner) Pull() (zbuf.Batch, error) {
	b, err := n.Scanner.Pull()
	if err != nil {
		err = fmt.Errorf("%s: %w", n.name, err)
	}
	return b, err
}

func compile(ctx context.Context, program ast.Proc, zctx *resolver.Context, readers []zbuf.Reader, cfg Config) (*muxOutput, error) {
	if cfg.Logger == nil {
		cfg.Logger = zap.NewNop()
	}
	if cfg.Span.Dur == 0 {
		cfg.Span = nano.MaxSpan
	}
	filterExpr, program := compiler.Optimize(zctx, program, field.Dotted(cfg.ReaderSortKey), cfg.ReaderSortReverse)
	procs := make([]proc.Interface, 0, len(readers))
	scanners := make([]zbuf.Scanner, 0, len(readers))
	for _, r := range readers {
		sn, err := zbuf.NewScanner(ctx, r, filterExpr, cfg.Span)
		if err != nil {
			return nil, err
		}
		if stringer, ok := r.(fmt.Stringer); ok {
			sn = &namedScanner{sn, stringer.String()}
		}
		scanners = append(scanners, sn)
		procs = append(procs, &scannerProc{sn})
	}

	pctx := &proc.Context{
		Context:     ctx,
		TypeContext: zctx,
		Logger:      cfg.Logger,
		Warnings:    make(chan string, 5),
	}
	leaves, err := compiler.Compile(cfg.Custom, program, pctx, procs)
	if err != nil {
		return nil, err
	}
	return newMuxOutput(pctx, leaves, zbuf.MultiStats(scanners)), nil
}

type MultiConfig struct {
	Custom      compiler.Hook
	Distributed bool // true if remote request specified worker count
	Order       zbuf.Order
	Logger      *zap.Logger
	Parallelism int
	Span        nano.Span
	StatsTick   <-chan time.Time
	Worker      worker.WorkerConfig
}

func compileMulti(ctx context.Context, program ast.Proc, zctx *resolver.Context, msrc MultiSource, mcfg MultiConfig) (*muxOutput, error) {
	if mcfg.Logger == nil {
		mcfg.Logger = zap.NewNop()
	}
	if mcfg.Span.Dur == 0 {
		mcfg.Span = nano.MaxSpan
	}
<<<<<<< HEAD
	if mcfg.Warnings == nil {
		mcfg.Warnings = make(chan string, 5)
	}
=======

>>>>>>> 1a954ad6
	if mcfg.Parallelism == 0 {
		mcfg.Parallelism = runtime.GOMAXPROCS(0)
	}

	sortKey, sortReversed := msrc.OrderInfo()
	filterExpr, program := compiler.Optimize(zctx, program, sortKey, sortReversed)

	if !compiler.IsParallelizable(program, sortKey, sortReversed) {
		mcfg.Parallelism = 1
	}
	pctx := &proc.Context{
		Context:     ctx,
		TypeContext: zctx,
		Logger:      mcfg.Logger,
		Warnings:    make(chan string, 5),
	}
	sources, pgroup, err := createParallelGroup(pctx, filterExpr, msrc, mcfg)
	if err != nil {
		return nil, err
	}
	if len(sources) > 1 {
		program, _ = compiler.Parallelize(program, len(sources), sortKey, sortReversed)
	}
	leaves, err := compiler.Compile(mcfg.Custom, program, pctx, sources)
	if err != nil {
		return nil, err
	}
	return newMuxOutput(pctx, leaves, pgroup), nil
}<|MERGE_RESOLUTION|>--- conflicted
+++ resolved
@@ -99,13 +99,6 @@
 	if mcfg.Span.Dur == 0 {
 		mcfg.Span = nano.MaxSpan
 	}
-<<<<<<< HEAD
-	if mcfg.Warnings == nil {
-		mcfg.Warnings = make(chan string, 5)
-	}
-=======
-
->>>>>>> 1a954ad6
 	if mcfg.Parallelism == 0 {
 		mcfg.Parallelism = runtime.GOMAXPROCS(0)
 	}
