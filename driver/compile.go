--- conflicted
+++ resolved
@@ -8,7 +8,6 @@
 	"strconv"
 	"time"
 
-	"github.com/brimsec/zq/address"
 	"github.com/brimsec/zq/ast"
 	"github.com/brimsec/zq/filter"
 	"github.com/brimsec/zq/pkg/nano"
@@ -32,9 +31,6 @@
 	Warnings          chan string
 }
 
-<<<<<<< HEAD
-func compile(ctx context.Context, program ast.Proc, zctx *resolver.Context, msrc address.MultiSource, mcfg address.MultiConfig) (*muxOutput, error) {
-=======
 func programPrep(program ast.Proc, sortKey string, sortReversed bool) (ast.Proc, ast.BooleanExpr, filter.Filter, error) {
 	ReplaceGroupByProcDurationWithKey(program)
 	if sortKey != "" {
@@ -109,7 +105,6 @@
 }
 
 func compileMulti(ctx context.Context, program ast.Proc, zctx *resolver.Context, msrc MultiSource, mcfg MultiConfig) (*muxOutput, error) {
->>>>>>> d5b8881f
 	if mcfg.Logger == nil {
 		mcfg.Logger = zap.NewNop()
 	}
